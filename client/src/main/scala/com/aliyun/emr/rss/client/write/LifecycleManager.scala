--- conflicted
+++ resolved
@@ -728,54 +728,26 @@
     if (!dataLost) {
       val committedPartitions = new util.HashMap[String, PartitionLocation]
       committedMasterIds.asScala.foreach { id =>
-<<<<<<< HEAD
-        val partition = masterPartMap.get(id)
-        val storageInfos = if (committedMasterStorageInfos.get(id) == null) {
-=======
-        if (committedMasterStorageHints.get(id) == null) {
->>>>>>> 6d308eb4
+        if (committedMasterStorageInfos.get(id) == null) {
           logDebug(s"$applicationId-$shuffleId $id storage hint was not returned")
         } else {
-<<<<<<< HEAD
-          committedMasterStorageInfos.get(id)
-        }
-        partition.setStorageInfo(storageInfos)
-        committedPartitions.put(id, partition)
-=======
-          masterPartMap.get(id).setStorageHint(committedMasterStorageHints.get(id))
+          masterPartMap.get(id).setStorageInfo(committedMasterStorageInfos.get(id))
           committedPartitions.put(id, masterPartMap.get(id))
         }
->>>>>>> 6d308eb4
       }
 
       committedSlaveIds.asScala.foreach { id =>
         val slavePartition = slavePartMap.get(id)
-<<<<<<< HEAD
-        val storageInfos = if (committedSlaveStorageInfos.get(id) == null) {
-=======
-        if (committedSlaveStorageHints.get(id) == null) {
->>>>>>> 6d308eb4
+        if (committedSlaveStorageInfos.get(id) == null) {
           logDebug(s"$applicationId-$shuffleId $id storage hint was not returned")
         } else {
-<<<<<<< HEAD
-          committedSlaveStorageInfos.get(id)
-        }
-        slavePartition.setStorageInfo(storageInfos)
-        val masterPartition = committedPartitions.get(id)
-        if (masterPartition ne null) {
-          masterPartition.setPeer(slavePartition)
-          slavePartition.setPeer(masterPartition)
-        } else {
-          logWarning(s"Shuffle $shuffleId partition $id: master lost, " +
-=======
-          slavePartition.setStorageHint(committedSlaveStorageHints.get(id))
+          slavePartition.setStorageInfo(committedSlaveStorageInfos.get(id))
           val masterPartition = committedPartitions.get(id)
           if (masterPartition ne null) {
             masterPartition.setPeer(slavePartition)
             slavePartition.setPeer(masterPartition)
           } else {
             logInfo(s"Shuffle $shuffleId partition $id: master lost, " +
->>>>>>> 6d308eb4
               s"use slave $slavePartition.")
             committedPartitions.put(id, slavePartition)
           }
