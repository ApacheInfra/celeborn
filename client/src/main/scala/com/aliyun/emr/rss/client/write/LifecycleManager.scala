--- conflicted
+++ resolved
@@ -629,19 +629,12 @@
     // ask allLocations workers holding partitions to commit files
     val masterPartMap = new ConcurrentHashMap[String, PartitionLocation]
     val slavePartMap = new ConcurrentHashMap[String, PartitionLocation]
-<<<<<<< HEAD
-    val committedMasterIds = new ConcurrentSet[String]
-    val committedSlaveIds = new ConcurrentSet[String]
+    val committedMasterIds = ConcurrentHashMap.newKeySet[String]()
+    val committedSlaveIds = ConcurrentHashMap.newKeySet[String]()
     val committedMasterStorageHints = new ConcurrentHashMap[String, StorageHint]()
     val committedSlaveStorageHints = new ConcurrentHashMap[String, StorageHint]()
-    val failedMasterIds = new ConcurrentSet[String]
-    val failedSlaveIds = new ConcurrentSet[String]
-=======
-    val committedMasterIds = ConcurrentHashMap.newKeySet[String]()
-    val committedSlaveIds = ConcurrentHashMap.newKeySet[String]()
     val failedMasterIds = ConcurrentHashMap.newKeySet[String]()
     val failedSlaveIds = ConcurrentHashMap.newKeySet[String]()
->>>>>>> 8e3f48ec
 
     val allocatedWorkers = shuffleAllocatedWorkers.get(shuffleId)
     val commitFilesFailedWorkers = ConcurrentHashMap.newKeySet[WorkerInfo]()
