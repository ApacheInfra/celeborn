--- conflicted
+++ resolved
@@ -1109,7 +1109,6 @@
     val commitFilesFailedWorkers = new ConcurrentHashMap[WorkerInfo, (StatusCode, Long)]()
     val commitFileStartTime = System.nanoTime()
 
-<<<<<<< HEAD
     val shuffleCommittedInfo = committedPartitionInfo.get(shuffleId)
     shuffleCommittedInfo.synchronized {
       val parallelism = Math.min(workerSnapshots(shuffleId).size(), conf.rpcMaxParallelism)
@@ -1132,95 +1131,6 @@
             partition.setPeer(null)
             slavePartMap.put(partition.getUniqueId, partition)
           }
-=======
-    val parallelism = Math.min(workerSnapshots(shuffleId).size(), conf.rpcMaxParallelism)
-    ThreadUtils.parmap(
-      allocatedWorkers.asScala.to,
-      "CommitFiles",
-      parallelism) { case (worker, partitionLocationInfo) =>
-      if (partitionLocationInfo.containsShuffle(shuffleId.toString)) {
-        val masterParts = partitionLocationInfo.getAllMasterLocations(shuffleId.toString)
-        val slaveParts = partitionLocationInfo.getAllSlaveLocations(shuffleId.toString)
-        masterParts.asScala.foreach { p =>
-          val partition = new PartitionLocation(p)
-          partition.setFetchPort(worker.fetchPort)
-          partition.setPeer(null)
-          masterPartMap.put(partition.getUniqueId, partition)
-        }
-        slaveParts.asScala.foreach { p =>
-          val partition = new PartitionLocation(p)
-          partition.setFetchPort(worker.fetchPort)
-          partition.setPeer(null)
-          slavePartMap.put(partition.getUniqueId, partition)
-        }
-
-        val masterIds = masterParts.asScala.map(_.getUniqueId).asJava
-        val slaveIds = slaveParts.asScala.map(_.getUniqueId).asJava
-
-        val res =
-          if (!testRetryCommitFiles) {
-            val commitFiles = CommitFiles(
-              applicationId,
-              shuffleId,
-              masterIds,
-              slaveIds,
-              shuffleMapperAttempts.get(shuffleId),
-              commitEpoch.incrementAndGet())
-            val res = requestCommitFilesWithRetry(worker.endpoint, commitFiles)
-
-            res.status match {
-              case StatusCode.SUCCESS => // do nothing
-              case StatusCode.PARTIAL_SUCCESS | StatusCode.SHUFFLE_NOT_REGISTERED | StatusCode.FAILED =>
-                logDebug(s"Request $commitFiles return ${res.status} for " +
-                  s"${Utils.makeShuffleKey(applicationId, shuffleId)}")
-                commitFilesFailedWorkers.put(worker, (res.status, System.currentTimeMillis()))
-              case _ => // won't happen
-            }
-            res
-          } else {
-            // for test
-            val commitFiles1 = CommitFiles(
-              applicationId,
-              shuffleId,
-              masterIds.subList(0, masterIds.size() / 2),
-              slaveIds.subList(0, slaveIds.size() / 2),
-              shuffleMapperAttempts.get(shuffleId),
-              commitEpoch.incrementAndGet())
-            val res1 = requestCommitFilesWithRetry(worker.endpoint, commitFiles1)
-
-            val commitFiles = CommitFiles(
-              applicationId,
-              shuffleId,
-              masterIds.subList(masterIds.size() / 2, masterIds.size()),
-              slaveIds.subList(slaveIds.size() / 2, slaveIds.size()),
-              shuffleMapperAttempts.get(shuffleId),
-              commitEpoch.incrementAndGet())
-            val res2 = requestCommitFilesWithRetry(worker.endpoint, commitFiles)
-
-            res1.committedMasterStorageInfos.putAll(res2.committedMasterStorageInfos)
-            res1.committedSlaveStorageInfos.putAll(res2.committedSlaveStorageInfos)
-            res1.committedMapIdBitMap.putAll(res2.committedMapIdBitMap)
-            CommitFilesResponse(
-              status = if (res1.status == StatusCode.SUCCESS) res2.status else res1.status,
-              (res1.committedMasterIds.asScala ++ res2.committedMasterIds.asScala).toList.asJava,
-              (res1.committedSlaveIds.asScala ++ res1.committedSlaveIds.asScala).toList.asJava,
-              (res1.failedMasterIds.asScala ++ res1.failedMasterIds.asScala).toList.asJava,
-              (res1.failedSlaveIds.asScala ++ res2.failedSlaveIds.asScala).toList.asJava,
-              res1.committedMasterStorageInfos,
-              res1.committedSlaveStorageInfos,
-              res1.committedMapIdBitMap,
-              res1.totalWritten + res2.totalWritten,
-              res1.fileCount + res2.fileCount)
-          }
-
-        // record committed partitionIds
-        committedMasterIds.addAll(res.committedMasterIds)
-        committedSlaveIds.addAll(res.committedSlaveIds)
-
-        // record committed partitions storage hint and disk hint
-        committedMasterStorageInfos.putAll(res.committedMasterStorageInfos)
-        committedSlaveStorageInfos.putAll(res.committedSlaveStorageInfos)
->>>>>>> 9bf4c653
 
           val masterIds = masterParts.asScala.map(_.getUniqueId).filterNot { id =>
             shuffleCommittedInfo.committedMasterIds.contains(id) ||
