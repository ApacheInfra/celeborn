/*
 * Licensed to the Apache Software Foundation (ASF) under one or more
 * contributor license agreements.  See the NOTICE file distributed with
 * this work for additional information regarding copyright ownership.
 * The ASF licenses this file to You under the Apache License, Version 2.0
 * (the "License"); you may not use this file except in compliance with
 * the License.  You may obtain a copy of the License at
 *
 *    http://www.apache.org/licenses/LICENSE-2.0
 *
 * Unless required by applicable law or agreed to in writing, software
 * distributed under the License is distributed on an "AS IS" BASIS,
 * WITHOUT WARRANTIES OR CONDITIONS OF ANY KIND, either express or implied.
 * See the License for the specific language governing permissions and
 * limitations under the License.
 */

package org.apache.celeborn.client

import java.util
import java.util.{function, HashSet => JHashSet, List => JList, Set => JSet}
import java.util.concurrent.{ConcurrentHashMap, ScheduledFuture, TimeUnit}

import scala.collection.JavaConverters._
import scala.collection.mutable
import scala.util.Random

import com.google.common.annotations.VisibleForTesting

import org.apache.celeborn.client.LifecycleManager.{ShuffleAllocatedWorkers, ShuffleFailedWorkers}
import org.apache.celeborn.client.listener.WorkerStatusListener
import org.apache.celeborn.common.CelebornConf
import org.apache.celeborn.common.haclient.RssHARetryClient
import org.apache.celeborn.common.identity.{IdentityProvider, UserIdentifier}
import org.apache.celeborn.common.internal.Logging
import org.apache.celeborn.common.meta.{ShufflePartitionLocationInfo, WorkerInfo}
import org.apache.celeborn.common.protocol._
import org.apache.celeborn.common.protocol.RpcNameConstants.WORKER_EP
import org.apache.celeborn.common.protocol.message.ControlMessages._
import org.apache.celeborn.common.protocol.message.StatusCode
import org.apache.celeborn.common.rpc._
import org.apache.celeborn.common.util.{JavaUtils, PbSerDeUtils, ThreadUtils, Utils}
// Can Remove this if celeborn don't support scala211 in future
import org.apache.celeborn.common.util.FunctionConverter._

object LifecycleManager {
  // shuffle id -> partition id -> partition locations
  type ShuffleFileGroups =
    ConcurrentHashMap[Int, ConcurrentHashMap[Integer, util.Set[PartitionLocation]]]
  type ShuffleAllocatedWorkers =
    ConcurrentHashMap[Int, ConcurrentHashMap[WorkerInfo, ShufflePartitionLocationInfo]]
  type ShuffleFailedWorkers = ConcurrentHashMap[WorkerInfo, (StatusCode, Long)]
}

class LifecycleManager(appId: String, val conf: CelebornConf) extends RpcEndpoint with Logging {

  private val lifecycleHost = Utils.localHostName

  private val shuffleExpiredCheckIntervalMs = conf.shuffleExpiredCheckIntervalMs
  private val pushReplicateEnabled = conf.pushReplicateEnabled
  private val partitionSplitThreshold = conf.partitionSplitThreshold
  private val partitionSplitMode = conf.partitionSplitMode
  // shuffle id -> partition type
  private val shufflePartitionType = JavaUtils.newConcurrentHashMap[Int, PartitionType]()
  private val rangeReadFilter = conf.shuffleRangeReadFilterEnabled
  private val unregisterShuffleTime = JavaUtils.newConcurrentHashMap[Int, Long]()

  val registeredShuffle = ConcurrentHashMap.newKeySet[Int]()
  // maintain each shuffle's map relation of WorkerInfo and partition location
  val shuffleAllocatedWorkers = new ShuffleAllocatedWorkers
  // shuffle id -> (partitionId -> newest PartitionLocation)
  val latestPartitionLocation =
    JavaUtils.newConcurrentHashMap[Int, ConcurrentHashMap[Int, PartitionLocation]]()
  private val userIdentifier: UserIdentifier = IdentityProvider.instantiate(conf).provide()

  @VisibleForTesting
  def workerSnapshots(shuffleId: Int): util.Map[WorkerInfo, ShufflePartitionLocationInfo] =
    shuffleAllocatedWorkers.get(shuffleId)

  val newMapFunc: function.Function[Int, ConcurrentHashMap[Int, PartitionLocation]] =
    new util.function.Function[Int, ConcurrentHashMap[Int, PartitionLocation]]() {
      override def apply(s: Int): ConcurrentHashMap[Int, PartitionLocation] = {
        JavaUtils.newConcurrentHashMap[Int, PartitionLocation]()
      }
    }

  def updateLatestPartitionLocations(
      shuffleId: Int,
      locations: util.List[PartitionLocation]): Unit = {
    val map = latestPartitionLocation.computeIfAbsent(shuffleId, newMapFunc)
    locations.asScala.foreach(location => map.put(location.getId, location))
  }

  case class RegisterCallContext(context: RpcCallContext, partitionId: Int = -1) {
    def reply(response: PbRegisterShuffleResponse) = {
      context.reply(response)
    }
  }

  // register shuffle request waiting for response
  private val registeringShuffleRequest =
    JavaUtils.newConcurrentHashMap[Int, util.Set[RegisterCallContext]]()

  // Threads
  private val forwardMessageThread =
    ThreadUtils.newDaemonSingleThreadScheduledExecutor("master-forward-message-thread")
  private var checkForShuffleRemoval: ScheduledFuture[_] = _

  // init driver rss meta rpc service
  override val rpcEnv: RpcEnv = RpcEnv.create(
    RpcNameConstants.RSS_METASERVICE_SYS,
    lifecycleHost,
    conf.shuffleManagerPort,
    conf)
  rpcEnv.setupEndpoint(RpcNameConstants.RSS_METASERVICE_EP, this)

  logInfo(s"Starting LifecycleManager on ${rpcEnv.address}")

  private val rssHARetryClient = new RssHARetryClient(rpcEnv, conf)
  val commitManager = new CommitManager(appId, conf, this)
  val workerStatusTracker = new WorkerStatusTracker(conf, this)
  private val heartbeater =
    new ApplicationHeartbeater(
      appId,
      conf,
      rssHARetryClient,
      () => commitManager.commitMetrics(),
      workerStatusTracker)
  private val changePartitionManager = new ChangePartitionManager(conf, this)
  private val releasePartitionManager = new ReleasePartitionManager(appId, conf, this)

  // Since method `onStart` is executed when `rpcEnv.setupEndpoint` is executed, and
  // `rssHARetryClient` is initialized after `rpcEnv` is initialized, if method `onStart` contains
  // a reference to `rssHARetryClient`, there may be cases where `rssHARetryClient` is null when
  // `rssHARetryClient` is called. Therefore, it's necessary to uniformly execute the initialization
  // method at the end of the construction of the class to perform the initialization operations.
  private def initialize(): Unit = {
    // noinspection ConvertExpressionToSAM
    commitManager.start()
    heartbeater.start()
    changePartitionManager.start()
    releasePartitionManager.start()
  }

  override def onStart(): Unit = {
    // noinspection ConvertExpressionToSAM
    checkForShuffleRemoval = forwardMessageThread.scheduleAtFixedRate(
      new Runnable {
        override def run(): Unit = Utils.tryLogNonFatalError {
          self.send(RemoveExpiredShuffle)
        }
      },
      shuffleExpiredCheckIntervalMs,
      shuffleExpiredCheckIntervalMs,
      TimeUnit.MILLISECONDS)
  }

  override def onStop(): Unit = {
    import scala.concurrent.duration._

    checkForShuffleRemoval.cancel(true)
    ThreadUtils.shutdown(forwardMessageThread, 800.millis)

    commitManager.stop()
    changePartitionManager.stop()
    releasePartitionManager.stop()
    heartbeater.stop()

    rssHARetryClient.close()
    if (rpcEnv != null) {
      rpcEnv.shutdown()
      rpcEnv.awaitTermination()
    }
  }

  def getUserIdentifier: UserIdentifier = {
    userIdentifier
  }

  def getRssMetaServiceHost: String = {
    lifecycleHost
  }

  def getRssMetaServicePort: Int = {
    rpcEnv.address.port
  }

  def getPartitionType(shuffleId: Int): PartitionType = {
    shufflePartitionType.getOrDefault(shuffleId, conf.shufflePartitionType)
  }

  override def receive: PartialFunction[Any, Unit] = {
    case RemoveExpiredShuffle =>
      removeExpiredShuffle()
    case StageEnd(applicationId, shuffleId) =>
      logInfo(s"Received StageEnd request, ${Utils.makeShuffleKey(applicationId, shuffleId)}.")
      handleStageEnd(applicationId, shuffleId)
    case pb: PbUnregisterShuffle =>
      val applicationId = pb.getAppId
      val shuffleId = pb.getShuffleId
      logDebug(s"Received UnregisterShuffle request," +
        s"${Utils.makeShuffleKey(applicationId, shuffleId)}.")
      handleUnregisterShuffle(applicationId, shuffleId)
  }

  override def receiveAndReply(context: RpcCallContext): PartialFunction[Any, Unit] = {
    case pb: PbRegisterShuffle =>
      val applicationId = pb.getApplicationId
      val shuffleId = pb.getShuffleId
      val numMappers = pb.getNumMapppers
      val numPartitions = pb.getNumPartitions
      logDebug(s"Received RegisterShuffle request, " +
        s"$applicationId, $shuffleId, $numMappers, $numPartitions.")
      offerAndReserveSlots(
        RegisterCallContext(context),
        applicationId,
        shuffleId,
        numMappers,
        numPartitions)

    case pb: PbRegisterMapPartitionTask =>
      val applicationId = pb.getApplicationId
      val shuffleId = pb.getShuffleId
      val numMappers = pb.getNumMappers
      val mapId = pb.getMapId
      val attemptId = pb.getAttemptId
      val partitionId = pb.getPartitionId
      logDebug(s"Received Register map partition task request, " +
        s"$applicationId, $shuffleId, $numMappers, $mapId, $attemptId, $partitionId.")
      shufflePartitionType.putIfAbsent(shuffleId, PartitionType.MAP)
      offerAndReserveSlots(
        RegisterCallContext(context, partitionId),
        applicationId,
        shuffleId,
        numMappers,
        numMappers,
        partitionId)

    case pb: PbRevive =>
      val applicationId = pb.getApplicationId
      val shuffleId = pb.getShuffleId
      val mapId = pb.getMapId
      val attemptId = pb.getAttemptId
      val partitionId = pb.getPartitionId
      val epoch = pb.getEpoch
      val oldPartition = PbSerDeUtils.fromPbPartitionLocation(pb.getOldPartition)
      val cause = Utils.toStatusCode(pb.getStatus)
      logTrace(s"Received Revive request, " +
        s"$applicationId, $shuffleId, $mapId, $attemptId, ,$partitionId," +
        s" $epoch, $oldPartition, $cause.")
      handleRevive(
        context,
        applicationId,
        shuffleId,
        mapId,
        attemptId,
        partitionId,
        epoch,
        oldPartition,
        cause)

    case pb: PbPartitionSplit =>
      val applicationId = pb.getApplicationId
      val shuffleId = pb.getShuffleId
      val partitionId = pb.getPartitionId
      val epoch = pb.getEpoch
      val oldPartition = PbSerDeUtils.fromPbPartitionLocation(pb.getOldPartition)
      logTrace(s"Received split request, " +
        s"$applicationId, $shuffleId, $partitionId, $epoch, $oldPartition")
      changePartitionManager.handleRequestPartitionLocation(
        ChangeLocationCallContext(context),
        applicationId,
        shuffleId,
        partitionId,
        epoch,
        oldPartition)

    case MapperEnd(applicationId, shuffleId, mapId, attemptId, numMappers, partitionId) =>
      logTrace(s"Received MapperEnd TaskEnd request, " +
        s"${Utils.makeMapKey(applicationId, shuffleId, mapId, attemptId)}")
      val partitionType = getPartitionType(shuffleId)
      partitionType match {
        case PartitionType.REDUCE =>
          handleMapperEnd(context, applicationId, shuffleId, mapId, attemptId, numMappers)
        case PartitionType.MAP =>
          handleMapPartitionEnd(
            context,
            applicationId,
            shuffleId,
            mapId,
            attemptId,
            partitionId,
            numMappers)
      }

    case GetReducerFileGroup(applicationId: String, shuffleId: Int) =>
      logDebug(s"Received GetShuffleFileGroup request," +
        s"${Utils.makeShuffleKey(applicationId, shuffleId)}.")
      handleGetReducerFileGroup(context, shuffleId)
  }

  private def offerAndReserveSlots(
      context: RegisterCallContext,
      applicationId: String,
      shuffleId: Int,
      numMappers: Int,
      numPartitions: Int,
      partitionId: Int = -1): Unit = {
    val partitionType = getPartitionType(shuffleId)
    registeringShuffleRequest.synchronized {
      if (registeringShuffleRequest.containsKey(shuffleId)) {
        // If same request already exists in the registering request list for the same shuffle,
        // just register and return.
        logDebug(s"[handleRegisterShuffle] request for shuffle $shuffleId exists, just register")
        registeringShuffleRequest.get(shuffleId).add(context)
        return
      } else {
        // If shuffle is registered, reply this shuffle's partition location and return.
        // Else add this request to registeringShuffleRequest.
        if (registeredShuffle.contains(shuffleId)) {
          val initialLocs = workerSnapshots(shuffleId)
            .values()
            .asScala
            .flatMap(_.getAllMasterLocationsWithMinEpoch().asScala)
            .filter(p =>
              (partitionType == PartitionType.REDUCE && p.getEpoch == 0) || (partitionType == PartitionType.MAP && p.getId == partitionId))
            .toArray
          partitionType match {
            case PartitionType.MAP => processMapTaskReply(
                applicationId,
                shuffleId,
                context.context,
                partitionId,
                initialLocs)
            case PartitionType.REDUCE =>
              context.reply(RegisterShuffleResponse(StatusCode.SUCCESS, initialLocs))
          }
          return
        }

        logInfo(s"New shuffle request, shuffleId $shuffleId, partitionType: $partitionType " +
          s"numMappers: $numMappers, numReducers: $numPartitions.")
        val set = new util.HashSet[RegisterCallContext]()
        set.add(context)
        registeringShuffleRequest.put(shuffleId, set)
      }
    }

    def processMapTaskReply(
        applicationId: String,
        shuffleId: Int,
        context: RpcCallContext,
        partitionId: Int,
        partitionLocations: Array[PartitionLocation]): Unit = {
      // if any partition location resource exist just reply
      if (partitionLocations.size > 0) {
        context.reply(RegisterShuffleResponse(StatusCode.SUCCESS, partitionLocations))
      } else {
        // request new resource for this task
        changePartitionManager.handleRequestPartitionLocation(
          ApplyNewLocationCallContext(context),
          applicationId,
          shuffleId,
          partitionId,
          -1,
          null)
      }
    }

    // Reply to all RegisterShuffle request for current shuffle id.
    def reply(response: PbRegisterShuffleResponse): Unit = {
      registeringShuffleRequest.synchronized {
        registeringShuffleRequest.asScala
          .get(shuffleId)
          .foreach(_.asScala.foreach(context => {
            partitionType match {
              case PartitionType.MAP =>
                if (response.getStatus == StatusCode.SUCCESS.getValue) {
                  val partitionLocations =
                    response.getPartitionLocationsList.asScala.filter(
                      _.getId == context.partitionId).map(r =>
                      PbSerDeUtils.fromPbPartitionLocation(r)).toArray
                  processMapTaskReply(
                    applicationId,
                    shuffleId,
                    context.context,
                    context.partitionId,
                    partitionLocations)
                } else {
                  // when register not success, need reply origin response,
                  // otherwise will lost original exception message
                  context.reply(response)
                }
              case PartitionType.REDUCE => context.reply(response)
            }
          }))
        registeringShuffleRequest.remove(shuffleId)
      }
    }

    // First, request to get allocated slots from Master
    val ids = new util.ArrayList[Integer](numPartitions)
    (0 until numPartitions).foreach(idx => ids.add(new Integer(idx)))
    val res = requestMasterReleaseSlotsWithRetry(applicationId, shuffleId, ids)

    res.status match {
      case StatusCode.REQUEST_FAILED =>
        logDebug(s"OfferSlots RPC request failed for $shuffleId!")
        reply(RegisterShuffleResponse(StatusCode.REQUEST_FAILED, Array.empty))
        return
      case StatusCode.SLOT_NOT_AVAILABLE =>
        logDebug(s"OfferSlots for $shuffleId failed!")
        reply(RegisterShuffleResponse(StatusCode.SLOT_NOT_AVAILABLE, Array.empty))
        return
      case StatusCode.SUCCESS =>
        logInfo(s"OfferSlots for $shuffleId Success!")
        logDebug(s" Slots Info: ${res.workerResource}")
      case _ => // won't happen
        throw new UnsupportedOperationException()
    }

    // Reserve slots for each PartitionLocation. When response status is SUCCESS, WorkerResource
    // won't be empty since master will reply SlotNotAvailable status when reserved slots is empty.
    val slots = res.workerResource
    val candidatesWorkers = new util.HashSet(slots.keySet())
    val connectFailedWorkers = new ShuffleFailedWorkers()

    // Second, for each worker, try to initialize the endpoint.
    val parallelism = Math.min(Math.max(1, slots.size()), conf.rpcMaxParallelism)
    ThreadUtils.parmap(slots.asScala.to, "InitWorkerRef", parallelism) { case (workerInfo, _) =>
      try {
        workerInfo.endpoint =
          rpcEnv.setupEndpointRef(RpcAddress.apply(workerInfo.host, workerInfo.rpcPort), WORKER_EP)
      } catch {
        case t: Throwable =>
          logError(s"Init rpc client failed for $shuffleId on $workerInfo during reserve slots.", t)
          connectFailedWorkers.put(
            workerInfo,
            (StatusCode.UNKNOWN_WORKER, System.currentTimeMillis()))
      }
    }

    candidatesWorkers.removeAll(connectFailedWorkers.asScala.keys.toList.asJava)
    workerStatusTracker.recordWorkerFailure(connectFailedWorkers)
    // If newly allocated from master and can setup endpoint success, LifecycleManager should remove worker from
    // the blacklist to improve the accuracy of the blacklist
    workerStatusTracker.removeFromBlacklist(candidatesWorkers)

    // Third, for each slot, LifecycleManager should ask Worker to reserve the slot
    // and prepare the pushing data env.
    val reserveSlotsSuccess =
      reserveSlotsWithRetry(
        applicationId,
        shuffleId,
        candidatesWorkers,
        slots,
        updateEpoch = false)

    // If reserve slots failed, clear allocated resources, reply ReserveSlotFailed and return.
    if (!reserveSlotsSuccess) {
      logError(s"reserve buffer for $shuffleId failed, reply to all.")
      reply(RegisterShuffleResponse(StatusCode.RESERVE_SLOTS_FAILED, Array.empty))
      // tell Master to release slots
      requestMasterReleaseSlots(
        ReleaseSlots(applicationId, shuffleId, List.empty.asJava, List.empty.asJava))
    } else {
      logInfo(s"ReserveSlots for $shuffleId success!")
      logDebug(s"Allocated Slots: $slots")
      // Forth, register shuffle success, update status
      val allocatedWorkers =
        JavaUtils.newConcurrentHashMap[WorkerInfo, ShufflePartitionLocationInfo]()
      slots.asScala.foreach { case (workerInfo, (masterLocations, slaveLocations)) =>
        val partitionLocationInfo = new ShufflePartitionLocationInfo()
        partitionLocationInfo.addMasterPartitions(masterLocations)
        updateLatestPartitionLocations(shuffleId, masterLocations)
        partitionLocationInfo.addSlavePartitions(slaveLocations)
        allocatedWorkers.put(workerInfo, partitionLocationInfo)
      }
      shuffleAllocatedWorkers.put(shuffleId, allocatedWorkers)
      registeredShuffle.add(shuffleId)
      commitManager.registerShuffle(shuffleId, numMappers)

      // Fifth, reply the allocated partition location to ShuffleClient.
      logInfo(s"Handle RegisterShuffle Success for $shuffleId.")
      val allMasterPartitionLocations = slots.asScala.flatMap(_._2._1.asScala).toArray
      reply(RegisterShuffleResponse(StatusCode.SUCCESS, allMasterPartitionLocations))
    }
  }

  private def handleRevive(
      context: RpcCallContext,
      applicationId: String,
      shuffleId: Int,
      mapId: Int,
      attemptId: Int,
      partitionId: Int,
      oldEpoch: Int,
      oldPartition: PartitionLocation,
      cause: StatusCode): Unit = {
    // If shuffle not registered, reply ShuffleNotRegistered and return
    if (!registeredShuffle.contains(shuffleId)) {
      logError(s"[handleRevive] shuffle $shuffleId not registered!")
      context.reply(ChangeLocationResponse(StatusCode.SHUFFLE_NOT_REGISTERED, None))
      return
    }

    if (getPartitionType(shuffleId) == PartitionType.MAP) {
      logError(s"[handleRevive] shuffle $shuffleId revived filed, because map partition don't support revive!")
      context.reply(ChangeLocationResponse(StatusCode.REVIVE_FAILED, None))
      return
    }

    if (commitManager.isMapperEnded(shuffleId, mapId)) {
      logWarning(s"[handleRevive] Mapper ended, mapId $mapId, current attemptId $attemptId, " +
        s"ended attemptId ${commitManager.getMapperAttempts(shuffleId)(mapId)}, shuffleId $shuffleId.")
      context.reply(ChangeLocationResponse(StatusCode.MAP_ENDED, None))
      return
    }

    logWarning(s"Do Revive for shuffle ${Utils.makeShuffleKey(applicationId, shuffleId)}, " +
      s"oldPartition: $oldPartition, cause: $cause")

    changePartitionManager.handleRequestPartitionLocation(
      ChangeLocationCallContext(context),
      applicationId,
      shuffleId,
      partitionId,
      oldEpoch,
      oldPartition,
      Some(cause))
  }

  private def handleMapperEnd(
      context: RpcCallContext,
      applicationId: String,
      shuffleId: Int,
      mapId: Int,
      attemptId: Int,
      numMappers: Int): Unit = {

    val (mapperAttemptFinishedSuccess, allMapperFinished) =
      commitManager.finishMapperAttempt(shuffleId, mapId, attemptId, numMappers)
    if (mapperAttemptFinishedSuccess && allMapperFinished) {
      // last mapper finished. call mapper end
      logInfo(s"Last MapperEnd, call StageEnd with shuffleKey:" +
        s"${Utils.makeShuffleKey(applicationId, shuffleId)}.")
      self.send(StageEnd(applicationId, shuffleId))
    }

    // reply success
    context.reply(MapperEndResponse(StatusCode.SUCCESS))
  }

  private def handleGetReducerFileGroup(
      context: RpcCallContext,
      shuffleId: Int): Unit = {
    commitManager.handleGetReducerFileGroup(context, shuffleId)
  }

  private def handleStageEnd(applicationId: String, shuffleId: Int): Unit = {
    // check whether shuffle has registered
    if (!registeredShuffle.contains(shuffleId)) {
      logInfo(s"[handleStageEnd]" +
        s"$shuffleId not registered, maybe no shuffle data within this stage.")
      // record in stageEndShuffleSet
      commitManager.setStageEnd(shuffleId)
      return
    }

    if (commitManager.tryFinalCommit(shuffleId)) {
<<<<<<< HEAD
      // release resources and clear worker info
      shuffleAllocatedWorkers.remove(shuffleId)

      requestMasterReleaseSlots(
=======
      requestReleaseSlots(
        rssHARetryClient,
>>>>>>> ce21a738
        ReleaseSlots(applicationId, shuffleId, List.empty.asJava, List.empty.asJava))
    }
  }

  private def handleMapPartitionEnd(
      context: RpcCallContext,
      applicationId: String,
      shuffleId: Int,
      mapId: Int,
      attemptId: Int,
      partitionId: Int,
      numMappers: Int): Unit = {
    def reply(result: Boolean): Unit = {
      val message =
        s"to handle MapPartitionEnd for ${Utils.makeMapKey(applicationId, shuffleId, mapId, attemptId)}, " +
          s"$partitionId.";
      result match {
        case true => // if already committed by another try
          logDebug(s"Succeed $message")
          context.reply(MapperEndResponse(StatusCode.SUCCESS))
        case false =>
          logError(s"Failed $message")
          context.reply(MapperEndResponse(StatusCode.SHUFFLE_DATA_LOST))
      }
    }

    val (mapperAttemptFinishedSuccess, _) = commitManager.finishMapperAttempt(
      shuffleId,
      mapId,
      attemptId,
      numMappers,
      partitionId)
    reply(mapperAttemptFinishedSuccess)
  }

  def handleUnregisterShuffle(
      appId: String,
      shuffleId: Int): Unit = {
    if (getPartitionType(shuffleId) == PartitionType.REDUCE) {
      // if StageEnd has not been handled, trigger StageEnd
      if (!commitManager.isStageEnd(shuffleId)) {
        logInfo(s"Call StageEnd before Unregister Shuffle $shuffleId.")
        // try call stage end
        handleStageEnd(appId, shuffleId)
        // wait stage end
        val (isTimeOut, cost) = commitManager.waitStageEnd(shuffleId)
        if (isTimeOut) {
          logError(s"[handleUnregisterShuffle] trigger StageEnd Timeout! $shuffleId.")
        } else {
          logInfo(s"[handleUnregisterShuffle] Wait for handleStageEnd complete costs ${cost}ms")
        }
      }
    }

    if (shuffleResourceExists(shuffleId)) {
      logWarning(s"Partition exists for shuffle $shuffleId, " +
        "maybe caused by task rerun or speculative.")
<<<<<<< HEAD
      shuffleAllocatedWorkers.remove(shuffleId)
      requestMasterReleaseSlots(
=======
      requestReleaseSlots(
        rssHARetryClient,
>>>>>>> ce21a738
        ReleaseSlots(appId, shuffleId, List.empty.asJava, List.empty.asJava))
    }

    // add shuffleKey to delay shuffle removal set
    unregisterShuffleTime.put(shuffleId, System.currentTimeMillis())

    logInfo(s"Unregister for $shuffleId success.")
  }

  /* ========================================================== *
   |        END OF EVENT HANDLER                                |
   * ========================================================== */

  /**
   * After getting WorkerResource, LifecycleManger needs to ask each Worker to
   * reserve corresponding slot and prepare push data env in Worker side.
   *
   * @param applicationId Application ID
   * @param shuffleId     Application shuffle id
   * @param slots         WorkerResource to reserve slots
   * @return List of reserving slot failed workers
   */
  private def reserveSlots(
      applicationId: String,
      shuffleId: Int,
      slots: WorkerResource): util.List[WorkerInfo] = {
    val reserveSlotFailedWorkers = new ShuffleFailedWorkers()
    val failureInfos = new util.concurrent.CopyOnWriteArrayList[String]()
    val workerPartitionLocations = slots.asScala.filter(p => !p._2._1.isEmpty || !p._2._2.isEmpty)
    val parallelism = Math.min(Math.max(1, workerPartitionLocations.size), conf.rpcMaxParallelism)
    ThreadUtils.parmap(workerPartitionLocations.to, "ReserveSlot", parallelism) {
      case (workerInfo, (masterLocations, slaveLocations)) =>
        val res = requestWorkerReserveSlots(
          workerInfo.endpoint,
          ReserveSlots(
            applicationId,
            shuffleId,
            masterLocations,
            slaveLocations,
            partitionSplitThreshold,
            partitionSplitMode,
            getPartitionType(shuffleId),
            rangeReadFilter,
            userIdentifier,
            conf.pushDataTimeoutMs))
        if (res.status.equals(StatusCode.SUCCESS)) {
          logDebug(s"Successfully allocated " +
            s"partitions buffer for ${Utils.makeShuffleKey(applicationId, shuffleId)}" +
            s" from worker ${workerInfo.readableAddress()}.")
        } else {
          failureInfos.add(s"[reserveSlots] Failed to" +
            s" reserve buffers for ${Utils.makeShuffleKey(applicationId, shuffleId)}" +
            s" from worker ${workerInfo.readableAddress()}. Reason: ${res.reason}")
          reserveSlotFailedWorkers.put(workerInfo, (res.status, System.currentTimeMillis()))
        }
    }
    if (failureInfos.asScala.nonEmpty) {
      logError(s"Aggregated error of reserveSlots for " +
        s"${Utils.makeShuffleKey(applicationId, shuffleId)} " +
        s"failure:${failureInfos.asScala.foldLeft("")((x, y) => s"$x \n $y")}")
    }
    workerStatusTracker.recordWorkerFailure(reserveSlotFailedWorkers)
    new util.ArrayList[WorkerInfo](reserveSlotFailedWorkers.asScala.keys.toList.asJava)
  }

  /**
   * When enabling replicate, if one of the partition location reserve slots failed,
   * LifecycleManager also needs to release another corresponding partition location.
   * To release the corresponding partition location, LifecycleManager should:
   *   1. Remove the peer partition location of failed partition location from slots.
   *   2. Request the Worker to destroy the slot's FileWriter.
   *   3. Request the Master to release the worker slots status.
   *
   * @param applicationId            application id
   * @param shuffleId                shuffle id
   * @param slots                    allocated WorkerResource
   * @param failedPartitionLocations reserve slot failed partition location
   */
  private def releasePeerPartitionLocation(
      applicationId: String,
      shuffleId: Int,
      slots: WorkerResource,
      failedPartitionLocations: mutable.HashMap[Int, PartitionLocation]): Unit = {
    val destroyResource = new WorkerResource
    failedPartitionLocations.values
      .flatMap { partition => Option(partition.getPeer) }
      .foreach { partition =>
        var destroyWorkerInfo = partition.getWorker
        val workerInfoWithRpcRef = slots.keySet().asScala.find(_.equals(destroyWorkerInfo))
          .getOrElse {
            logWarning(s"Cannot find workInfo for $shuffleId from previous success workResource:" +
              s" ${destroyWorkerInfo.readableAddress()}, init according to partition info")
            try {
              destroyWorkerInfo.endpoint = rpcEnv.setupEndpointRef(
                RpcAddress.apply(destroyWorkerInfo.host, destroyWorkerInfo.rpcPort),
                WORKER_EP)
            } catch {
              case t: Throwable =>
                logError(
                  s"Init rpc client failed for $shuffleId on ${destroyWorkerInfo.readableAddress()} during release peer partition.",
                  t)
                destroyWorkerInfo = null
            }
            destroyWorkerInfo
          }
        if (slots.containsKey(workerInfoWithRpcRef)) {
          val (masterPartitionLocations, slavePartitionLocations) = slots.get(workerInfoWithRpcRef)
          partition.getMode match {
            case PartitionLocation.Mode.MASTER =>
              masterPartitionLocations.remove(partition)
              destroyResource.computeIfAbsent(workerInfoWithRpcRef, newLocationFunc)
                ._1.add(partition)
            case PartitionLocation.Mode.SLAVE =>
              slavePartitionLocations.remove(partition)
              destroyResource.computeIfAbsent(workerInfoWithRpcRef, newLocationFunc)
                ._2.add(partition)
          }
          if (masterPartitionLocations.isEmpty && slavePartitionLocations.isEmpty) {
            slots.remove(workerInfoWithRpcRef)
          }
        }
      }
    if (!destroyResource.isEmpty) {
      destroySlotsWithRetry(applicationId, shuffleId, destroyResource)
      logInfo(s"Destroyed peer partitions for reserve buffer failed workers " +
        s"${Utils.makeShuffleKey(applicationId, shuffleId)}, $destroyResource")

      val workerIds = new util.ArrayList[String]()
      val workerSlotsPerDisk = new util.ArrayList[util.Map[String, Integer]]()
      Utils.getSlotsPerDisk(destroyResource).asScala.foreach {
        case (workerInfo, slotsPerDisk) =>
          workerIds.add(workerInfo.toUniqueId())
          workerSlotsPerDisk.add(slotsPerDisk)
      }
      val msg = ReleaseSlots(applicationId, shuffleId, workerIds, workerSlotsPerDisk)
      requestMasterReleaseSlots(msg)
      logInfo(s"Released slots for reserve buffer failed workers " +
        s"${workerIds.asScala.mkString(",")}" + s"${slots.asScala.mkString(",")}" +
        s"${Utils.makeShuffleKey(applicationId, shuffleId)}, ")
    }
  }

  /**
   * Collect all allocated partition locations on reserving slot failed workers
   * and remove failed worker's partition locations from total slots.
   * For each reduce id, we only need to maintain one of the pair locations
   * even if enabling replicate. If RSS wants to release the failed partition location,
   * the corresponding peers will be handled in [[releasePeerPartitionLocation]]
   *
   * @param reserveFailedWorkers reserve slot failed WorkerInfo list of slots
   * @param slots                the slots tried to reserve a slot
   * @return reserving slot failed partition locations
   */
  def getFailedPartitionLocations(
      reserveFailedWorkers: util.List[WorkerInfo],
      slots: WorkerResource): mutable.HashMap[Int, PartitionLocation] = {
    val failedPartitionLocations = new mutable.HashMap[Int, PartitionLocation]()
    reserveFailedWorkers.asScala.foreach { workerInfo =>
      val (failedMasterLocations, failedSlaveLocations) = slots.remove(workerInfo)
      if (null != failedMasterLocations) {
        failedMasterLocations.asScala.foreach { failedMasterLocation =>
          failedPartitionLocations += (failedMasterLocation.getId -> failedMasterLocation)
        }
      }
      if (null != failedSlaveLocations) {
        failedSlaveLocations.asScala.foreach { failedSlaveLocation =>
          val partitionId = failedSlaveLocation.getId
          if (!failedPartitionLocations.contains(partitionId)) {
            failedPartitionLocations += (partitionId -> failedSlaveLocation)
          }
        }
      }
    }
    failedPartitionLocations
  }

  /**
   * Reserve buffers with retry, retry on another node will cause slots to be inconsistent.
   *
   * @param applicationId application id
   * @param shuffleId     shuffle id
   * @param candidates    working worker list
   * @param slots         the total allocated worker resources that need to be applied for the slot
   * @return If reserve all slots success
   */
  def reserveSlotsWithRetry(
      applicationId: String,
      shuffleId: Int,
      candidates: util.HashSet[WorkerInfo],
      slots: WorkerResource,
      updateEpoch: Boolean = true): Boolean = {
    var requestSlots = slots
    val reserveSlotsMaxRetries = conf.reserveSlotsMaxRetries
    val reserveSlotsRetryWait = conf.reserveSlotsRetryWait
    var retryTimes = 1
    var noAvailableSlots = false
    var success = false
    while (retryTimes <= reserveSlotsMaxRetries && !success && !noAvailableSlots) {
      if (retryTimes > 1) {
        Thread.sleep(reserveSlotsRetryWait)
      }
      // reserve buffers
      logInfo(s"Try reserve slots for $shuffleId for $retryTimes times.")
      val reserveFailedWorkers = reserveSlots(applicationId, shuffleId, requestSlots)
      if (reserveFailedWorkers.isEmpty) {
        success = true
      } else {
        // Should remove failed workers from candidates during retry to avoid reallocate in failed workers.
        candidates.removeAll(reserveFailedWorkers)
        // Find out all failed partition locations and remove failed worker's partition location
        // from slots.
        val failedPartitionLocations = getFailedPartitionLocations(reserveFailedWorkers, slots)
        // When enable replicate, if one of the partition location reserve slots failed, we also
        // need to release another corresponding partition location and remove it from slots.
        if (pushReplicateEnabled && failedPartitionLocations.nonEmpty && !slots.isEmpty) {
          releasePeerPartitionLocation(applicationId, shuffleId, slots, failedPartitionLocations)
        }
        if (retryTimes < reserveSlotsMaxRetries) {
          // get retryCandidates resource and retry reserve buffer
          val retryCandidates = new util.HashSet(slots.keySet())
          // add candidates to avoid revive action passed in slots only 2 worker
          retryCandidates.addAll(candidates)
          // remove blacklist from retryCandidates
          retryCandidates.removeAll(workerStatusTracker.blacklist.keys().asScala.toList.asJava)
          if (retryCandidates.size < 1 || (pushReplicateEnabled && retryCandidates.size < 2)) {
            logError(s"Retry reserve slots for $shuffleId failed caused by not enough slots.")
            noAvailableSlots = true
          } else {
            // Only when the LifecycleManager needs to retry reserve slots again, re-allocate slots
            // and put the new allocated slots to the total slots, the re-allocated slots won't be
            // duplicated with existing partition locations.
            requestSlots = reallocateSlotsFromCandidates(
              failedPartitionLocations.values.toList,
              retryCandidates.asScala.toList,
              updateEpoch)
            requestSlots.asScala.foreach { case (workerInfo, (retryMasterLocs, retrySlaveLocs)) =>
              val (masterPartitionLocations, slavePartitionLocations) =
                slots.computeIfAbsent(workerInfo, newLocationFunc)
              masterPartitionLocations.addAll(retryMasterLocs)
              slavePartitionLocations.addAll(retrySlaveLocs)
            }
          }
        } else {
          logError(s"Try reserve slots for $shuffleId failed after $reserveSlotsMaxRetries retry.")
        }
      }
      retryTimes += 1
    }
    // if failed after retry, destroy all allocated buffers
    if (!success) {
      // Reserve slot failed workers' partition location and corresponding peer partition location
      // has been removed from slots by call [[getFailedPartitionLocations]] and
      // [[releasePeerPartitionLocation]]. Now in the slots are all the successful partition
      // locations.
      logWarning(s"Reserve buffers for $shuffleId still fail after retrying, clear buffers.")
      destroySlotsWithRetry(applicationId, shuffleId, slots)
    } else {
      logInfo(s"Reserve buffer success for ${Utils.makeShuffleKey(applicationId, shuffleId)}")
    }
    success
  }

  val newLocationFunc =
    new util.function.Function[WorkerInfo, (JList[PartitionLocation], JList[PartitionLocation])] {
      override def apply(w: WorkerInfo): (JList[PartitionLocation], JList[PartitionLocation]) =
        (new util.LinkedList[PartitionLocation](), new util.LinkedList[PartitionLocation]())
    }

  /**
   * Allocate a new master/slave PartitionLocation pair from the current WorkerInfo list.
   *
   * @param oldEpochId Current partition reduce location last epoch id
   * @param candidates WorkerInfo list can be used to offer worker slots
   * @param slots      Current WorkerResource
   */
  def allocateFromCandidates(
      id: Int,
      oldEpochId: Int,
      candidates: List[WorkerInfo],
      slots: WorkerResource,
      updateEpoch: Boolean = true): Unit = {
    val masterIndex = Random.nextInt(candidates.size)
    val masterLocation = new PartitionLocation(
      id,
      if (updateEpoch) oldEpochId + 1 else oldEpochId,
      candidates(masterIndex).host,
      candidates(masterIndex).rpcPort,
      candidates(masterIndex).pushPort,
      candidates(masterIndex).fetchPort,
      candidates(masterIndex).replicatePort,
      PartitionLocation.Mode.MASTER)

    if (pushReplicateEnabled) {
      val slaveIndex = (masterIndex + 1) % candidates.size
      val slaveLocation = new PartitionLocation(
        id,
        if (updateEpoch) oldEpochId + 1 else oldEpochId,
        candidates(slaveIndex).host,
        candidates(slaveIndex).rpcPort,
        candidates(slaveIndex).pushPort,
        candidates(slaveIndex).fetchPort,
        candidates(slaveIndex).replicatePort,
        PartitionLocation.Mode.SLAVE,
        masterLocation)
      masterLocation.setPeer(slaveLocation)
      val masterAndSlavePairs = slots.computeIfAbsent(candidates(slaveIndex), newLocationFunc)
      masterAndSlavePairs._2.add(slaveLocation)
    }

    val masterAndSlavePairs = slots.computeIfAbsent(candidates(masterIndex), newLocationFunc)
    masterAndSlavePairs._1.add(masterLocation)
  }

  private def reallocateSlotsFromCandidates(
      oldPartitions: List[PartitionLocation],
      candidates: List[WorkerInfo],
      updateEpoch: Boolean = true): WorkerResource = {
    val slots = new WorkerResource()
    oldPartitions.foreach { partition =>
      allocateFromCandidates(partition.getId, partition.getEpoch, candidates, slots, updateEpoch)
    }
    slots
  }

  /**
   * For the slots that need to be destroyed, LifecycleManager will ask the corresponding worker
   * to destroy related FileWriter.
   *
   * @param applicationId  application id
   * @param shuffleId      shuffle id
   * @param slotsToDestroy worker resource to be destroyed
   * @return destroy failed master and slave location unique id
   */
  def destroySlotsWithRetry(
      applicationId: String,
      shuffleId: Int,
      slotsToDestroy: WorkerResource): Unit = {
    val shuffleKey = Utils.makeShuffleKey(applicationId, shuffleId)
    val parallelism = Math.min(Math.max(1, slotsToDestroy.size()), conf.rpcMaxParallelism)
    ThreadUtils.parmap(
      slotsToDestroy.asScala,
      "DestroySlot",
      parallelism) { case (workerInfo, (masterLocations, slaveLocations)) =>
      val destroy = DestroyWorkerSlots(
        shuffleKey,
        masterLocations.asScala.map(_.getUniqueId).asJava,
        slaveLocations.asScala.map(_.getUniqueId).asJava)
      var res = requestWorkerDestroySlots(workerInfo.endpoint, destroy)
      if (res.status != StatusCode.SUCCESS) {
        logDebug(s"Request $destroy return ${res.status} for $shuffleKey, " +
          s"will retry request destroy.")
        res = requestWorkerDestroySlots(
          workerInfo.endpoint,
          DestroyWorkerSlots(shuffleKey, res.failedMasters, res.failedSlaves))
      }
    }
  }

  private def removeExpiredShuffle(): Unit = {
    val currentTime = System.currentTimeMillis()
    unregisterShuffleTime.keys().asScala.foreach { shuffleId =>
      if (unregisterShuffleTime.get(shuffleId) < currentTime - shuffleExpiredCheckIntervalMs) {
        logInfo(s"Clear shuffle $shuffleId.")
        // clear for the shuffle
        registeredShuffle.remove(shuffleId)
        registeringShuffleRequest.remove(shuffleId)
        unregisterShuffleTime.remove(shuffleId)
        shuffleAllocatedWorkers.remove(shuffleId)
        latestPartitionLocation.remove(shuffleId)
        commitManager.removeExpiredShuffle(shuffleId)
        changePartitionManager.removeExpiredShuffle(shuffleId)
        requestMasterUnregisterShuffle(
          UnregisterShuffle(appId, shuffleId, RssHARetryClient.genRequestId()))
      }
    }
  }

  private def requestMasterReleaseSlotsWithRetry(
      applicationId: String,
      shuffleId: Int,
      ids: util.ArrayList[Integer]): RequestSlotsResponse = {
    val req =
      RequestSlots(
        applicationId,
        shuffleId,
        ids,
        lifecycleHost,
        pushReplicateEnabled,
        userIdentifier)
    val res = requestMasterRequestSlots(req)
    if (res.status != StatusCode.SUCCESS) {
      requestMasterRequestSlots(req)
    } else {
      res
    }
  }

  private def requestMasterRequestSlots(message: RequestSlots): RequestSlotsResponse = {
    val shuffleKey = Utils.makeShuffleKey(message.applicationId, message.shuffleId)
    try {
      rssHARetryClient.askSync[RequestSlotsResponse](message, classOf[RequestSlotsResponse])
    } catch {
      case e: Exception =>
        logError(s"AskSync RegisterShuffle for $shuffleKey failed.", e)
        RequestSlotsResponse(StatusCode.REQUEST_FAILED, new WorkerResource())
    }
  }

  private def requestWorkerReserveSlots(
      endpoint: RpcEndpointRef,
      message: ReserveSlots): ReserveSlotsResponse = {
    val shuffleKey = Utils.makeShuffleKey(message.applicationId, message.shuffleId)
    try {
      endpoint.askSync[ReserveSlotsResponse](message)
    } catch {
      case e: Exception =>
        val msg = s"Exception when askSync ReserveSlots for $shuffleKey " +
          s"on worker $endpoint."
        logError(msg, e)
        ReserveSlotsResponse(StatusCode.REQUEST_FAILED, msg + s" ${e.getMessage}")
    }
  }

  private def requestWorkerDestroySlots(
      endpoint: RpcEndpointRef,
      message: DestroyWorkerSlots): DestroyWorkerSlotsResponse = {
    try {
      endpoint.askSync[DestroyWorkerSlotsResponse](message)
    } catch {
      case e: Exception =>
        logError(s"AskSync Destroy for ${message.shuffleKey} failed.", e)
        DestroyWorkerSlotsResponse(
          StatusCode.REQUEST_FAILED,
          message.masterLocations,
          message.slaveLocations)
    }
  }

  private def requestMasterReleaseSlots(message: ReleaseSlots): ReleaseSlotsResponse = {
    try {
      rssHARetryClient.askSync[ReleaseSlotsResponse](message, classOf[ReleaseSlotsResponse])
    } catch {
      case e: Exception =>
        logError(s"AskSync ReleaseSlots for ${message.shuffleId} failed.", e)
        ReleaseSlotsResponse(StatusCode.REQUEST_FAILED)
    }
  }

  private def requestMasterUnregisterShuffle(message: PbUnregisterShuffle)
      : PbUnregisterShuffleResponse = {
    try {
      rssHARetryClient.askSync[PbUnregisterShuffleResponse](
        message,
        classOf[PbUnregisterShuffleResponse])
    } catch {
      case e: Exception =>
        logError(s"AskSync UnregisterShuffle for ${message.getShuffleId} failed.", e)
        UnregisterShuffleResponse(StatusCode.REQUEST_FAILED)
    }
  }

  def checkQuota(): CheckQuotaResponse = {
    try {
      rssHARetryClient.askSync[CheckQuotaResponse](
        CheckQuota(userIdentifier),
        classOf[CheckQuotaResponse])
    } catch {
      case e: Exception =>
        val msg = s"AskSync Cluster check quota for $userIdentifier failed."
        logError(msg, e)
        CheckQuotaResponse(false, msg)
    }
  }

  private def shuffleResourceExists(shuffleId: Int): Boolean = {
    val workers = workerSnapshots(shuffleId)
    workers != null && !workers.isEmpty
  }

  // Once a partition is released, it will be never needed anymore
  def releasePartition(shuffleId: Int, partitionId: Int): Unit = {
    commitManager.releasePartitionResource(shuffleId, partitionId)
    val partitionLocation = latestPartitionLocation.get(shuffleId)
    if (partitionLocation != null) {
      partitionLocation.remove(partitionId)
    }

    releasePartitionManager.releasePartition(shuffleId, partitionId)
  }

  def getAllocatedWorkers(): Set[WorkerInfo] = {
    shuffleAllocatedWorkers.asScala.values.flatMap(_.keys().asScala).toSet
  }

  // delegate workerStatusTracker to register listener
  def registerWorkerStatusListener(workerStatusListener: WorkerStatusListener): Unit = {
    workerStatusTracker.registerWorkerStatusListener(workerStatusListener)
  }

  // Initialize at the end of LifecycleManager construction.
  initialize()
}<|MERGE_RESOLUTION|>--- conflicted
+++ resolved
@@ -568,15 +568,7 @@
     }
 
     if (commitManager.tryFinalCommit(shuffleId)) {
-<<<<<<< HEAD
-      // release resources and clear worker info
-      shuffleAllocatedWorkers.remove(shuffleId)
-
       requestMasterReleaseSlots(
-=======
-      requestReleaseSlots(
-        rssHARetryClient,
->>>>>>> ce21a738
         ReleaseSlots(applicationId, shuffleId, List.empty.asJava, List.empty.asJava))
     }
   }
@@ -634,13 +626,7 @@
     if (shuffleResourceExists(shuffleId)) {
       logWarning(s"Partition exists for shuffle $shuffleId, " +
         "maybe caused by task rerun or speculative.")
-<<<<<<< HEAD
-      shuffleAllocatedWorkers.remove(shuffleId)
       requestMasterReleaseSlots(
-=======
-      requestReleaseSlots(
-        rssHARetryClient,
->>>>>>> ce21a738
         ReleaseSlots(appId, shuffleId, List.empty.asJava, List.empty.asJava))
     }
 
