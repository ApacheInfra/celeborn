/*
 * Licensed to the Apache Software Foundation (ASF) under one or more
 * contributor license agreements.  See the NOTICE file distributed with
 * this work for additional information regarding copyright ownership.
 * The ASF licenses this file to You under the Apache License, Version 2.0
 * (the "License"); you may not use this file except in compliance with
 * the License.  You may obtain a copy of the License at
 *
 *    http://www.apache.org/licenses/LICENSE-2.0
 *
 * Unless required by applicable law or agreed to in writing, software
 * distributed under the License is distributed on an "AS IS" BASIS,
 * WITHOUT WARRANTIES OR CONDITIONS OF ANY KIND, either express or implied.
 * See the License for the specific language governing permissions and
 * limitations under the License.
 */

package org.apache.celeborn.client

import java.nio.ByteBuffer
import java.util
import java.util.{List => JList}
import java.util.concurrent.{Callable, ConcurrentHashMap, ScheduledExecutorService, ScheduledFuture, TimeUnit}
import java.util.concurrent.atomic.LongAdder

import scala.collection.JavaConverters._
import scala.collection.mutable
import scala.util.Random

import com.google.common.cache.{Cache, CacheBuilder}
import org.roaringbitmap.RoaringBitmap

import org.apache.celeborn.common.CelebornConf
import org.apache.celeborn.common.haclient.RssHARetryClient
import org.apache.celeborn.common.identity.{IdentityProvider, UserIdentifier}
import org.apache.celeborn.common.internal.Logging
import org.apache.celeborn.common.meta.{PartitionLocationInfo, WorkerInfo}
import org.apache.celeborn.common.protocol._
import org.apache.celeborn.common.protocol.RpcNameConstants.WORKER_EP
import org.apache.celeborn.common.protocol.message.ControlMessages._
import org.apache.celeborn.common.protocol.message.StatusCode
import org.apache.celeborn.common.rpc._
import org.apache.celeborn.common.rpc.netty.{LocalNettyRpcCallContext, RemoteNettyRpcCallContext}
import org.apache.celeborn.common.util.{ThreadUtils, Utils}

class LifecycleManager(appId: String, val conf: CelebornConf) extends RpcEndpoint with Logging {

  private val lifecycleHost = Utils.localHostName

  private val shuffleExpiredCheckIntervalMs = conf.shuffleExpiredCheckIntervalMs
  private val workerExcludedCheckIntervalMs = conf.workerExcludedCheckIntervalMs
  private val pushReplicateEnabled = conf.pushReplicateEnabled
  private val splitThreshold = CelebornConf.partitionSplitThreshold(conf)
  private val splitMode = CelebornConf.partitionSplitMode(conf)
  private val partitionType = CelebornConf.partitionType(conf)
  private val rangeReadFilter = CelebornConf.rangeReadFilterEnabled(conf)
  private val unregisterShuffleTime = new ConcurrentHashMap[Int, Long]()
<<<<<<< HEAD
  private val stageEndTimeout = RssConf.stageEndTimeout(conf)
  private val rpcCacheSize = RssConf.rpcCacheSize(conf)
  private val rpcCacheConcurrentLevel = RssConf.rpcCacheConcurrentLevel(conf)
  private val rpcCacheExpireTimeMs = RssConf.rpcCacheExpireTimeMs(conf)
=======
  private val stageEndTimeout = CelebornConf.stageEndTimeout(conf)
>>>>>>> 77ff94eb

  private val registeredShuffle = ConcurrentHashMap.newKeySet[Int]()
  private val shuffleMapperAttempts = new ConcurrentHashMap[Int, Array[Int]]()
  private val reducerFileGroupsMap =
    new ConcurrentHashMap[Int, Array[Array[PartitionLocation]]]()
  private val dataLostShuffleSet = ConcurrentHashMap.newKeySet[Int]()
  private val stageEndShuffleSet = ConcurrentHashMap.newKeySet[Int]()
  private val inProcessStageEndShuffleSet = ConcurrentHashMap.newKeySet[Int]()
  // maintain each shuffle's map relation of WorkerInfo and partition location
  private val shuffleAllocatedWorkers = {
    new ConcurrentHashMap[Int, ConcurrentHashMap[WorkerInfo, PartitionLocationInfo]]()
  }
  // shuffle id -> (partitionId -> newest PartitionLocation)
  private val latestPartitionLocation =
    new ConcurrentHashMap[Int, ConcurrentHashMap[Int, PartitionLocation]]()
  private val userIdentifier: UserIdentifier = IdentityProvider.instantiate(conf).provide()
  private val rpcCache: Cache[Int, ByteBuffer] = CacheBuilder.newBuilder()
    .concurrencyLevel(rpcCacheConcurrentLevel)
    .expireAfterWrite(rpcCacheExpireTimeMs, TimeUnit.MILLISECONDS)
    .maximumSize(rpcCacheSize)
    .build().asInstanceOf[Cache[Int, ByteBuffer]]
  private def workerSnapshots(shuffleId: Int): util.Map[WorkerInfo, PartitionLocationInfo] =
    shuffleAllocatedWorkers.get(shuffleId)

  val newMapFunc =
    new util.function.Function[Int, ConcurrentHashMap[Int, PartitionLocation]]() {
      override def apply(s: Int): ConcurrentHashMap[Int, PartitionLocation] = {
        new ConcurrentHashMap[Int, PartitionLocation]()
      }
    }
  private def updateLatestPartitionLocations(
      shuffleId: Int,
      locations: util.List[PartitionLocation]) = {
    val map = latestPartitionLocation.computeIfAbsent(shuffleId, newMapFunc)
    locations.asScala.foreach { case location => map.put(location.getId, location) }
  }

  case class ChangePartitionRequest(
      context: RpcCallContext,
      applicationId: String,
      shuffleId: Int,
      partitionId: Int,
      epoch: Int,
      oldPartition: PartitionLocation,
      causes: Option[StatusCode])

  // shuffleId -> (partitionId -> set of ChangePartition)
  private val changePartitionRequests =
    new ConcurrentHashMap[Int, ConcurrentHashMap[Integer, util.Set[ChangePartitionRequest]]]()
  // shuffleId -> set of partition id
  private val inBatchPartitions = new ConcurrentHashMap[Int, util.Set[Integer]]()

  // register shuffle request waiting for response
  private val registeringShuffleRequest = new ConcurrentHashMap[Int, util.Set[RpcCallContext]]()

  // blacklist
  private val blacklist = ConcurrentHashMap.newKeySet[WorkerInfo]()

  // Threads
  private val forwardMessageThread =
    ThreadUtils.newDaemonSingleThreadScheduledExecutor("master-forward-message-thread")
  private var checkForShuffleRemoval: ScheduledFuture[_] = _
  private var getBlacklist: ScheduledFuture[_] = _

  // Use independent app heartbeat threads to avoid being blocked by other operations.
  private val appHeartbeatIntervalMs = conf.appHeartbeatIntervalMs
  private val appHeartbeatHandlerThread =
    ThreadUtils.newDaemonSingleThreadScheduledExecutor("app-heartbeat")
  private var appHeartbeat: ScheduledFuture[_] = _
  private val responseCheckerThread =
    ThreadUtils.newDaemonSingleThreadScheduledExecutor("rss-master-resp-checker")

  private val handleChangePartitionInBatch = CelebornConf.batchHandleChangePartitionEnabled(conf)
  private val handleChangePartitionInBatchExecutors = ThreadUtils.newDaemonCachedThreadPool(
    "rss-lifecycle-manager-change-partition-executor",
    CelebornConf.batchHandleChangePartitionNumThreads(conf))
  private val handleChangePartitionRequestBatchInterval =
    CelebornConf.handleChangePartitionRequestBatchInterval(conf)
  private val handleChangePartitionInBatchSchedulerThread: Option[ScheduledExecutorService] =
    if (handleChangePartitionInBatch) {
      Some(ThreadUtils.newDaemonSingleThreadScheduledExecutor(
        "rss-lifecycle-manager-change-partition-scheduler"))
    } else {
      None
    }

  // init driver rss meta rpc service
  override val rpcEnv: RpcEnv = RpcEnv.create(
    RpcNameConstants.RSS_METASERVICE_SYS,
    lifecycleHost,
    CelebornConf.driverMetaServicePort(conf),
    conf)
  rpcEnv.setupEndpoint(RpcNameConstants.RSS_METASERVICE_EP, this)

  logInfo(s"Starting LifecycleManager on ${rpcEnv.address}")

  private val rssHARetryClient = new RssHARetryClient(rpcEnv, conf)
  private val totalWritten = new LongAdder
  private val fileCount = new LongAdder

  // Since method `onStart` is executed when `rpcEnv.setupEndpoint` is executed, and
  // `rssHARetryClient` is initialized after `rpcEnv` is initialized, if method `onStart` contains
  // a reference to `rssHARetryClient`, there may be cases where `rssHARetryClient` is null when
  // `rssHARetryClient` is called. Therefore, it's necessary to uniformly execute the initialization
  // method at the end of the construction of the class to perform the initialization operations.
  private def initialize(): Unit = {
    appHeartbeat = appHeartbeatHandlerThread.scheduleAtFixedRate(
      new Runnable {
        override def run(): Unit = {
          try {
            require(rssHARetryClient != null, "When sending a heartbeat, client shouldn't be null.")
            val tmpTotalWritten = totalWritten.sumThenReset()
            val tmpFileCount = fileCount.sumThenReset()
            logDebug(s"Send app heartbeat with $tmpTotalWritten $tmpFileCount")
            val appHeartbeat =
              HeartbeatFromApplication(appId, tmpTotalWritten, tmpFileCount, ZERO_UUID)
            rssHARetryClient.send(appHeartbeat)
            logDebug("Successfully send app heartbeat.")
          } catch {
            case it: InterruptedException =>
              logWarning("Interrupted while sending app heartbeat.")
              Thread.currentThread().interrupt()
              throw it
            case t: Throwable =>
              logError("Error while send heartbeat", t)
          }
        }
      },
      0,
      appHeartbeatIntervalMs,
      TimeUnit.MILLISECONDS)

    handleChangePartitionInBatchSchedulerThread.foreach {
      _.scheduleAtFixedRate(
        new Runnable {
          override def run(): Unit = {
            try {
              changePartitionRequests.asScala.foreach { case (shuffleId, requests) =>
                requests.synchronized {
                  handleChangePartitionInBatchExecutors.submit {
                    new Runnable {
                      override def run(): Unit = {
                        // For each partition only need handle one request
                        val distinctPartitions = requests.asScala.filter { case (partitionId, _) =>
                          !inBatchPartitions.get(shuffleId).contains(partitionId)
                        }.map { case (partitionId, request) =>
                          inBatchPartitions.get(shuffleId).add(partitionId)
                          request.asScala.toArray.maxBy(_.epoch)
                        }.toArray
                        if (distinctPartitions.nonEmpty) {
                          batchHandleChangePartitions(
                            distinctPartitions.head.applicationId,
                            shuffleId,
                            distinctPartitions)
                        }
                      }
                    }
                  }
                }
              }
            } catch {
              case e: InterruptedException =>
                logError("Partition split scheduler thread is shutting down, detail: ", e)
                throw e
            }
          }
        },
        0,
        handleChangePartitionRequestBatchInterval,
        TimeUnit.MILLISECONDS)
    }
  }

  override def onStart(): Unit = {
    checkForShuffleRemoval = forwardMessageThread.scheduleAtFixedRate(
      new Runnable {
        override def run(): Unit = Utils.tryLogNonFatalError {
          self.send(RemoveExpiredShuffle)
        }
      },
      shuffleExpiredCheckIntervalMs,
      shuffleExpiredCheckIntervalMs,
      TimeUnit.MILLISECONDS)

    getBlacklist = forwardMessageThread.scheduleAtFixedRate(
      new Runnable {
        override def run(): Unit = Utils.tryLogNonFatalError {
          self.send(GetBlacklist(new util.ArrayList[WorkerInfo](blacklist)))
        }
      },
      workerExcludedCheckIntervalMs,
      workerExcludedCheckIntervalMs,
      TimeUnit.MILLISECONDS)
  }

  override def onStop(): Unit = {
    import scala.concurrent.duration._

    checkForShuffleRemoval.cancel(true)
    getBlacklist.cancel(true)
    ThreadUtils.shutdown(forwardMessageThread, 800.millis)

    appHeartbeat.cancel(true)
    ThreadUtils.shutdown(appHeartbeatHandlerThread, 800.millis)

    ThreadUtils.shutdown(responseCheckerThread, 800.millis)

    rssHARetryClient.close()
    if (rpcEnv != null) {
      rpcEnv.shutdown()
      rpcEnv.awaitTermination()
    }
  }

  def getUserIdentifier(): UserIdentifier = {
    userIdentifier
  }

  def getRssMetaServiceHost: String = {
    lifecycleHost
  }

  def getRssMetaServicePort: Int = {
    rpcEnv.address.port
  }

  override def receive: PartialFunction[Any, Unit] = {
    case RemoveExpiredShuffle =>
      removeExpiredShuffle()
    case msg: GetBlacklist =>
      handleGetBlacklist(msg)
    case StageEnd(applicationId, shuffleId) =>
      logInfo(s"Received StageEnd request, ${Utils.makeShuffleKey(applicationId, shuffleId)}.")
      handleStageEnd(applicationId, shuffleId)
    case pb: PbUnregisterShuffle =>
      val applicationId = pb.getAppId
      val shuffleId = pb.getShuffleId
      logDebug(s"Received UnregisterShuffle request," +
        s"${Utils.makeShuffleKey(applicationId, shuffleId)}.")
      handleUnregisterShuffle(applicationId, shuffleId)
  }

  override def receiveAndReply(context: RpcCallContext): PartialFunction[Any, Unit] = {
    case pb: PbRegisterShuffle =>
      val applicationId = pb.getApplicationId
      val shuffleId = pb.getShuffleId
      val numMappers = pb.getNumMapppers
      val numPartitions = pb.getNumPartitions
      logDebug(s"Received RegisterShuffle request, " +
        s"$applicationId, $shuffleId, $numMappers, $numPartitions.")
      handleRegisterShuffle(context, applicationId, shuffleId, numMappers, numPartitions)

    case pb: PbRevive =>
      val applicationId = pb.getApplicationId
      val shuffleId = pb.getShuffleId
      val mapId = pb.getMapId
      val attemptId = pb.getAttemptId
      val partitionId = pb.getPartitionId
      val epoch = pb.getEpoch
      val oldPartition = PartitionLocation.fromPbPartitionLocation(pb.getOldPartition)
      val cause = Utils.toStatusCode(pb.getStatus)
      logTrace(s"Received Revive request, " +
        s"$applicationId, $shuffleId, $mapId, $attemptId, ,$partitionId," +
        s" $epoch, $oldPartition, $cause.")
      handleRevive(
        context,
        applicationId,
        shuffleId,
        mapId,
        attemptId,
        partitionId,
        epoch,
        oldPartition,
        cause)

    case pb: PbPartitionSplit =>
      val applicationId = pb.getApplicationId
      val shuffleId = pb.getShuffleId
      val partitionId = pb.getPartitionId
      val epoch = pb.getEpoch
      val oldPartition = PartitionLocation.fromPbPartitionLocation(pb.getOldPartition)
      logTrace(s"Received split request, " +
        s"$applicationId, $shuffleId, $partitionId, $epoch, $oldPartition")
      handleChangePartitionLocation(
        context,
        applicationId,
        shuffleId,
        partitionId,
        epoch,
        oldPartition)

    case MapperEnd(applicationId, shuffleId, mapId, attemptId, numMappers) =>
      logTrace(s"Received MapperEnd request, " +
        s"${Utils.makeMapKey(applicationId, shuffleId, mapId, attemptId)}.")
      handleMapperEnd(context, applicationId, shuffleId, mapId, attemptId, numMappers)

    case GetReducerFileGroup(applicationId: String, shuffleId: Int) =>
      logDebug(s"Received GetShuffleFileGroup request," +
        s"${Utils.makeShuffleKey(applicationId, shuffleId)}.")
      handleGetReducerFileGroup(context, shuffleId)
  }

  /* ========================================================== *
   |        START OF EVENT HANDLER                              |
   * ========================================================== */

  private def handleRegisterShuffle(
      context: RpcCallContext,
      applicationId: String,
      shuffleId: Int,
      numMappers: Int,
      numReducers: Int): Unit = {
    registeringShuffleRequest.synchronized {
      if (registeringShuffleRequest.containsKey(shuffleId)) {
        // If same request already exists in the registering request list for the same shuffle,
        // just register and return.
        logDebug("[handleRegisterShuffle] request for same shuffleKey exists, just register")
        registeringShuffleRequest.get(shuffleId).add(context)
        return
      } else {
        // If shuffle is registered, reply this shuffle's partition location and return.
        // Else add this request to registeringShuffleRequest.
        if (registeredShuffle.contains(shuffleId)) {
          val initialLocs = workerSnapshots(shuffleId)
            .values()
            .asScala
            .flatMap(_.getAllMasterLocationsWithMinEpoch(shuffleId.toString).asScala)
            .filter(_.getEpoch == 0)
            .toArray
          context.reply(RegisterShuffleResponse(StatusCode.SUCCESS, initialLocs))
          return
        }
        logInfo(s"New shuffle request, shuffleId $shuffleId, partitionType: $partitionType " +
          s"numMappers: $numMappers, numReducers: $numReducers.")
        val set = new util.HashSet[RpcCallContext]()
        set.add(context)
        registeringShuffleRequest.put(shuffleId, set)
      }
    }

    // Reply to all RegisterShuffle request for current shuffle id.
    def reply(response: PbRegisterShuffleResponse): Unit = {
      registeringShuffleRequest.synchronized {
        registeringShuffleRequest.asScala
          .get(shuffleId)
          .foreach(_.asScala.foreach(_.reply(response)))
        registeringShuffleRequest.remove(shuffleId)
      }
    }

    // First, request to get allocated slots from Master
    val ids = new util.ArrayList[Integer]
    val numPartitions: Int = partitionType match {
      case PartitionType.REDUCE_PARTITION => numReducers
      case PartitionType.MAP_PARTITION => numMappers
    }
    (0 until numPartitions).foreach(idx => ids.add(new Integer(idx)))
    val res = requestSlotsWithRetry(applicationId, shuffleId, ids)

    res.status match {
      case StatusCode.FAILED =>
        logError(s"OfferSlots RPC request failed for $shuffleId!")
        reply(RegisterShuffleResponse(StatusCode.FAILED, Array.empty))
        return
      case StatusCode.SLOT_NOT_AVAILABLE =>
        logError(s"OfferSlots for $shuffleId failed!")
        reply(RegisterShuffleResponse(StatusCode.SLOT_NOT_AVAILABLE, Array.empty))
        return
      case StatusCode.SUCCESS =>
        logInfo(s"OfferSlots for ${Utils.makeShuffleKey(applicationId, shuffleId)} Success!")
        logDebug(s" Slots Info: ${res.workerResource}")
      case _ => // won't happen
        throw new UnsupportedOperationException()
    }

    // Reserve slots for each PartitionLocation. When response status is SUCCESS, WorkerResource
    // won't be empty since master will reply SlotNotAvailable status when reserved slots is empty.
    val slots = res.workerResource
    val candidatesWorkers = new util.HashSet(slots.keySet())
    val connectFailedWorkers = ConcurrentHashMap.newKeySet[WorkerInfo]()

    // Second, for each worker, try to initialize the endpoint.
    val parallelism = Math.min(Math.max(1, slots.size()), conf.rpcMaxParallelism)
    ThreadUtils.parmap(slots.asScala.to, "InitWorkerRef", parallelism) { case (workerInfo, _) =>
      try {
        workerInfo.endpoint =
          rpcEnv.setupEndpointRef(RpcAddress.apply(workerInfo.host, workerInfo.rpcPort), WORKER_EP)
      } catch {
        case t: Throwable =>
          logError(s"Init rpc client for $workerInfo failed", t)
          connectFailedWorkers.add(workerInfo)
      }
    }

    candidatesWorkers.removeAll(connectFailedWorkers)
    recordWorkerFailure(new util.ArrayList[WorkerInfo](connectFailedWorkers))

    // Third, for each slot, LifecycleManager should ask Worker to reserve the slot
    // and prepare the pushing data env.
    val reserveSlotsSuccess =
      reserveSlotsWithRetry(applicationId, shuffleId, candidatesWorkers.asScala.toList, slots)

    // If reserve slots failed, clear allocated resources, reply ReserveSlotFailed and return.
    if (!reserveSlotsSuccess) {
      logError(s"reserve buffer for $shuffleId failed, reply to all.")
      reply(RegisterShuffleResponse(StatusCode.RESERVE_SLOTS_FAILED, Array.empty))
      // tell Master to release slots
      requestReleaseSlots(
        rssHARetryClient,
        ReleaseSlots(applicationId, shuffleId, List.empty.asJava, List.empty.asJava))
    } else {
      logInfo(s"ReserveSlots for ${Utils.makeShuffleKey(applicationId, shuffleId)} success!")
      logDebug(s"Allocated Slots: $slots")
      // Forth, register shuffle success, update status
      val allocatedWorkers = new ConcurrentHashMap[WorkerInfo, PartitionLocationInfo]()
      slots.asScala.foreach { case (workerInfo, (masterLocations, slaveLocations)) =>
        val partitionLocationInfo = new PartitionLocationInfo()
        partitionLocationInfo.addMasterPartitions(shuffleId.toString, masterLocations)
        updateLatestPartitionLocations(shuffleId, masterLocations)
        partitionLocationInfo.addSlavePartitions(shuffleId.toString, slaveLocations)
        allocatedWorkers.put(workerInfo, partitionLocationInfo)
      }
      shuffleAllocatedWorkers.put(shuffleId, allocatedWorkers)
      registeredShuffle.add(shuffleId)

      shuffleMapperAttempts.synchronized {
        if (!shuffleMapperAttempts.containsKey(shuffleId)) {
          val attempts = new Array[Int](numMappers)
          0 until numMappers foreach (idx => attempts(idx) = -1)
          shuffleMapperAttempts.synchronized {
            shuffleMapperAttempts.put(shuffleId, attempts)
          }
        }
      }

      reducerFileGroupsMap.put(shuffleId, new Array[Array[PartitionLocation]](numReducers))

      // Fifth, reply the allocated partition location to ShuffleClient.
      logInfo(s"Handle RegisterShuffle Success for $shuffleId.")
      val allMasterPartitionLocations = slots.asScala.flatMap(_._2._1.asScala).toArray
      reply(RegisterShuffleResponse(StatusCode.SUCCESS, allMasterPartitionLocations))
    }
  }

  private def blacklistPartition(
      shuffleId: Int,
      oldPartition: PartitionLocation,
      cause: StatusCode): Unit = {
    // only blacklist if cause is PushDataFailMain
    val failedWorker = new util.ArrayList[WorkerInfo]()
    if (cause == StatusCode.PUSH_DATA_FAIL_MAIN && oldPartition != null) {
      val tmpWorker = oldPartition.getWorker
      val worker = workerSnapshots(shuffleId).keySet().asScala
        .find(_.equals(tmpWorker))
      if (worker.isDefined) {
        failedWorker.add(worker.get)
      }
    }
    if (!failedWorker.isEmpty) {
      recordWorkerFailure(failedWorker)
    }
  }

  private def handleRevive(
      context: RpcCallContext,
      applicationId: String,
      shuffleId: Int,
      mapId: Int,
      attemptId: Int,
      partitionId: Int,
      oldEpoch: Int,
      oldPartition: PartitionLocation,
      cause: StatusCode): Unit = {
    // If shuffle not registered, reply ShuffleNotRegistered and return
    if (!registeredShuffle.contains(shuffleId)) {
      logError(s"[handleRevive] shuffle $shuffleId not registered!")
      context.reply(ChangeLocationResponse(StatusCode.SHUFFLE_NOT_REGISTERED, None))
      return
    }

    // If shuffle registered and corresponding map finished, reply MapEnd and return.
    if (shuffleMapperAttempts.containsKey(shuffleId)
      && shuffleMapperAttempts.get(shuffleId)(mapId) != -1) {
      logWarning(s"[handleRevive] Mapper ended, mapId $mapId, current attemptId $attemptId, " +
        s"ended attemptId ${shuffleMapperAttempts.get(shuffleId)(mapId)}, shuffleId $shuffleId.")
      context.reply(ChangeLocationResponse(StatusCode.MAP_ENDED, None))
      return
    }

    logWarning(s"Do Revive for shuffle ${Utils.makeShuffleKey(applicationId, shuffleId)}, " +
      s"oldPartition: $oldPartition, cause: $cause")

    handleChangePartitionLocation(
      context,
      applicationId,
      shuffleId,
      partitionId,
      oldEpoch,
      oldPartition,
      Some(cause))
  }

  private val rpcContextRegisterFunc =
    new util.function.Function[
      Int,
      ConcurrentHashMap[Integer, util.Set[ChangePartitionRequest]]]() {
      override def apply(s: Int): ConcurrentHashMap[Integer, util.Set[ChangePartitionRequest]] =
        new ConcurrentHashMap()
    }

  private val inBatchShuffleIdRegisterFunc = new util.function.Function[Int, util.Set[Integer]]() {
    override def apply(s: Int): util.Set[Integer] = new util.HashSet[Integer]()
  }

  private def handleChangePartitionLocation(
      context: RpcCallContext,
      applicationId: String,
      shuffleId: Int,
      partitionId: Int,
      oldEpoch: Int,
      oldPartition: PartitionLocation,
      cause: Option[StatusCode] = None): Unit = {

    val changePartition = ChangePartitionRequest(
      context,
      applicationId,
      shuffleId,
      partitionId,
      oldEpoch,
      oldPartition,
      cause)
    // check if there exists request for the partition, if do just register
    val requests = changePartitionRequests.computeIfAbsent(shuffleId, rpcContextRegisterFunc)
    inBatchPartitions.computeIfAbsent(shuffleId, inBatchShuffleIdRegisterFunc)
    requests.synchronized {
      if (requests.containsKey(partitionId)) {
        requests.get(partitionId).add(changePartition)
        logTrace(s"[handleChangePartitionLocation] For $shuffleId, request for same partition" +
          s"$partitionId-$oldEpoch exists, register context.")
        return
      } else {
        // If new slot for the partition has been allocated, reply and return.
        // Else register and allocate for it.
        getLatestPartition(shuffleId, partitionId, oldEpoch).foreach { latestLoc =>
          context.reply(ChangeLocationResponse(StatusCode.SUCCESS, Some(latestLoc)))
          logDebug(s"New partition found, old partition $partitionId-$oldEpoch return it." +
            s" shuffleId: $shuffleId $latestLoc")
          return
        }
        val set = new util.HashSet[ChangePartitionRequest]()
        set.add(changePartition)
        requests.put(partitionId, set)
      }
    }
    if (!handleChangePartitionInBatch) {
      batchHandleChangePartitions(applicationId, shuffleId, Array(changePartition))
    }
  }

  def batchHandleChangePartitions(
      applicationId: String,
      shuffleId: Int,
      changePartitions: Array[ChangePartitionRequest]): Unit = {
    val requestsMap = changePartitionRequests.get(shuffleId)

    val changes = changePartitions.map { change =>
      s"${change.shuffleId}-${change.partitionId}-${change.epoch}"
    }.mkString("[", ",", "]")
    logWarning(s"Batch handle change partition for $applicationId of $changes")

    // Blacklist all failed workers
    if (changePartitions.exists(_.causes.isDefined)) {
      changePartitions.filter(_.causes.isDefined).foreach { changePartition =>
        blacklistPartition(shuffleId, changePartition.oldPartition, changePartition.causes.get)
      }
    }

    // remove together to reduce lock time
    def replySuccess(locations: Array[PartitionLocation]): Unit = {
      requestsMap.synchronized {
        locations.map { location =>
          if (handleChangePartitionInBatch) {
            inBatchPartitions.get(shuffleId).remove(location.getId)
          }
          // Here one partition id can be remove more than once,
          // so need to filter null result before reply.
          location -> Option(requestsMap.remove(location.getId))
        }
      }.foreach { case (newLocation, requests) =>
        val response = ChangeLocationResponse(StatusCode.SUCCESS, Option(newLocation))
        requests.map(_.asScala.toList.foreach(_.context.reply(response)))
      }
    }

    // remove together to reduce lock time
    def replyFailure(response: PbChangeLocationResponse): Unit = {
      requestsMap.synchronized {
        changePartitions.map { changePartition =>
          if (handleChangePartitionInBatch) {
            inBatchPartitions.get(shuffleId).remove(changePartition.partitionId)
          }
          Option(requestsMap.remove(changePartition.partitionId))
        }
      }.foreach { requests =>
        requests.map(_.asScala.toList.foreach(_.context.reply(response)))
      }
    }

    val candidates = workersNotBlacklisted(shuffleId)
    if (candidates.size < 1 || (pushReplicateEnabled && candidates.size < 2)) {
      logError("[Update partition] failed for not enough candidates for revive.")
      replyFailure(ChangeLocationResponse(StatusCode.SLOT_NOT_AVAILABLE, None))
      return
    }

    // PartitionSplit all contains oldPartition
    val newlyAllocatedLocations =
      reallocateChangePartitionRequestSlotsFromCandidates(changePartitions.toList, candidates)

    if (!reserveSlotsWithRetry(applicationId, shuffleId, candidates, newlyAllocatedLocations)) {
      logError(s"[Update partition] failed for $shuffleId.")
      replyFailure(ChangeLocationResponse(StatusCode.RESERVE_SLOTS_FAILED, None))
      return
    }

    val newMasterLocations =
      newlyAllocatedLocations.asScala.flatMap {
        case (workInfo, (masterLocations, slaveLocations)) =>
          // Add all re-allocated slots to worker snapshots.
          workerSnapshots(shuffleId).asScala.get(workInfo).map { partitionLocationInfo =>
            partitionLocationInfo.addMasterPartitions(shuffleId.toString, masterLocations)
            updateLatestPartitionLocations(shuffleId, masterLocations)
            partitionLocationInfo.addSlavePartitions(shuffleId.toString, slaveLocations)
          }
          // partition location can be null when call reserveSlotsWithRetry().
          val locations = (masterLocations.asScala ++ slaveLocations.asScala.map(_.getPeer))
            .distinct.filter(_ != null)
          if (locations.nonEmpty) {
            val changes = locations.map { partition =>
              s"(partition ${partition.getId} epoch from ${partition.getEpoch - 1} to ${partition.getEpoch})"
            }.mkString("[", ", ", "]")
            logDebug(s"[Update partition] success for " +
              s"shuffle ${Utils.makeShuffleKey(applicationId, shuffleId)}, succeed partitions: " +
              s"$changes.")
          }
          locations
      }
    replySuccess(newMasterLocations.toArray)
  }

  private def getLatestPartition(
      shuffleId: Int,
      partitionId: Int,
      epoch: Int): Option[PartitionLocation] = {
    val map = latestPartitionLocation.get(shuffleId)
    if (map != null) {
      val loc = map.get(partitionId)
      if (loc != null && loc.getEpoch > epoch) {
        return Some(loc)
      }
    }
    None
  }

  private def handleMapperEnd(
      context: RpcCallContext,
      applicationId: String,
      shuffleId: Int,
      mapId: Int,
      attemptId: Int,
      numMappers: Int): Unit = {
    var askStageEnd: Boolean = false
    // update max attemptId
    shuffleMapperAttempts.synchronized {
      var attempts = shuffleMapperAttempts.get(shuffleId)
      // it would happen when task with no shuffle data called MapperEnd first
      if (attempts == null) {
        logDebug(s"[handleMapperEnd] $shuffleId not registered, create one.")
        attempts = new Array[Int](numMappers)
        0 until numMappers foreach (idx => attempts(idx) = -1)
        shuffleMapperAttempts.put(shuffleId, attempts)
      }

      if (attempts(mapId) < 0) {
        attempts(mapId) = attemptId
      } else {
        // Mapper with another attemptId called, skip this request
        context.reply(MapperEndResponse(StatusCode.SUCCESS))
        return
      }

      if (!attempts.exists(_ < 0)) {
        askStageEnd = true
      }
    }

    if (askStageEnd) {
      // last mapper finished. call mapper end
      logInfo(s"Last MapperEnd, call StageEnd with shuffleKey:" +
        s"${Utils.makeShuffleKey(applicationId, shuffleId)}.")
      self.send(StageEnd(applicationId, shuffleId))
    }

    // reply success
    context.reply(MapperEndResponse(StatusCode.SUCCESS))
  }

  private def handleGetReducerFileGroup(
      context: RpcCallContext,
      shuffleId: Int): Unit = {
    var timeout = stageEndTimeout
    val delta = 100
    while (!stageEndShuffleSet.contains(shuffleId)) {
      Thread.sleep(delta)
      if (timeout <= 0) {
        logError(s"[handleGetReducerFileGroup] Wait for handleStageEnd Timeout! $shuffleId.")
        context.reply(
          GetReducerFileGroupResponse(StatusCode.STAGE_END_TIME_OUT, Array.empty, Array.empty))
        return
      }
      timeout = timeout - delta
    }
    logDebug("[handleGetReducerFileGroup] Wait for handleStageEnd complete cost" +
      s" ${stageEndTimeout - timeout}ms")

    if (dataLostShuffleSet.contains(shuffleId)) {
      context.reply(
        GetReducerFileGroupResponse(StatusCode.SHUFFLE_DATA_LOST, Array.empty, Array.empty))
    } else {
      if (context.isInstanceOf[LocalNettyRpcCallContext]) {
        // This branch is for the UTs
        context.reply(GetReducerFileGroupResponse(
          StatusCode.SUCCESS,
          reducerFileGroupsMap.getOrDefault(shuffleId, Array.empty),
          shuffleMapperAttempts.getOrDefault(shuffleId, Array.empty)))
      } else {
        val cachedMsg = rpcCache.get(
          shuffleId,
          new Callable[ByteBuffer]() {
            override def call(): ByteBuffer = {
              val returnedMsg = GetReducerFileGroupResponse(
                StatusCode.SUCCESS,
                reducerFileGroupsMap.getOrDefault(shuffleId, Array.empty),
                shuffleMapperAttempts.getOrDefault(shuffleId, Array.empty))
              context.asInstanceOf[RemoteNettyRpcCallContext].nettyEnv.serialize(returnedMsg)
            }
          })
        context.asInstanceOf[RemoteNettyRpcCallContext].callback.onSuccess(cachedMsg)
      }
    }
  }

  private def handleStageEnd(applicationId: String, shuffleId: Int): Unit = {
    // check whether shuffle has registered
    if (!registeredShuffle.contains(shuffleId)) {
      logInfo(s"[handleStageEnd]" +
        s"$shuffleId not registered, maybe no shuffle data within this stage.")
      // record in stageEndShuffleSet
      stageEndShuffleSet.add(shuffleId)
      return
    }
    if (stageEndShuffleSet.contains(shuffleId)) {
      logInfo(s"[handleStageEnd] Shuffle $shuffleId already ended!")
      return
    }
    inProcessStageEndShuffleSet.synchronized {
      if (inProcessStageEndShuffleSet.contains(shuffleId)) {
        logWarning(s"[handleStageEnd] Shuffle $shuffleId is in process!")
        return
      }
      inProcessStageEndShuffleSet.add(shuffleId)
    }

    // ask allLocations workers holding partitions to commit files
    val masterPartMap = new ConcurrentHashMap[String, PartitionLocation]
    val slavePartMap = new ConcurrentHashMap[String, PartitionLocation]
    val committedMasterIds = ConcurrentHashMap.newKeySet[String]()
    val committedSlaveIds = ConcurrentHashMap.newKeySet[String]()
    val committedMasterStorageInfos = new ConcurrentHashMap[String, StorageInfo]()
    val committedSlaveStorageInfos = new ConcurrentHashMap[String, StorageInfo]()
    val committedMapIdBitmap = new ConcurrentHashMap[String, RoaringBitmap]()
    val failedMasterPartitionIds = new ConcurrentHashMap[String, WorkerInfo]()
    val failedSlavePartitionIds = new ConcurrentHashMap[String, WorkerInfo]()

    val allocatedWorkers = shuffleAllocatedWorkers.get(shuffleId)
    val commitFilesFailedWorkers = ConcurrentHashMap.newKeySet[WorkerInfo]()

    val currentShuffleFileCount = new LongAdder
    val commitFileStartTime = System.nanoTime()

    val parallelism = Math.min(workerSnapshots(shuffleId).size(), conf.rpcMaxParallelism)
    ThreadUtils.parmap(
      allocatedWorkers.asScala.to,
      "CommitFiles",
      parallelism) { case (worker, partitionLocationInfo) =>
      if (partitionLocationInfo.containsShuffle(shuffleId.toString)) {
        val masterParts = partitionLocationInfo.getAllMasterLocations(shuffleId.toString)
        val slaveParts = partitionLocationInfo.getAllSlaveLocations(shuffleId.toString)
        masterParts.asScala.foreach { p =>
          val partition = new PartitionLocation(p)
          partition.setFetchPort(worker.fetchPort)
          partition.setPeer(null)
          masterPartMap.put(partition.getUniqueId, partition)
        }
        slaveParts.asScala.foreach { p =>
          val partition = new PartitionLocation(p)
          partition.setFetchPort(worker.fetchPort)
          partition.setPeer(null)
          slavePartMap.put(partition.getUniqueId, partition)
        }

        val masterIds = masterParts.asScala.map(_.getUniqueId).asJava
        val slaveIds = slaveParts.asScala.map(_.getUniqueId).asJava

        val commitFiles = CommitFiles(
          applicationId,
          shuffleId,
          masterIds,
          slaveIds,
          shuffleMapperAttempts.get(shuffleId))
        val res = requestCommitFiles(worker.endpoint, commitFiles)

        res.status match {
          case StatusCode.SUCCESS => // do nothing
          case StatusCode.PARTIAL_SUCCESS | StatusCode.SHUFFLE_NOT_REGISTERED | StatusCode.FAILED =>
            logDebug(s"Request $commitFiles return ${res.status} for " +
              s"${Utils.makeShuffleKey(applicationId, shuffleId)}")
            commitFilesFailedWorkers.add(worker)
          case _ => // won't happen
        }

        // record committed partitionIds
        committedMasterIds.addAll(res.committedMasterIds)
        committedSlaveIds.addAll(res.committedSlaveIds)

        // record committed partitions storage hint and disk hint
        committedMasterStorageInfos.putAll(res.committedMasterStorageInfos)
        committedSlaveStorageInfos.putAll(res.committedSlaveStorageInfos)

        // record failed partitions
        failedMasterPartitionIds.putAll(res.failedMasterIds.asScala.map((_, worker)).toMap.asJava)
        failedSlavePartitionIds.putAll(res.failedSlaveIds.asScala.map((_, worker)).toMap.asJava)

        if (!res.committedMapIdBitMap.isEmpty) {
          committedMapIdBitmap.putAll(res.committedMapIdBitMap)
        }

        totalWritten.add(res.totalWritten)
        fileCount.add(res.fileCount)
        currentShuffleFileCount.add(res.fileCount)
      }
    }

    recordWorkerFailure(new util.ArrayList[WorkerInfo](commitFilesFailedWorkers))
    // release resources and clear worker info
    workerSnapshots(shuffleId).asScala.foreach { case (_, partitionLocationInfo) =>
      partitionLocationInfo.removeMasterPartitions(shuffleId.toString)
      partitionLocationInfo.removeSlavePartitions(shuffleId.toString)
    }
    requestReleaseSlots(
      rssHARetryClient,
      ReleaseSlots(applicationId, shuffleId, List.empty.asJava, List.empty.asJava))

    def hasCommitFailedIds: Boolean = {
      val shuffleKey = Utils.makeShuffleKey(applicationId, shuffleId)
      if (!pushReplicateEnabled && failedMasterPartitionIds.size() != 0) {
        val msg = failedMasterPartitionIds.asScala.map { case (partitionId, workerInfo) =>
          s"Lost partition $partitionId in worker [${workerInfo.readableAddress()}]"
        }.mkString("\n")
        logError(
          s"""
             |For shuffle $shuffleKey partition data lost:
             |$msg
             |""".stripMargin)
        true
      } else {
        val failedBothPartitionIdsToWorker = failedMasterPartitionIds.asScala.flatMap {
          case (partitionId, worker) =>
            if (failedSlavePartitionIds.contains(partitionId)) {
              Some(partitionId -> (worker, failedSlavePartitionIds.get(partitionId)))
            } else {
              None
            }
        }
        if (failedBothPartitionIdsToWorker.nonEmpty) {
          val msg = failedBothPartitionIdsToWorker.map {
            case (partitionId, (masterWorker, slaveWorker)) =>
              s"Lost partition $partitionId " +
                s"in master worker [${masterWorker.readableAddress()}] and slave worker [${slaveWorker}]"
          }.mkString("\n")
          logError(
            s"""
               |For shuffle $shuffleKey partition data lost:
               |$msg
               |""".stripMargin)
          true
        } else {
          false
        }
      }
    }

    val dataLost = hasCommitFailedIds

    if (!dataLost) {
      val committedPartitions = new util.HashMap[String, PartitionLocation]
      committedMasterIds.asScala.foreach { id =>
        if (committedMasterStorageInfos.get(id) == null) {
          logDebug(s"$applicationId-$shuffleId $id storage hint was not returned")
        } else {
          masterPartMap.get(id).setStorageInfo(committedMasterStorageInfos.get(id))
          masterPartMap.get(id).setMapIdBitMap(committedMapIdBitmap.get(id))
          committedPartitions.put(id, masterPartMap.get(id))
        }
      }

      committedSlaveIds.asScala.foreach { id =>
        val slavePartition = slavePartMap.get(id)
        if (committedSlaveStorageInfos.get(id) == null) {
          logDebug(s"$applicationId-$shuffleId $id storage hint was not returned")
        } else {
          slavePartition.setStorageInfo(committedSlaveStorageInfos.get(id))
          val masterPartition = committedPartitions.get(id)
          if (masterPartition ne null) {
            masterPartition.setPeer(slavePartition)
            slavePartition.setPeer(masterPartition)
          } else {
            logInfo(s"Shuffle $shuffleId partition $id: master lost, " +
              s"use slave $slavePartition.")
            slavePartition.setMapIdBitMap(committedMapIdBitmap.get(id))
            committedPartitions.put(id, slavePartition)
          }
        }
      }

      val fileGroups = reducerFileGroupsMap.get(shuffleId)
      val sets = Array.fill(fileGroups.length)(new util.HashSet[PartitionLocation]())
      committedPartitions.values().asScala.foreach { partition =>
        sets(partition.getId).add(partition)
      }
      var i = 0
      while (i < fileGroups.length) {
        fileGroups(i) = sets(i).toArray(new Array[PartitionLocation](0))
        i += 1
      }

      logInfo(s"Shuffle $shuffleId " +
        s"commit files complete. File count ${currentShuffleFileCount.sum()} " +
        s"using ${(System.nanoTime() - commitFileStartTime) / 1000000} ms")
    }

    // reply
    if (!dataLost) {
      logInfo(s"Succeed to handle stageEnd for $shuffleId.")
      // record in stageEndShuffleSet
      stageEndShuffleSet.add(shuffleId)
    } else {
      logError(s"Failed to handle stageEnd for $shuffleId, lost file!")
      dataLostShuffleSet.add(shuffleId)
      // record in stageEndShuffleSet
      stageEndShuffleSet.add(shuffleId)
    }
    inProcessStageEndShuffleSet.remove(shuffleId)
  }

  private def handleUnregisterShuffle(
      appId: String,
      shuffleId: Int): Unit = {
    // if StageEnd has not been handled, trigger StageEnd
    if (!stageEndShuffleSet.contains(shuffleId)) {
      logInfo(s"Call StageEnd before Unregister Shuffle $shuffleId.")
      handleStageEnd(appId, shuffleId)
      var timeout = stageEndTimeout
      val delta = 100
      while (!stageEndShuffleSet.contains(shuffleId) && timeout > 0) {
        Thread.sleep(delta)
        timeout = timeout - delta
      }
      if (timeout <= 0) {
        logError(s"StageEnd Timeout! $shuffleId.")
      } else {
        logInfo("[handleUnregisterShuffle] Wait for handleStageEnd complete cost" +
          s" ${stageEndTimeout - timeout}ms")
      }
    }

    if (partitionExists(shuffleId)) {
      logWarning(s"Partition exists for shuffle $shuffleId, " +
        "maybe caused by task rerun or speculative.")
      workerSnapshots(shuffleId).asScala.foreach { case (_, partitionLocationInfo) =>
        partitionLocationInfo.removeMasterPartitions(shuffleId.toString)
        partitionLocationInfo.removeSlavePartitions(shuffleId.toString)
      }
      requestReleaseSlots(
        rssHARetryClient,
        ReleaseSlots(appId, shuffleId, List.empty.asJava, List.empty.asJava))
    }

    // add shuffleKey to delay shuffle removal set
    unregisterShuffleTime.put(shuffleId, System.currentTimeMillis())

    logInfo(s"Unregister for $shuffleId success.")
  }

  /* ========================================================== *
   |        END OF EVENT HANDLER                                |
   * ========================================================== */

  /**
   * After getting WorkerResource, LifecycleManger needs to ask each Worker to
   * reserve corresponding slot and prepare push data env in Worker side.
   *
   * @param applicationId Application ID
   * @param shuffleId     Application shuffle id
   * @param slots         WorkerResource to reserve slots
   * @return List of reserving slot failed workers
   */
  private def reserveSlots(
      applicationId: String,
      shuffleId: Int,
      slots: WorkerResource): util.List[WorkerInfo] = {
    val reserveSlotFailedWorkers = ConcurrentHashMap.newKeySet[WorkerInfo]()
    val parallelism = Math.min(Math.max(1, slots.size()), conf.rpcMaxParallelism)
    ThreadUtils.parmap(slots.asScala.to, "ReserveSlot", parallelism) {
      case (workerInfo, (masterLocations, slaveLocations)) =>
        val res = requestReserveSlots(
          workerInfo.endpoint,
          ReserveSlots(
            applicationId,
            shuffleId,
            masterLocations,
            slaveLocations,
            splitThreshold,
            splitMode,
            partitionType,
            rangeReadFilter,
            userIdentifier))
        if (res.status.equals(StatusCode.SUCCESS)) {
          logDebug(s"Successfully allocated " +
            s"partitions buffer for ${Utils.makeShuffleKey(applicationId, shuffleId)}" +
            s" from worker ${workerInfo.readableAddress()}.")
        } else {
          logError(s"[reserveSlots] Failed to" +
            s" reserve buffers for ${Utils.makeShuffleKey(applicationId, shuffleId)}" +
            s" from worker ${workerInfo.readableAddress()}. Reason: ${res.reason}")
          reserveSlotFailedWorkers.add(workerInfo)
        }
    }

    val failedWorkerList = new util.ArrayList[WorkerInfo](reserveSlotFailedWorkers)
    recordWorkerFailure(failedWorkerList)
    failedWorkerList
  }

  /**
   * When enabling replicate, if one of the partition location reserve slots failed,
   * LifecycleManager also needs to release another corresponding partition location.
   * To release the corresponding partition location, LifecycleManager should:
   *   1. Remove the peer partition location of failed partition location from slots.
   *   2. Request the Worker to destroy the slot's FileWriter.
   *   3. Request the Master to release the worker slots status.
   *
   * @param applicationId            application id
   * @param shuffleId                shuffle id
   * @param slots                    allocated WorkerResource
   * @param failedPartitionLocations reserve slot failed partition location
   */
  private def releasePeerPartitionLocation(
      applicationId: String,
      shuffleId: Int,
      slots: WorkerResource,
      failedPartitionLocations: mutable.HashMap[Int, PartitionLocation]) = {
    val destroyResource = new WorkerResource
    failedPartitionLocations.values
      .flatMap { partition => Option(partition.getPeer) }
      .foreach { partition =>
        var destroyWorkerInfo = partition.getWorker
        val workerInfoWithRpcRef = slots.keySet().asScala.find(_.equals(destroyWorkerInfo))
          .getOrElse {
            logWarning(s"Cannot find workInfo from previous success workResource:" +
              s" ${destroyWorkerInfo.readableAddress()}, init according to partition info")
            try {
              destroyWorkerInfo.endpoint = rpcEnv.setupEndpointRef(
                RpcAddress.apply(destroyWorkerInfo.host, destroyWorkerInfo.rpcPort),
                WORKER_EP)
            } catch {
              case t: Throwable =>
                logError(s"Init rpc client failed for ${destroyWorkerInfo.readableAddress()}", t)
                destroyWorkerInfo = null
            }
            destroyWorkerInfo
          }
        if (slots.containsKey(workerInfoWithRpcRef)) {
          val (masterPartitionLocations, slavePartitionLocations) = slots.get(workerInfoWithRpcRef)
          partition.getMode match {
            case PartitionLocation.Mode.MASTER =>
              masterPartitionLocations.remove(partition)
              destroyResource.computeIfAbsent(workerInfoWithRpcRef, newLocationFunc)
                ._1.add(partition)
            case PartitionLocation.Mode.SLAVE =>
              slavePartitionLocations.remove(partition)
              destroyResource.computeIfAbsent(workerInfoWithRpcRef, newLocationFunc)
                ._2.add(partition)
          }
          if (masterPartitionLocations.isEmpty && slavePartitionLocations.isEmpty) {
            slots.remove(workerInfoWithRpcRef)
          }
        }
      }
    if (!destroyResource.isEmpty) {
      destroySlotsWithRetry(applicationId, shuffleId, destroyResource)
      logInfo(s"Destroyed peer partitions for reserve buffer failed workers " +
        s"${Utils.makeShuffleKey(applicationId, shuffleId)}, $destroyResource")

      val workerIds = new util.ArrayList[String]()
      val workerSlotsPerDisk = new util.ArrayList[util.Map[String, Integer]]()
      Utils.getSlotsPerDisk(destroyResource).asScala.foreach {
        case (workerInfo, slotsPerDisk) =>
          workerIds.add(workerInfo.toUniqueId())
          workerSlotsPerDisk.add(slotsPerDisk)
      }
      val msg = ReleaseSlots(applicationId, shuffleId, workerIds, workerSlotsPerDisk)
      requestReleaseSlots(rssHARetryClient, msg)
      logInfo(s"Released slots for reserve buffer failed workers " +
        s"${workerIds.asScala.mkString(",")}" + s"${slots.asScala.mkString(",")}" +
        s"${Utils.makeShuffleKey(applicationId, shuffleId)}, ")
    }
  }

  /**
   * Collect all allocated partition locations on reserving slot failed workers
   * and remove failed worker's partition locations from total slots.
   * For each reduce id, we only need to maintain one of the pair locations
   * even if enabling replicate. If RSS wants to release the failed partition location,
   * the corresponding peers will be handled in [[releasePeerPartitionLocation]]
   *
   * @param reserveFailedWorkers reserve slot failed WorkerInfo list of slots
   * @param slots                the slots tried to reserve a slot
   * @return reserving slot failed partition locations
   */
  def getFailedPartitionLocations(
      reserveFailedWorkers: util.List[WorkerInfo],
      slots: WorkerResource): mutable.HashMap[Int, PartitionLocation] = {
    val failedPartitionLocations = new mutable.HashMap[Int, PartitionLocation]()
    reserveFailedWorkers.asScala.foreach { workerInfo =>
      val (failedMasterLocations, failedSlaveLocations) = slots.remove(workerInfo)
      if (null != failedMasterLocations) {
        failedMasterLocations.asScala.foreach { failedMasterLocation =>
          failedPartitionLocations += (failedMasterLocation.getId -> failedMasterLocation)
        }
      }
      if (null != failedSlaveLocations) {
        failedSlaveLocations.asScala.foreach { failedSlaveLocation =>
          val partitionId = failedSlaveLocation.getId
          if (!failedPartitionLocations.contains(partitionId)) {
            failedPartitionLocations += (partitionId -> failedSlaveLocation)
          }
        }
      }
    }
    failedPartitionLocations
  }

  /**
   * Reserve buffers with retry, retry on another node will cause slots to be inconsistent.
   *
   * @param applicationId application id
   * @param shuffleId     shuffle id
   * @param candidates    working worker list
   * @param slots         the total allocated worker resources that need to be applied for the slot
   * @return If reserve all slots success
   */
  private def reserveSlotsWithRetry(
      applicationId: String,
      shuffleId: Int,
      candidates: List[WorkerInfo],
      slots: WorkerResource): Boolean = {
    var requestSlots = slots
    val reserveSlotsMaxRetries = conf.reserveSlotsMaxRetries
    val reserveSlotsRetryWait = conf.reserveSlotsRetryWait
    var retryTimes = 1
    var noAvailableSlots = false
    var success = false
    while (retryTimes <= reserveSlotsMaxRetries && !success && !noAvailableSlots) {
      if (retryTimes > 1) {
        Thread.sleep(reserveSlotsRetryWait)
      }
      // reserve buffers
      logInfo(s"Try reserve slots for ${Utils.makeShuffleKey(applicationId, shuffleId)} " +
        s"for $retryTimes times.")
      val reserveFailedWorkers = reserveSlots(applicationId, shuffleId, requestSlots)
      if (reserveFailedWorkers.isEmpty) {
        success = true
      } else {
        // Find out all failed partition locations and remove failed worker's partition location
        // from slots.
        val failedPartitionLocations = getFailedPartitionLocations(reserveFailedWorkers, slots)
        // When enable replicate, if one of the partition location reserve slots failed, we also
        // need to release another corresponding partition location and remove it from slots.
        if (pushReplicateEnabled && failedPartitionLocations.nonEmpty && !slots.isEmpty) {
          releasePeerPartitionLocation(applicationId, shuffleId, slots, failedPartitionLocations)
        }
        if (retryTimes < reserveSlotsMaxRetries) {
          // get retryCandidates resource and retry reserve buffer
          val retryCandidates = new util.HashSet(slots.keySet())
          // add candidates to avoid revive action passed in slots only 2 worker
          retryCandidates.addAll(candidates.asJava)
          // remove blacklist from retryCandidates
          retryCandidates.removeAll(blacklist)
          if (retryCandidates.size < 1 || (pushReplicateEnabled && retryCandidates.size < 2)) {
            logError("Retry reserve slots failed caused by not enough slots.")
            noAvailableSlots = true
          } else {
            // Only when the LifecycleManager needs to retry reserve slots again, re-allocate slots
            // and put the new allocated slots to the total slots, the re-allocated slots won't be
            // duplicated with existing partition locations.
            requestSlots = reallocateSlotsFromCandidates(
              failedPartitionLocations.values.toList,
              retryCandidates.asScala.toList)
            requestSlots.asScala.foreach { case (workerInfo, (retryMasterLocs, retrySlaveLocs)) =>
              val (masterPartitionLocations, slavePartitionLocations) =
                slots.computeIfAbsent(workerInfo, newLocationFunc)
              masterPartitionLocations.addAll(retryMasterLocs)
              slavePartitionLocations.addAll(retrySlaveLocs)
            }
          }
        } else {
          logError(s"Try reserve slots failed after $reserveSlotsMaxRetries retry.")
        }
      }
      retryTimes += 1
    }
    // if failed after retry, destroy all allocated buffers
    if (!success) {
      // Reserve slot failed workers' partition location and corresponding peer partition location
      // has been removed from slots by call [[getFailedPartitionLocations]] and
      // [[releasePeerPartitionLocation]]. Now in the slots are all the successful partition
      // locations.
      logWarning(s"Reserve buffers $shuffleId still fail after retrying, clear buffers.")
      destroySlotsWithRetry(applicationId, shuffleId, slots)
    } else {
      logInfo(s"Reserve buffer success for ${Utils.makeShuffleKey(applicationId, shuffleId)}")
    }
    success
  }

  private val newLocationFunc =
    new util.function.Function[WorkerInfo, (JList[PartitionLocation], JList[PartitionLocation])] {
      override def apply(w: WorkerInfo): (JList[PartitionLocation], JList[PartitionLocation]) =
        (new util.LinkedList[PartitionLocation](), new util.LinkedList[PartitionLocation]())
    }

  /**
   * Allocate a new master/slave PartitionLocation pair from the current WorkerInfo list.
   *
   * @param oldEpochId Current partition reduce location last epoch id
   * @param candidates WorkerInfo list can be used to offer worker slots
   * @param slots      Current WorkerResource
   */
  private def allocateFromCandidates(
      id: Int,
      oldEpochId: Int,
      candidates: List[WorkerInfo],
      slots: WorkerResource): Unit = {
    val masterIndex = Random.nextInt(candidates.size)
    val masterLocation = new PartitionLocation(
      id,
      oldEpochId + 1,
      candidates(masterIndex).host,
      candidates(masterIndex).rpcPort,
      candidates(masterIndex).pushPort,
      candidates(masterIndex).fetchPort,
      candidates(masterIndex).replicatePort,
      PartitionLocation.Mode.MASTER)

    if (pushReplicateEnabled) {
      val slaveIndex = (masterIndex + 1) % candidates.size
      val slaveLocation = new PartitionLocation(
        id,
        oldEpochId + 1,
        candidates(slaveIndex).host,
        candidates(slaveIndex).rpcPort,
        candidates(slaveIndex).pushPort,
        candidates(slaveIndex).fetchPort,
        candidates(slaveIndex).replicatePort,
        PartitionLocation.Mode.SLAVE,
        masterLocation)
      masterLocation.setPeer(slaveLocation)
      val masterAndSlavePairs = slots.computeIfAbsent(candidates(slaveIndex), newLocationFunc)
      masterAndSlavePairs._2.add(slaveLocation)
    }

    val masterAndSlavePairs = slots.computeIfAbsent(candidates(masterIndex), newLocationFunc)
    masterAndSlavePairs._1.add(masterLocation)
  }

  private def reallocateChangePartitionRequestSlotsFromCandidates(
      changePartitionRequests: List[ChangePartitionRequest],
      candidates: List[WorkerInfo]): WorkerResource = {
    val slots = new WorkerResource()
    changePartitionRequests.foreach { partition =>
      allocateFromCandidates(partition.partitionId, partition.epoch, candidates, slots)
    }
    slots
  }

  private def reallocateSlotsFromCandidates(
      oldPartitions: List[PartitionLocation],
      candidates: List[WorkerInfo]): WorkerResource = {
    val slots = new WorkerResource()
    oldPartitions.foreach { partition =>
      allocateFromCandidates(partition.getId, partition.getEpoch, candidates, slots)
    }
    slots
  }

  /**
   * For the slots that need to be destroyed, LifecycleManager will ask the corresponding worker
   * to destroy related FileWriter.
   *
   * @param applicationId  application id
   * @param shuffleId      shuffle id
   * @param slotsToDestroy worker resource to be destroyed
   * @return destroy failed master and slave location unique id
   */
  private def destroySlotsWithRetry(
      applicationId: String,
      shuffleId: Int,
      slotsToDestroy: WorkerResource): Unit = {
    val shuffleKey = Utils.makeShuffleKey(applicationId, shuffleId)
    slotsToDestroy.asScala.foreach { case (workerInfo, (masterLocations, slaveLocations)) =>
      val destroy = Destroy(
        shuffleKey,
        masterLocations.asScala.map(_.getUniqueId).asJava,
        slaveLocations.asScala.map(_.getUniqueId).asJava)
      var res = requestDestroy(workerInfo.endpoint, destroy)
      if (res.status != StatusCode.SUCCESS) {
        logDebug(s"Request $destroy return ${res.status} for " +
          s"${Utils.makeShuffleKey(applicationId, shuffleId)}")
        res = requestDestroy(
          workerInfo.endpoint,
          Destroy(shuffleKey, res.failedMasters, res.failedSlaves))
      }
    }
  }

  private def removeExpiredShuffle(): Unit = {
    val currentTime = System.currentTimeMillis()
    unregisterShuffleTime.keys().asScala.foreach { shuffleId =>
      if (unregisterShuffleTime.get(shuffleId) < currentTime - shuffleExpiredCheckIntervalMs) {
        logInfo(s"Clear shuffle $shuffleId.")
        // clear for the shuffle
        registeredShuffle.remove(shuffleId)
        registeringShuffleRequest.remove(shuffleId)
        reducerFileGroupsMap.remove(shuffleId)
        dataLostShuffleSet.remove(shuffleId)
        shuffleMapperAttempts.remove(shuffleId)
        stageEndShuffleSet.remove(shuffleId)
        changePartitionRequests.remove(shuffleId)
        inBatchPartitions.remove(shuffleId)
        unregisterShuffleTime.remove(shuffleId)
        shuffleAllocatedWorkers.remove(shuffleId)
        latestPartitionLocation.remove(shuffleId)

        requestUnregisterShuffle(
          rssHARetryClient,
          UnregisterShuffle(appId, shuffleId, RssHARetryClient.genRequestId()))
      }
    }
  }

  private def handleGetBlacklist(msg: GetBlacklist): Unit = {
    val res = requestGetBlacklist(rssHARetryClient, msg)
    if (res.statusCode == StatusCode.SUCCESS) {
      logInfo(s"Received Blacklist from Master, blacklist: ${res.blacklist} " +
        s"unknown workers: ${res.unknownWorkers}")
      val initFailedWorker = ConcurrentHashMap.newKeySet[WorkerInfo]()
      initFailedWorker.addAll(blacklist.asScala.filter(_.endpoint == null).asJava)
      blacklist.clear()
      blacklist.addAll(initFailedWorker)
      blacklist.addAll(res.blacklist)
      blacklist.addAll(res.unknownWorkers)
    }
  }

  private def requestSlotsWithRetry(
      applicationId: String,
      shuffleId: Int,
      ids: util.ArrayList[Integer]): RequestSlotsResponse = {
    val req =
      RequestSlots(
        applicationId,
        shuffleId,
        ids,
        lifecycleHost,
        pushReplicateEnabled,
        userIdentifier)
    val res = requestRequestSlots(rssHARetryClient, req)
    if (res.status != StatusCode.SUCCESS) {
      requestRequestSlots(rssHARetryClient, req)
    } else {
      res
    }
  }

  private def requestRequestSlots(
      rssHARetryClient: RssHARetryClient,
      message: RequestSlots): RequestSlotsResponse = {
    val shuffleKey = Utils.makeShuffleKey(message.applicationId, message.shuffleId)
    try {
      rssHARetryClient.askSync[RequestSlotsResponse](message, classOf[RequestSlotsResponse])
    } catch {
      case e: Exception =>
        logError(s"AskSync RegisterShuffle for $shuffleKey failed.", e)
        RequestSlotsResponse(StatusCode.FAILED, new WorkerResource())
    }
  }

  private def requestReserveSlots(
      endpoint: RpcEndpointRef,
      message: ReserveSlots): ReserveSlotsResponse = {
    val shuffleKey = Utils.makeShuffleKey(message.applicationId, message.shuffleId)
    try {
      endpoint.askSync[ReserveSlotsResponse](message)
    } catch {
      case e: Exception =>
        val msg = s"Exception when askSync ReserveSlots for $shuffleKey " +
          s"on worker ${endpoint}."
        logError(msg, e)
        ReserveSlotsResponse(StatusCode.FAILED, msg + s" ${e.getMessage}")
    }
  }

  private def requestDestroy(endpoint: RpcEndpointRef, message: Destroy): DestroyResponse = {
    try {
      endpoint.askSync[DestroyResponse](message)
    } catch {
      case e: Exception =>
        logError(s"AskSync Destroy for ${message.shuffleKey} failed.", e)
        DestroyResponse(StatusCode.FAILED, message.masterLocations, message.slaveLocations)
    }
  }

  private def requestCommitFiles(
      endpoint: RpcEndpointRef,
      message: CommitFiles): CommitFilesResponse = {
    try {
      endpoint.askSync[CommitFilesResponse](message)
    } catch {
      case e: Exception =>
        logError(s"AskSync CommitFiles for ${message.shuffleId} failed.", e)
        CommitFilesResponse(
          StatusCode.FAILED,
          List.empty.asJava,
          List.empty.asJava,
          message.masterIds,
          message.slaveIds)
    }
  }

  private def requestReleaseSlots(
      rssHARetryClient: RssHARetryClient,
      message: ReleaseSlots): ReleaseSlotsResponse = {
    try {
      rssHARetryClient.askSync[ReleaseSlotsResponse](message, classOf[ReleaseSlotsResponse])
    } catch {
      case e: Exception =>
        logError(s"AskSync ReleaseSlots for ${message.shuffleId} failed.", e)
        ReleaseSlotsResponse(StatusCode.FAILED)
    }
  }

  private def requestUnregisterShuffle(
      rssHARetryClient: RssHARetryClient,
      message: PbUnregisterShuffle): PbUnregisterShuffleResponse = {
    try {
      rssHARetryClient.askSync[PbUnregisterShuffleResponse](
        message,
        classOf[PbUnregisterShuffleResponse])
    } catch {
      case e: Exception =>
        logError(s"AskSync UnregisterShuffle for ${message.getShuffleId} failed.", e)
        UnregisterShuffleResponse(StatusCode.FAILED)
    }
  }

  private def requestGetBlacklist(
      rssHARetryClient: RssHARetryClient,
      message: GetBlacklist): GetBlacklistResponse = {
    try {
      rssHARetryClient.askSync[GetBlacklistResponse](message, classOf[GetBlacklistResponse])
    } catch {
      case e: Exception =>
        logError(s"AskSync GetBlacklist failed.", e)
        GetBlacklistResponse(StatusCode.FAILED, List.empty.asJava, List.empty.asJava)
    }
  }

  private def recordWorkerFailure(failures: util.List[WorkerInfo]): Unit = {
    val failedWorker = new util.ArrayList[WorkerInfo](failures)
    logInfo(s"Report Worker Failure: ${failedWorker.asScala}, current blacklist $blacklist")
    blacklist.addAll(failedWorker)
  }

  def checkQuota(): Boolean = {
    try {
      rssHARetryClient.askSync[CheckQuotaResponse](
        CheckQuota(userIdentifier),
        classOf[CheckQuotaResponse]).isAvailable
    } catch {
      case e: Exception =>
        logError(s"AskSync Cluster check quota for $userIdentifier failed.", e)
        false
    }
  }

  private def partitionExists(shuffleId: Int): Boolean = {
    val workers = workerSnapshots(shuffleId)
    if (workers == null || workers.isEmpty) {
      false
    } else {
      workers.values().asScala.exists(_.containsShuffle(shuffleId.toString))
    }
  }

  private def workersNotBlacklisted(shuffleId: Int): List[WorkerInfo] = {
    workerSnapshots(shuffleId)
      .keySet()
      .asScala
      .filter(w => !blacklist.contains(w))
      .toList
  }

  // Initialize at the end of LifecycleManager construction.
  initialize()
}<|MERGE_RESOLUTION|>--- conflicted
+++ resolved
@@ -55,14 +55,10 @@
   private val partitionType = CelebornConf.partitionType(conf)
   private val rangeReadFilter = CelebornConf.rangeReadFilterEnabled(conf)
   private val unregisterShuffleTime = new ConcurrentHashMap[Int, Long]()
-<<<<<<< HEAD
-  private val stageEndTimeout = RssConf.stageEndTimeout(conf)
+  private val stageEndTimeout = CelebornConf.stageEndTimeout(conf)
   private val rpcCacheSize = RssConf.rpcCacheSize(conf)
   private val rpcCacheConcurrentLevel = RssConf.rpcCacheConcurrentLevel(conf)
   private val rpcCacheExpireTimeMs = RssConf.rpcCacheExpireTimeMs(conf)
-=======
-  private val stageEndTimeout = CelebornConf.stageEndTimeout(conf)
->>>>>>> 77ff94eb
 
   private val registeredShuffle = ConcurrentHashMap.newKeySet[Int]()
   private val shuffleMapperAttempts = new ConcurrentHashMap[Int, Array[Int]]()
