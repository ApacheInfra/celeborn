--- conflicted
+++ resolved
@@ -1054,13 +1054,9 @@
     }
   }
 
-<<<<<<< HEAD
-  private def requestWorkerDestroy(endpoint: RpcEndpointRef, message: Destroy): DestroyResponse = {
-=======
   private def requestDestroy(
       endpoint: RpcEndpointRef,
       message: DestroyWorkerSlots): DestroyResponse = {
->>>>>>> be84e8ba
     try {
       endpoint.askSync[DestroyResponse](message)
     } catch {
