--- conflicted
+++ resolved
@@ -55,14 +55,10 @@
   private val partitionType = conf.shufflePartitionType
   private val rangeReadFilter = conf.shuffleRangeReadFilterEnabled
   private val unregisterShuffleTime = new ConcurrentHashMap[Int, Long]()
-<<<<<<< HEAD
-  private val stageEndTimeout = CelebornConf.stageEndTimeout(conf)
+  private val stageEndTimeout = conf.pushStageEndTimeout
   private val rpcCacheSize = CelebornConf.rpcCacheSize(conf)
   private val rpcCacheConcurrentLevel = CelebornConf.rpcCacheConcurrentLevel(conf)
   private val rpcCacheExpireTimeMs = CelebornConf.rpcCacheExpireTimeMs(conf)
-=======
-  private val stageEndTimeout = conf.pushStageEndTimeout
->>>>>>> 0bd0a3e9
 
   private val registeredShuffle = ConcurrentHashMap.newKeySet[Int]()
   private val shuffleMapperAttempts = new ConcurrentHashMap[Int, Array[Int]]()
