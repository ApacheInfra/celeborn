--- conflicted
+++ resolved
@@ -160,28 +160,6 @@
   private var checkForShuffleRemoval: ScheduledFuture[_] = _
   private var getBlacklist: ScheduledFuture[_] = _
 
-<<<<<<< HEAD
-  // Use independent app heartbeat threads to avoid being blocked by other operations.
-  private val appHeartbeatIntervalMs = conf.appHeartbeatIntervalMs
-  private val appHeartbeatHandlerThread =
-    ThreadUtils.newDaemonSingleThreadScheduledExecutor("app-heartbeat")
-  private var appHeartbeat: ScheduledFuture[_] = _
-=======
-  private val batchHandleChangePartitionEnabled = conf.batchHandleChangePartitionEnabled
-  private val batchHandleChangePartitionExecutors = ThreadUtils.newDaemonCachedThreadPool(
-    "rss-lifecycle-manager-change-partition-executor",
-    conf.batchHandleChangePartitionNumThreads)
-  private val batchHandleChangePartitionRequestInterval =
-    conf.batchHandleChangePartitionRequestInterval
-  private val batchHandleChangePartitionSchedulerThread: Option[ScheduledExecutorService] =
-    if (batchHandleChangePartitionEnabled) {
-      Some(ThreadUtils.newDaemonSingleThreadScheduledExecutor(
-        "rss-lifecycle-manager-change-partition-scheduler"))
-    } else {
-      None
-    }
->>>>>>> 5ad4415c
-
   private val batchHandleCommitPartitionEnabled = conf.batchHandleCommitPartitionEnabled
   private val batchHandleCommitPartitionExecutors = ThreadUtils.newDaemonCachedThreadPool(
     "rss-lifecycle-manager-commit-partition-executor",
@@ -209,16 +187,13 @@
   private val rssHARetryClient = new RssHARetryClient(rpcEnv, conf)
   private val totalWritten = new LongAdder
   private val fileCount = new LongAdder
-<<<<<<< HEAD
-  private val reviveManager = new ReviveManager(conf, this)
-=======
   private val heartbeater =
     new ApplicationHeartbeater(
       appId,
       conf,
       rssHARetryClient,
       () => (totalWritten.sumThenReset(), fileCount.sumThenReset()))
->>>>>>> 5ad4415c
+  private val reviveManager = new ReviveManager(conf, this)
 
   // Since method `onStart` is executed when `rpcEnv.setupEndpoint` is executed, and
   // `rssHARetryClient` is initialized after `rpcEnv` is initialized, if method `onStart` contains
@@ -227,77 +202,8 @@
   // method at the end of the construction of the class to perform the initialization operations.
   private def initialize(): Unit = {
     // noinspection ConvertExpressionToSAM
-<<<<<<< HEAD
-    appHeartbeat = appHeartbeatHandlerThread.scheduleAtFixedRate(
-      new Runnable {
-        override def run(): Unit = {
-          try {
-            require(rssHARetryClient != null, "When sending a heartbeat, client shouldn't be null.")
-            val tmpTotalWritten = totalWritten.sumThenReset()
-            val tmpFileCount = fileCount.sumThenReset()
-            logDebug(s"Send app heartbeat with $tmpTotalWritten $tmpFileCount")
-            val appHeartbeat =
-              HeartbeatFromApplication(appId, tmpTotalWritten, tmpFileCount, ZERO_UUID)
-            rssHARetryClient.send(appHeartbeat)
-            logDebug("Successfully send app heartbeat.")
-          } catch {
-            case it: InterruptedException =>
-              logWarning("Interrupted while sending app heartbeat.")
-              Thread.currentThread().interrupt()
-              throw it
-            case t: Throwable =>
-              logError("Error while send heartbeat", t)
-          }
-        }
-      },
-      0,
-      appHeartbeatIntervalMs,
-      TimeUnit.MILLISECONDS)
-
+    heartbeater.start()
     reviveManager.initialize()
-=======
-    heartbeater.start()
-    batchHandleChangePartitionSchedulerThread.foreach {
-      // noinspection ConvertExpressionToSAM
-      _.scheduleAtFixedRate(
-        new Runnable {
-          override def run(): Unit = {
-            try {
-              changePartitionRequests.asScala.foreach { case (shuffleId, requests) =>
-                requests.synchronized {
-                  batchHandleChangePartitionExecutors.submit {
-                    new Runnable {
-                      override def run(): Unit = {
-                        // For each partition only need handle one request
-                        val distinctPartitions = requests.asScala.filter { case (partitionId, _) =>
-                          !inBatchPartitions.get(shuffleId).contains(partitionId)
-                        }.map { case (partitionId, request) =>
-                          inBatchPartitions.get(shuffleId).add(partitionId)
-                          request.asScala.toArray.maxBy(_.epoch)
-                        }.toArray
-                        if (distinctPartitions.nonEmpty) {
-                          batchHandleRequestPartitions(
-                            distinctPartitions.head.applicationId,
-                            shuffleId,
-                            distinctPartitions)
-                        }
-                      }
-                    }
-                  }
-                }
-              }
-            } catch {
-              case e: InterruptedException =>
-                logError("Partition split scheduler thread is shutting down, detail: ", e)
-                throw e
-            }
-          }
-        },
-        0,
-        batchHandleChangePartitionRequestInterval,
-        TimeUnit.MILLISECONDS)
-    }
->>>>>>> 5ad4415c
 
     batchHandleCommitPartitionSchedulerThread.foreach {
       _.scheduleAtFixedRate(
