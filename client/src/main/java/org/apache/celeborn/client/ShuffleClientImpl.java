--- conflicted
+++ resolved
@@ -327,15 +327,10 @@
       ArrayList<DataBatches.DataBatch> batches,
       StatusCode cause,
       Integer oldGroupedBatchId,
-<<<<<<< HEAD
       ReviveRequest[] reviveRequests,
       int remainReviveTimes,
       long reviveResponseDueTime) {
-    HashMap<String, DataBatches> newDataBatchesMap = new HashMap<>();
-=======
-      int remainReviveTimes) {
     HashMap<Pair<String, String>, DataBatches> newDataBatchesMap = new HashMap<>();
->>>>>>> 17535565
     ArrayList<DataBatches.DataBatch> reviveFailedBatchesMap = new ArrayList<>();
 
     long reviveWaitTime = reviveResponseDueTime - System.currentTimeMillis();
