/*
 * Licensed to the Apache Software Foundation (ASF) under one or more
 * contributor license agreements.  See the NOTICE file distributed with
 * this work for additional information regarding copyright ownership.
 * The ASF licenses this file to You under the Apache License, Version 2.0
 * (the "License"); you may not use this file except in compliance with
 * the License.  You may obtain a copy of the License at
 *
 *    http://www.apache.org/licenses/LICENSE-2.0
 *
 * Unless required by applicable law or agreed to in writing, software
 * distributed under the License is distributed on an "AS IS" BASIS,
 * WITHOUT WARRANTIES OR CONDITIONS OF ANY KIND, either express or implied.
 * See the License for the specific language governing permissions and
 * limitations under the License.
 */

package org.apache.celeborn.client;

import java.io.IOException;
import java.nio.ByteBuffer;
import java.util.*;
import java.util.concurrent.Callable;
import java.util.concurrent.ConcurrentHashMap;
import java.util.concurrent.ExecutorService;
import java.util.concurrent.TimeUnit;

import scala.Tuple2;
import scala.Tuple3;
import scala.reflect.ClassTag$;

import com.google.common.annotations.VisibleForTesting;
import com.google.common.collect.Lists;
import com.google.protobuf.InvalidProtocolBufferException;
import io.netty.buffer.CompositeByteBuf;
import io.netty.buffer.Unpooled;
import org.apache.commons.lang3.StringUtils;
import org.apache.commons.lang3.tuple.Pair;
import org.slf4j.Logger;
import org.slf4j.LoggerFactory;

import org.apache.celeborn.client.compress.Compressor;
import org.apache.celeborn.client.read.CelebornInputStream;
import org.apache.celeborn.client.read.MetricsCallback;
import org.apache.celeborn.common.CelebornConf;
import org.apache.celeborn.common.exception.CelebornIOException;
import org.apache.celeborn.common.identity.UserIdentifier;
import org.apache.celeborn.common.metrics.source.Role;
import org.apache.celeborn.common.network.TransportContext;
import org.apache.celeborn.common.network.buffer.NettyManagedBuffer;
import org.apache.celeborn.common.network.client.RpcResponseCallback;
import org.apache.celeborn.common.network.client.TransportClient;
import org.apache.celeborn.common.network.client.TransportClientBootstrap;
import org.apache.celeborn.common.network.client.TransportClientFactory;
import org.apache.celeborn.common.network.protocol.PushData;
import org.apache.celeborn.common.network.protocol.PushMergedData;
import org.apache.celeborn.common.network.protocol.TransportMessage;
import org.apache.celeborn.common.network.sasl.SaslClientBootstrap;
import org.apache.celeborn.common.network.sasl.SaslCredentials;
import org.apache.celeborn.common.network.server.BaseMessageHandler;
import org.apache.celeborn.common.network.util.TransportConf;
import org.apache.celeborn.common.protocol.*;
import org.apache.celeborn.common.protocol.message.ControlMessages.*;
import org.apache.celeborn.common.protocol.message.StatusCode;
import org.apache.celeborn.common.rpc.RpcAddress;
import org.apache.celeborn.common.rpc.RpcEndpointRef;
import org.apache.celeborn.common.rpc.RpcEnv;
import org.apache.celeborn.common.unsafe.Platform;
import org.apache.celeborn.common.util.*;
import org.apache.celeborn.common.write.DataBatches;
import org.apache.celeborn.common.write.PushFailedBatch;
import org.apache.celeborn.common.write.PushState;

public class ShuffleClientImpl extends ShuffleClient {
  private static final Logger logger = LoggerFactory.getLogger(ShuffleClientImpl.class);

  protected static final byte PRIMARY_MODE = PartitionLocation.Mode.PRIMARY.mode();

  private static final Random RND = new Random();

  protected final CelebornConf conf;

  private final UserIdentifier userIdentifier;

  private final int registerShuffleMaxRetries;
  private final long registerShuffleRetryWaitMs;
  private final int maxReviveTimes;
  private final boolean testRetryRevive;
  private final int pushBufferMaxSize;
  protected final long pushDataTimeout;

  private final RpcEnv rpcEnv;

  protected RpcEndpointRef lifecycleManagerRef;

  private TransportContext transportContext;
  protected TransportClientFactory dataClientFactory;

  protected final int BATCH_HEADER_SIZE = 4 * 4;

  protected byte[] extension;

  // key: appShuffleIdentifier, value: shuffleId
  protected Map<String, Integer> shuffleIdCache = JavaUtils.newConcurrentHashMap();

  // key: shuffleId, value: (partitionId, PartitionLocation)
  final Map<Integer, ConcurrentHashMap<Integer, PartitionLocation>> reducePartitionMap =
      JavaUtils.newConcurrentHashMap();

  // key: shuffleId, value: Set(mapId)
  protected final ConcurrentHashMap<Integer, Set<Integer>> mapperEndMap =
      JavaUtils.newConcurrentHashMap();

  // shuffleIds which have finished all map tasks
  protected final Set<Integer> stageEndShuffleSet = ConcurrentHashMap.newKeySet();

  // key: shuffleId-mapId-attemptId
  protected final Map<String, PushState> pushStates = JavaUtils.newConcurrentHashMap();

  private final boolean pushExcludeWorkerOnFailureEnabled;
  private final boolean shuffleCompressionEnabled;
  private final Set<String> pushExcludedWorkers = ConcurrentHashMap.newKeySet();
  private final ConcurrentHashMap<String, Long> fetchExcludedWorkers =
      JavaUtils.newConcurrentHashMap();
  private boolean pushReplicateEnabled;
  private boolean fetchExcludeWorkerOnFailureEnabled;

  private final ExecutorService pushDataRetryPool;

  private final Map<Integer, Set<Integer>> splitting = JavaUtils.newConcurrentHashMap();

  protected final String appUniqueId;
  private final boolean authEnabled;
  private final TransportConf dataTransportConf;

  @SuppressWarnings("ThreadLocalUsage")
  private final ThreadLocal<Compressor> compressorThreadLocal =
      new ThreadLocal<Compressor>() {
        @Override
        protected Compressor initialValue() {
          return Compressor.getCompressor(conf);
        }
      };

  private final ReviveManager reviveManager;

  private final boolean dataPushFailureTrackingEnabled;

  public static class ReduceFileGroups {
    public Map<Integer, Set<PartitionLocation>> partitionGroups;
    public Map<String, Set<PushFailedBatch>> pushFailedBatches;
    public int[] mapAttempts;
    public Set<Integer> partitionIds;

    ReduceFileGroups(
        Map<Integer, Set<PartitionLocation>> partitionGroups,
        int[] mapAttempts,
        Set<Integer> partitionIds,
        Map<String, Set<PushFailedBatch>> pushFailedBatches) {
      this.partitionGroups = partitionGroups;
      this.mapAttempts = mapAttempts;
      this.partitionIds = partitionIds;
      this.pushFailedBatches = pushFailedBatches;
    }

    public ReduceFileGroups() {
      this.partitionGroups = null;
      this.mapAttempts = null;
      this.partitionIds = null;
      this.pushFailedBatches = null;
    }

    public void update(ReduceFileGroups fileGroups) {
      partitionGroups = fileGroups.partitionGroups;
      mapAttempts = fileGroups.mapAttempts;
      partitionIds = fileGroups.partitionIds;
      pushFailedBatches = fileGroups.pushFailedBatches;
    }
  }

  // key: shuffleId
  protected final Map<Integer, Tuple3<ReduceFileGroups, String, Exception>> reduceFileGroupsMap =
      JavaUtils.newConcurrentHashMap();

  public ShuffleClientImpl(String appUniqueId, CelebornConf conf, UserIdentifier userIdentifier) {
    super();
    this.appUniqueId = appUniqueId;
    this.conf = conf;
    this.userIdentifier = userIdentifier;
    registerShuffleMaxRetries = conf.clientRegisterShuffleMaxRetry();
    registerShuffleRetryWaitMs = conf.clientRegisterShuffleRetryWaitMs();
    maxReviveTimes = conf.clientPushMaxReviveTimes();
    testRetryRevive = conf.testRetryRevive();
    pushBufferMaxSize = conf.clientPushBufferMaxSize();
    pushExcludeWorkerOnFailureEnabled = conf.clientPushExcludeWorkerOnFailureEnabled();
    shuffleCompressionEnabled = !conf.shuffleCompressionCodec().equals(CompressionCodec.NONE);
    pushReplicateEnabled = conf.clientPushReplicateEnabled();
    fetchExcludeWorkerOnFailureEnabled = conf.clientFetchExcludeWorkerOnFailureEnabled();
    if (conf.clientPushReplicateEnabled()) {
      pushDataTimeout = conf.pushDataTimeoutMs() * 2;
    } else {
      pushDataTimeout = conf.pushDataTimeoutMs();
    }
    authEnabled = conf.authEnabledOnClient();
    dataPushFailureTrackingEnabled = conf.clientAdaptiveOptimizeSkewedPartitionReadEnabled();

    // init rpc env
    rpcEnv =
        RpcEnv.create(
            RpcNameConstants.SHUFFLE_CLIENT_SYS,
            TransportModuleConstants.RPC_APP_CLIENT_MODULE,
            Utils.localHostName(conf),
            0,
            conf,
            Role.CLIENT(),
            scala.None$.empty());

    String module = TransportModuleConstants.DATA_MODULE;
    dataTransportConf =
        Utils.fromCelebornConf(conf, module, conf.getInt("celeborn." + module + ".io.threads", 8));
    initDataClientFactoryIfNeeded();
    int pushDataRetryThreads = conf.clientPushRetryThreads();
    pushDataRetryPool =
        ThreadUtils.newDaemonCachedThreadPool("celeborn-retry-sender", pushDataRetryThreads, 60);

    reviveManager = new ReviveManager(this, conf);

    logger.info("Created ShuffleClientImpl, appUniqueId: {}", appUniqueId);
  }

  protected List<TransportClientBootstrap> createBootstraps() {
    if (authEnabled && null != lifecycleManagerRef) {
      PbApplicationMetaRequest pbApplicationMetaRequest =
          PbApplicationMetaRequest.newBuilder().setAppId(appUniqueId).build();
      PbApplicationMeta pbApplicationMeta =
          lifecycleManagerRef.askSync(
              pbApplicationMetaRequest,
              conf.clientRpcRegisterShuffleAskTimeout(),
              ClassTag$.MODULE$.apply(PbApplicationMeta.class));
      List<TransportClientBootstrap> bootstraps = Lists.newArrayList();
      bootstraps.add(
          new SaslClientBootstrap(
              dataTransportConf,
              appUniqueId,
              new SaslCredentials(appUniqueId, pbApplicationMeta.getSecret())));
      return Collections.unmodifiableList(bootstraps);
    } else {
      return Collections.emptyList();
    }
  }

  private void initDataClientFactoryIfNeeded() {
    if (dataClientFactory != null) {
      return;
    }
    this.transportContext =
        new TransportContext(
            dataTransportConf, new BaseMessageHandler(), conf.clientCloseIdleConnections());
    if (!authEnabled) {
      logger.info("Initializing data client factory for {}.", appUniqueId);
      dataClientFactory = transportContext.createClientFactory();
    } else if (lifecycleManagerRef != null) {
      logger.info("Initializing data client factory for secured {}.", appUniqueId);
      List<TransportClientBootstrap> bootstraps = createBootstraps();
      dataClientFactory = transportContext.createClientFactory(bootstraps);
    }
  }

  private boolean isPushTargetWorkerExcluded(
      PartitionLocation location, RpcResponseCallback wrappedCallback) {
    // If pushExcludeWorkerOnFailureEnabled = false, pushExcludedWorkers should be empty.
    if (pushExcludedWorkers.contains(location.hostAndPushPort())) {
      wrappedCallback.onFailure(
          new CelebornIOException(StatusCode.PUSH_DATA_PRIMARY_WORKER_EXCLUDED));
      return true;
    } else if (location.hasPeer()
        && pushExcludedWorkers.contains(location.getPeer().hostAndPushPort())) {
      wrappedCallback.onFailure(
          new CelebornIOException(StatusCode.PUSH_DATA_REPLICA_WORKER_EXCLUDED));
      return true;
    } else {
      return false;
    }
  }

  private void submitRetryPushData(
      int shuffleId,
      byte[] body,
      int batchId,
      PushDataRpcResponseCallback pushDataRpcResponseCallback,
      PushState pushState,
      ReviveRequest request,
      int remainReviveTimes,
      long dueTime) {
    int mapId = request.mapId;
    int attemptId = request.attemptId;
    PartitionLocation loc = request.loc;
    StatusCode cause = request.cause;
    int partitionId = loc.getId();
    long reviveWaitTime = dueTime - System.currentTimeMillis();
    final long delta = 50;
    long accumulatedTime = 0;
    while (request.reviveStatus == StatusCode.REVIVE_INITIALIZED.getValue()
        && accumulatedTime <= reviveWaitTime) {
      try {
        Thread.sleep(delta);
        accumulatedTime += delta;
      } catch (InterruptedException e) {
        logger.error("Interrupted while waiting for Revive result!");
        Thread.currentThread().interrupt();
      }
    }
    if (mapperEnded(shuffleId, mapId)) {
      logger.debug(
          "Revive for push data success, but the mapper already ended for shuffle {} map {} attempt {} partition {} batch {} location {}.",
          shuffleId,
          mapId,
          attemptId,
          partitionId,
          batchId,
          loc);
      pushState.removeBatch(batchId, loc.hostAndPushPort());
    } else if (request.reviveStatus != StatusCode.SUCCESS.getValue()) {
      pushDataRpcResponseCallback.onFailure(
          new CelebornIOException(
              cause
                  + " then revive but "
                  + StatusCode.REVIVE_FAILED
                  + ", revive status "
                  + request.reviveStatus
                  + "("
                  + Utils.toStatusCode(request.reviveStatus)
                  + ")"
                  + ", old location: "
                  + request.loc));
    } else {
      PartitionLocation newLoc = reducePartitionMap.get(shuffleId).get(partitionId);
      logger.info(
          "Revive for push data success, new location for shuffle {} map {} attempt {} partition {} batch {} is location {}.",
          shuffleId,
          mapId,
          attemptId,
          partitionId,
          batchId,
          newLoc);
      pushDataRpcResponseCallback.updateLatestPartition(newLoc);
      try {
        if (!isPushTargetWorkerExcluded(newLoc, pushDataRpcResponseCallback)) {
          if (!testRetryRevive || remainReviveTimes < 1) {
            assert dataClientFactory != null;
            TransportClient client =
                dataClientFactory.createClient(newLoc.getHost(), newLoc.getPushPort(), partitionId);
            NettyManagedBuffer newBuffer = new NettyManagedBuffer(Unpooled.wrappedBuffer(body));
            String shuffleKey = Utils.makeShuffleKey(appUniqueId, shuffleId);
            PushData newPushData =
                new PushData(PRIMARY_MODE, shuffleKey, newLoc.getUniqueId(), newBuffer);
            client.pushData(newPushData, pushDataTimeout, pushDataRpcResponseCallback);
          } else {
            throw new RuntimeException(
                "Mock push data submit retry failed. remainReviveTimes = "
                    + remainReviveTimes
                    + ".");
          }
        }
      } catch (Exception e) {
        logger.error(
            "Exception raised while pushing data for shuffle {} map {} attempt {} partition {} batch {} location {}.",
            shuffleId,
            mapId,
            attemptId,
            partitionId,
            batchId,
            newLoc,
            e);
        if (e instanceof InterruptedException) {
          pushDataRpcResponseCallback.onFailure(e);
        } else {
          pushDataRpcResponseCallback.onFailure(
              new CelebornIOException(StatusCode.PUSH_DATA_CREATE_CONNECTION_FAIL_PRIMARY, e));
        }
      }
    }
  }

  public ReviveRequest[] addAndGetReviveRequests(
      int shuffleId,
      int mapId,
      int attemptId,
      ArrayList<DataBatches.DataBatch> batches,
      StatusCode cause) {
    ReviveRequest[] reviveRequests = new ReviveRequest[batches.size()];
    for (int i = 0; i < batches.size(); i++) {
      DataBatches.DataBatch batch = batches.get(i);
      PartitionLocation loc = batch.loc;
      ReviveRequest reviveRequest =
          new ReviveRequest(shuffleId, mapId, attemptId, loc.getId(), loc.getEpoch(), loc, cause);
      reviveManager.addRequest(reviveRequest);
      reviveRequests[i] = reviveRequest;
    }
    return reviveRequests;
  }

  private void submitRetryPushMergedData(
      PushState pushState,
      int shuffleId,
      int mapId,
      int attemptId,
      ArrayList<DataBatches.DataBatch> batches,
      StatusCode cause,
      Integer oldGroupedBatchId,
      ReviveRequest[] reviveRequests,
      int remainReviveTimes,
      long reviveResponseDueTime) {
    HashMap<Pair<String, String>, DataBatches> newDataBatchesMap = new HashMap<>();
    ArrayList<DataBatches.DataBatch> reviveFailedBatchesMap = new ArrayList<>();

    long reviveWaitTime = reviveResponseDueTime - System.currentTimeMillis();
    final long delta = 50;
    long accumulatedTime = 0;
    int index = 0;
    while (index < reviveRequests.length && accumulatedTime <= reviveWaitTime) {
      ReviveRequest request = reviveRequests[index];
      DataBatches.DataBatch batch = batches.get(index);
      if (request.reviveStatus != StatusCode.REVIVE_INITIALIZED.getValue()) {
        if (mapperEnded(shuffleId, mapId)) {
          logger.debug(
              "Revive for push merged data success, but the mapper already ended for shuffle {} map {} attempt {} partition {} batch {}.",
              shuffleId,
              mapId,
              attemptId,
              request.partitionId,
              oldGroupedBatchId);
        } else if (request.reviveStatus == StatusCode.SUCCESS.getValue()) {
          PartitionLocation newLoc = reducePartitionMap.get(shuffleId).get(request.partitionId);
          DataBatches newDataBatches =
              newDataBatchesMap.computeIfAbsent(genAddressPair(newLoc), (s) -> new DataBatches());
          newDataBatches.addDataBatch(newLoc, batch.batchId, batch.body);
        } else {
          if (remainReviveTimes > 0) {
            reviveFailedBatchesMap.add(batch);
          } else {
            String errorMsg =
                String.format(
                    "Revive failed while pushing merged for shuffle %d map %d attempt %d partition %d batch %d location %s.",
                    shuffleId, mapId, attemptId, request.partitionId, oldGroupedBatchId, batch.loc);
            pushState.exception.compareAndSet(
                null,
                new CelebornIOException(
                    errorMsg,
                    new CelebornIOException(
                        cause
                            + " then revive but "
                            + request.reviveStatus
                            + "("
                            + Utils.toStatusCode(request.reviveStatus)
                            + ")")));
            return;
          }
        }
        index++;
      } else {
        try {
          Thread.sleep(delta);
        } catch (InterruptedException e) {
          logger.error("Interrupted while waiting for Revive result!");
          Thread.currentThread().interrupt();
        }
        accumulatedTime += delta;
      }
    }

    for (int i = index; i < reviveRequests.length; i++) {
      ReviveRequest request = reviveRequests[index];
      DataBatches.DataBatch batch = batches.get(i);
      if (remainReviveTimes > 0) {
        reviveFailedBatchesMap.add(batch);
      } else {
        String errorMsg =
            String.format(
                "Revive failed while pushing merged for shuffle %d map %d attempt %d partition %d batch %d location %s.",
                shuffleId, mapId, attemptId, request.partitionId, oldGroupedBatchId, batch.loc);
        pushState.exception.compareAndSet(
            null,
            new CelebornIOException(
                errorMsg,
                new CelebornIOException(
                    cause
                        + " then revive but "
                        + request.reviveStatus
                        + "("
                        + Utils.toStatusCode(request.reviveStatus)
                        + ")")));
        return;
      }
    }

    for (Map.Entry<Pair<String, String>, DataBatches> entry : newDataBatchesMap.entrySet()) {
      Pair<String, String> addressPair = entry.getKey();
      DataBatches newDataBatches = entry.getValue();
      doPushMergedData(
          addressPair,
          shuffleId,
          mapId,
          attemptId,
          newDataBatches.requireBatches(),
          pushState,
          remainReviveTimes);
    }
    if (reviveFailedBatchesMap.isEmpty()) {
      pushState.removeBatch(oldGroupedBatchId, batches.get(0).loc.hostAndPushPort());
    } else {
      ReviveRequest[] requests =
          addAndGetReviveRequests(shuffleId, mapId, attemptId, reviveFailedBatchesMap, cause);
      pushDataRetryPool.submit(
          () ->
              submitRetryPushMergedData(
                  pushState,
                  shuffleId,
                  mapId,
                  attemptId,
                  reviveFailedBatchesMap,
                  cause,
                  oldGroupedBatchId,
                  requests,
                  remainReviveTimes - 1,
                  System.currentTimeMillis()
                      + conf.clientRpcRequestPartitionLocationAskTimeout().duration().toMillis()));
    }
  }

  private Pair<String, String> genAddressPair(PartitionLocation loc) {
    if (loc.hasPeer()) {
      return Pair.of(loc.hostAndPushPort(), loc.getPeer().hostAndPushPort());
    } else {
      return Pair.of(loc.hostAndPushPort(), null);
    }
  }

  private ConcurrentHashMap<Integer, PartitionLocation> registerShuffle(
      int shuffleId, int numMappers, int numPartitions) throws CelebornIOException {
    return registerShuffleInternal(
        shuffleId,
        numMappers,
        numPartitions,
        () ->
            lifecycleManagerRef.askSync(
                RegisterShuffle$.MODULE$.apply(shuffleId, numMappers, numPartitions),
                conf.clientRpcRegisterShuffleAskTimeout(),
                ClassTag$.MODULE$.apply(PbRegisterShuffleResponse.class)));
  }

  @Override
  public PartitionLocation registerMapPartitionTask(
      int shuffleId, int numMappers, int mapId, int attemptId, int partitionId) throws IOException {
    return registerMapPartitionTask(shuffleId, numMappers, mapId, attemptId, partitionId, false);
  }

  public PartitionLocation registerMapPartitionTask(
      int shuffleId,
      int numMappers,
      int mapId,
      int attemptId,
      int partitionId,
      boolean isSegmentGranularityVisible)
      throws IOException {
    logger.info(
        "Register MapPartition task for shuffle {} map {} attempt {} partition {} with {} mapper.",
        shuffleId,
        mapId,
        attemptId,
        partitionId,
        numMappers);
    ConcurrentHashMap<Integer, PartitionLocation> partitionLocationMap =
        registerShuffleInternal(
            shuffleId,
            numMappers,
            numMappers,
            () ->
                lifecycleManagerRef.askSync(
                    RegisterMapPartitionTask$.MODULE$.apply(
                        shuffleId,
                        numMappers,
                        mapId,
                        attemptId,
                        partitionId,
                        isSegmentGranularityVisible),
                    conf.clientRpcRegisterShuffleAskTimeout(),
                    ClassTag$.MODULE$.apply(PbRegisterShuffleResponse.class)));

    return partitionLocationMap.get(partitionId);
  }

  @Override
  public ConcurrentHashMap<Integer, PartitionLocation> getPartitionLocation(
      int shuffleId, int numMappers, int numPartitions) throws CelebornIOException {
    try {
      return reducePartitionMap.computeIfAbsent(
          shuffleId,
          (id) -> {
            try {
              return registerShuffle(shuffleId, numMappers, numPartitions);
            } catch (CelebornIOException e) {
              throw new RuntimeException(e);
            }
          });
    } catch (RuntimeException e) {
      if (e.getCause() instanceof CelebornIOException) {
        throw (CelebornIOException) e.getCause();
      } else {
        throw e;
      }
    }
  }

  @Override
  public PushState getPushState(String mapKey) {
    return pushStates.computeIfAbsent(mapKey, (s) -> new PushState(conf));
  }

  @Override
  public int getShuffleId(
      int appShuffleId, String appShuffleIdentifier, boolean isWriter, boolean isBarrierStage) {
    return shuffleIdCache.computeIfAbsent(
        appShuffleIdentifier,
        (id) -> {
          PbGetShuffleId pbGetShuffleId =
              PbGetShuffleId.newBuilder()
                  .setAppShuffleId(appShuffleId)
                  .setAppShuffleIdentifier(appShuffleIdentifier)
                  .setIsShuffleWriter(isWriter)
                  .setIsBarrierStage(isBarrierStage)
                  .build();
          PbGetShuffleIdResponse pbGetShuffleIdResponse =
              lifecycleManagerRef.askSync(
                  pbGetShuffleId,
                  conf.clientRpcRegisterShuffleAskTimeout(),
                  ClassTag$.MODULE$.apply(PbGetShuffleIdResponse.class));
          return pbGetShuffleIdResponse.getShuffleId();
        });
  }

  @Override
  public boolean reportShuffleFetchFailure(int appShuffleId, int shuffleId, long taskId) {
    PbReportShuffleFetchFailure pbReportShuffleFetchFailure =
        PbReportShuffleFetchFailure.newBuilder()
            .setAppShuffleId(appShuffleId)
            .setShuffleId(shuffleId)
            .setTaskId(taskId)
            .build();
    PbReportShuffleFetchFailureResponse pbReportShuffleFetchFailureResponse =
        lifecycleManagerRef.askSync(
            pbReportShuffleFetchFailure,
            conf.clientRpcRegisterShuffleAskTimeout(),
            ClassTag$.MODULE$.apply(PbReportShuffleFetchFailureResponse.class));
    return pbReportShuffleFetchFailureResponse.getSuccess();
  }

  @Override
  public boolean reportBarrierTaskFailure(int appShuffleId, String appShuffleIdentifier) {
    PbReportBarrierStageAttemptFailure pbReportBarrierStageAttemptFailure =
        PbReportBarrierStageAttemptFailure.newBuilder()
            .setAppShuffleId(appShuffleId)
            .setAppShuffleIdentifier(appShuffleIdentifier)
            .build();
    PbReportBarrierStageAttemptFailureResponse pbReportBarrierStageAttemptFailureResponse =
        lifecycleManagerRef.askSync(
            pbReportBarrierStageAttemptFailure,
            conf.clientRpcRegisterShuffleAskTimeout(),
            ClassTag$.MODULE$.apply(PbReportBarrierStageAttemptFailureResponse.class));
    return pbReportBarrierStageAttemptFailureResponse.getSuccess();
  }

  private ConcurrentHashMap<Integer, PartitionLocation> registerShuffleInternal(
      int shuffleId,
      int numMappers,
      int numPartitions,
      Callable<PbRegisterShuffleResponse> callable)
      throws CelebornIOException {
    int numRetries = registerShuffleMaxRetries;
    StatusCode lastFailedStatusCode = null;
    while (numRetries > 0) {
      try {
        PbRegisterShuffleResponse response = callable.call();
        StatusCode respStatus = Utils.toStatusCode(response.getStatus());
        if (StatusCode.SUCCESS.equals(respStatus)) {
          ConcurrentHashMap<Integer, PartitionLocation> result = JavaUtils.newConcurrentHashMap();
          Tuple2<List<PartitionLocation>, List<PartitionLocation>> locations =
              PbSerDeUtils.fromPbPackedPartitionLocationsPair(
                  response.getPackedPartitionLocationsPair());
          for (PartitionLocation location : locations._1) {
            pushExcludedWorkers.remove(location.hostAndPushPort());
            if (location.hasPeer()) {
              pushExcludedWorkers.remove(location.getPeer().hostAndPushPort());
            }
            result.put(location.getId(), location);
          }
          return result;
        } else if (StatusCode.SLOT_NOT_AVAILABLE.equals(respStatus)) {
          lastFailedStatusCode = respStatus;
          logger.error(
              "LifecycleManager request slots return {}, retry again, remain retry times {}.",
              StatusCode.SLOT_NOT_AVAILABLE,
              numRetries - 1);
        } else if (StatusCode.RESERVE_SLOTS_FAILED.equals(respStatus)) {
          lastFailedStatusCode = respStatus;
          logger.error(
              "LifecycleManager request slots return {}, retry again, remain retry times {}.",
              StatusCode.RESERVE_SLOTS_FAILED,
              numRetries - 1);
        } else {
          lastFailedStatusCode = respStatus;
          logger.error(
              "LifecycleManager request slots return {}, retry again, remain retry times {}.",
              StatusCode.REQUEST_FAILED,
              numRetries - 1);
        }
      } catch (Exception e) {
        if (e instanceof InterruptedException) {
          Thread.currentThread().interrupt();
        }
        logger.error(
            "Exception raised while registering shuffle {} with {} mapper and {} partitions.",
            shuffleId,
            numMappers,
            numPartitions,
            e);
        throw new CelebornIOException("Register shuffle failed for shuffle " + shuffleId + ".", e);
      }

      try {
        TimeUnit.MILLISECONDS.sleep(registerShuffleRetryWaitMs);
      } catch (InterruptedException e) {
        break;
      }
      numRetries--;
    }
    throw new CelebornIOException(
        "Register shuffle failed for shuffle " + shuffleId + ", reason: " + lastFailedStatusCode);
  }

  protected void limitMaxInFlight(String mapKey, PushState pushState, String hostAndPushPort)
      throws IOException {
    boolean reachLimit = pushState.limitMaxInFlight(hostAndPushPort);

    if (reachLimit) {
      throw new CelebornIOException(
          String.format(
              "Waiting timeout for task %s while limiting max in-flight requests to %s",
              mapKey, hostAndPushPort),
          pushState.exception.get());
    }
  }

  protected void limitZeroInFlight(String mapKey, PushState pushState) throws IOException {
    boolean reachLimit = pushState.limitZeroInFlight();

    if (reachLimit) {
      throw new CelebornIOException(
          String.format(
              "Waiting timeout for task %s while limiting zero in-flight requests", mapKey),
          pushState.exception.get());
    }
  }

  /**
   * Check if a newer PartitionLocation(with larger epoch) exists in local cache.
   *
   * @param shuffleMap The mapping between shuffle id and partition location.
   * @param partitionId The id of partition.
   * @param epoch The epoch of revive.
   * @param wait Whether to wait for some time for a newer partition location.
   * @return whether newer partition location exists in local cache.
   */
  boolean newerPartitionLocationExists(
      Map<Integer, PartitionLocation> shuffleMap, int partitionId, int epoch, boolean wait) {
    PartitionLocation currentLocation = shuffleMap.get(partitionId);
    if (currentLocation != null && currentLocation.getEpoch() > epoch) {
      return true;
    } else if (wait) {
      long sleepTimeMs = RND.nextInt(50);
      if (sleepTimeMs > 30) {
        try {
          TimeUnit.MILLISECONDS.sleep(sleepTimeMs);
        } catch (InterruptedException e) {
          logger.error("Waiting revived location was interrupted.", e);
          Thread.currentThread().interrupt();
        }
      }

      currentLocation = shuffleMap.get(partitionId);
      return currentLocation != null && currentLocation.getEpoch() > epoch;
    } else {
      return false;
    }
  }

  void excludeWorkerByCause(StatusCode cause, PartitionLocation oldLocation) {
    if (pushExcludeWorkerOnFailureEnabled && oldLocation != null) {
      switch (cause) {
        case PUSH_DATA_CREATE_CONNECTION_FAIL_PRIMARY:
        case PUSH_DATA_CONNECTION_EXCEPTION_PRIMARY:
        case PUSH_DATA_TIMEOUT_PRIMARY:
          pushExcludedWorkers.add(oldLocation.hostAndPushPort());
          break;
        case PUSH_DATA_CREATE_CONNECTION_FAIL_REPLICA:
        case PUSH_DATA_CONNECTION_EXCEPTION_REPLICA:
        case PUSH_DATA_TIMEOUT_REPLICA:
          pushExcludedWorkers.add(oldLocation.getPeer().hostAndPushPort());
          break;
        default: // fall out
      }
    }
  }

  private boolean revive(
      int shuffleId,
      int mapId,
      int attemptId,
      int partitionId,
      int epoch,
      PartitionLocation oldLocation,
      StatusCode cause) {
    excludeWorkerByCause(cause, oldLocation);

    Set<Integer> mapIds = new HashSet<>();
    mapIds.add(mapId);
    List<ReviveRequest> requests = new ArrayList<>();
    ReviveRequest req =
        new ReviveRequest(shuffleId, mapId, attemptId, partitionId, epoch, oldLocation, cause);
    requests.add(req);
    Map<Integer, Integer> results = reviveBatch(shuffleId, mapIds, requests);

    if (mapperEnded(shuffleId, mapId)) {
      logger.debug(
          "Revive success, but the mapper ended for shuffle {} map {} attempt {} partition {}, just return true(Assume revive successfully).",
          shuffleId,
          mapId,
          attemptId,
          partitionId);
      return true;
    } else {
      return results != null
          && results.containsKey(partitionId)
          && results.get(partitionId) == StatusCode.SUCCESS.getValue();
    }
  }

  /** @return partitionId -> StatusCode#getValue */
  Map<Integer, Integer> reviveBatch(
      int shuffleId, Set<Integer> mapIds, Collection<ReviveRequest> requests) {
    // partitionId -> StatusCode#getValue
    Map<Integer, Integer> results = new HashMap<>();

    // Local cached map of (partitionId -> PartitionLocation)
    ConcurrentHashMap<Integer, PartitionLocation> partitionLocationMap =
        reducePartitionMap.get(shuffleId);

    Map<Integer, PartitionLocation> oldLocMap = new HashMap<>();
    Iterator<ReviveRequest> iter = requests.iterator();
    while (iter.hasNext()) {
      ReviveRequest req = iter.next();
      oldLocMap.put(req.partitionId, req.loc);
    }
    try {
      PbChangeLocationResponse response =
          lifecycleManagerRef.askSync(
              Revive$.MODULE$.apply(shuffleId, mapIds, requests),
              conf.clientRpcRequestPartitionLocationAskTimeout(),
              ClassTag$.MODULE$.apply(PbChangeLocationResponse.class));

      for (int i = 0; i < response.getEndedMapIdCount(); i++) {
        int mapId = response.getEndedMapId(i);
        mapperEndMap.computeIfAbsent(shuffleId, (id) -> ConcurrentHashMap.newKeySet()).add(mapId);
      }

      for (int i = 0; i < response.getPartitionInfoCount(); i++) {
        PbChangeLocationPartitionInfo partitionInfo = response.getPartitionInfo(i);
        int partitionId = partitionInfo.getPartitionId();
        int statusCode = partitionInfo.getStatus();
        if (partitionInfo.getOldAvailable()) {
          PartitionLocation oldLoc = oldLocMap.get(partitionId);
          // Currently, revive only check if main location available, here won't remove peer loc.
          pushExcludedWorkers.remove(oldLoc.hostAndPushPort());
        }

        if (StatusCode.SUCCESS.getValue() == statusCode) {
          PartitionLocation loc =
              PbSerDeUtils.fromPbPartitionLocation(partitionInfo.getPartition());
          partitionLocationMap.put(partitionId, loc);
          pushExcludedWorkers.remove(loc.hostAndPushPort());
          if (loc.hasPeer()) {
            pushExcludedWorkers.remove(loc.getPeer().hostAndPushPort());
          }
        } else if (StatusCode.STAGE_ENDED.getValue() == statusCode) {
          stageEndShuffleSet.add(shuffleId);
          return results;
        } else if (StatusCode.SHUFFLE_NOT_REGISTERED.getValue() == statusCode) {
          logger.error("SHUFFLE_NOT_REGISTERED!");
          return null;
        }
        results.put(partitionId, statusCode);
      }

      return results;
    } catch (Exception e) {
      StringBuilder partitionIds = new StringBuilder();
      StringBuilder epochs = new StringBuilder();
      requests.forEach(
          (req) -> {
            partitionIds.append(req.partitionId).append(",");
            epochs.append(req.epoch).append(",");
          });
      logger.error(
          "Exception raised while reviving for shuffle {} partitionIds {} epochs {}.",
          shuffleId,
          partitionIds,
          epochs,
          e);
      if (e instanceof InterruptedException) {
        Thread.currentThread().interrupt();
      }
      return null;
    }
  }

  private interface PushDataRpcResponseCallback extends RpcResponseCallback {
    default void updateLatestPartition(PartitionLocation latest) {}
  }

  public int pushOrMergeData(
      int shuffleId,
      int mapId,
      int attemptId,
      int partitionId,
      byte[] data,
      int offset,
      int length,
      int numMappers,
      int numPartitions,
      boolean doPush,
      boolean skipCompress)
      throws IOException {
    // mapKey
    final String mapKey = Utils.makeMapKey(shuffleId, mapId, attemptId);
    // return if shuffle stage already ended
    if (mapperEnded(shuffleId, mapId)) {
      logger.debug(
          "Push or merge data ignored because mapper already ended for shuffle {} map {} attempt {} partition {}.",
          shuffleId,
          mapId,
          attemptId,
          partitionId);
      PushState pushState = pushStates.get(mapKey);
      if (pushState != null) {
        pushState.cleanup();
      }
      return 0;
    }
    // register shuffle if not registered
    final ConcurrentHashMap<Integer, PartitionLocation> map =
        getPartitionLocation(shuffleId, numMappers, numPartitions);

    // get location
    // If rerun or speculation task running after LifecycleManager call stageEnd,
    // register shuffle will return an empty location map, client need revive for a new location.
    if (!map.containsKey(partitionId)) {
      if (!revive(
          shuffleId,
          mapId,
          attemptId,
          partitionId,
          -1,
          null,
          StatusCode.PUSH_DATA_FAIL_NON_CRITICAL_CAUSE_PRIMARY)) {
        throw new CelebornIOException(
            String.format("Revive for shuffle %s partition %d failed.", shuffleId, partitionId));
      }
    }

    if (mapperEnded(shuffleId, mapId)) {
      logger.debug(
          "Push or merge data ignored because mapper already ended for shuffle {} map {} attempt {} partition {}.",
          shuffleId,
          mapId,
          attemptId,
          partitionId);
      PushState pushState = pushStates.get(mapKey);
      if (pushState != null) {
        pushState.cleanup();
      }
      return 0;
    }

    final PartitionLocation loc = map.get(partitionId);
    if (loc == null) {
      throw new CelebornIOException(
          String.format(
              "Partition location for shuffle %s partition %d is NULL!", shuffleId, partitionId));
    }

    PushState pushState = getPushState(mapKey);

    // increment batchId
    final int nextBatchId = pushState.nextBatchId();

    if (shuffleCompressionEnabled && !skipCompress) {
      // compress data
      final Compressor compressor = compressorThreadLocal.get();
      compressor.compress(data, offset, length);

      data = compressor.getCompressedBuffer();
      offset = 0;
      length = compressor.getCompressedTotalSize();
    }

    final byte[] body = new byte[BATCH_HEADER_SIZE + length];
    Platform.putInt(body, Platform.BYTE_ARRAY_OFFSET, mapId);
    Platform.putInt(body, Platform.BYTE_ARRAY_OFFSET + 4, attemptId);
    Platform.putInt(body, Platform.BYTE_ARRAY_OFFSET + 8, nextBatchId);
    Platform.putInt(body, Platform.BYTE_ARRAY_OFFSET + 12, length);
    System.arraycopy(data, offset, body, BATCH_HEADER_SIZE, length);

    if (doPush) {
      // check limit
      limitMaxInFlight(mapKey, pushState, loc.hostAndPushPort());

      // add inFlight requests
      pushState.addBatch(nextBatchId, loc.hostAndPushPort());

      // build PushData request
      NettyManagedBuffer buffer = new NettyManagedBuffer(Unpooled.wrappedBuffer(body));
      final String shuffleKey = Utils.makeShuffleKey(appUniqueId, shuffleId);
      PushData pushData = new PushData(PRIMARY_MODE, shuffleKey, loc.getUniqueId(), buffer);

      // build callback
      RpcResponseCallback callback =
          new RpcResponseCallback() {
            @Override
            public void onSuccess(ByteBuffer response) {
              if (response.remaining() > 0 && response.get() == StatusCode.MAP_ENDED.getValue()) {
                mapperEndMap
                    .computeIfAbsent(shuffleId, (id) -> ConcurrentHashMap.newKeySet())
                    .add(mapId);
              }
              logger.debug(
                  "Push data to {} success for shuffle {} map {} attempt {} partition {} batch {}.",
                  loc.hostAndPushPort(),
                  shuffleId,
                  mapId,
                  attemptId,
                  partitionId,
                  nextBatchId);
            }

            @Override
            public void onFailure(Throwable e) {
              String errorMsg =
                  String.format(
                      "Push data to %s failed for shuffle %d map %d attempt %d partition %d batch %d.",
                      loc, shuffleId, mapId, attemptId, partitionId, nextBatchId);
              pushState.exception.compareAndSet(null, new CelebornIOException(errorMsg, e));
            }
          };

      RpcResponseCallback wrappedCallback =
          new PushDataRpcResponseCallback() {
            int remainReviveTimes = maxReviveTimes;
            PartitionLocation latest = loc;

            @Override
            public void updateLatestPartition(PartitionLocation newloc) {
              pushState.addBatch(nextBatchId, newloc.hostAndPushPort());
              pushState.removeBatch(nextBatchId, this.latest.hostAndPushPort());
              this.latest = newloc;
            }

            @Override
            public void onSuccess(ByteBuffer response) {
              if (response.remaining() > 0) {
                byte reason = response.get();
                if (reason == StatusCode.SOFT_SPLIT.getValue()) {
                  logger.debug(
                      "Push data to {} soft split required for shuffle {} map {} attempt {} partition {} batch {}.",
                      latest.hostAndPushPort(),
                      shuffleId,
                      mapId,
                      attemptId,
                      partitionId,
                      nextBatchId);
                  if (!newerPartitionLocationExists(
                      reducePartitionMap.get(shuffleId), partitionId, latest.getEpoch(), false)) {
                    ReviveRequest reviveRequest =
                        new ReviveRequest(
                            shuffleId,
                            mapId,
                            attemptId,
                            partitionId,
                            latest.getEpoch(),
                            latest,
                            StatusCode.SOFT_SPLIT);
                    reviveManager.addRequest(reviveRequest);
                  }
                  pushState.onSuccess(latest.hostAndPushPort());
                  pushState.removeBatch(nextBatchId, latest.hostAndPushPort());
                  callback.onSuccess(response);
                } else if (reason == StatusCode.HARD_SPLIT.getValue()) {
                  logger.debug(
                      "Push data to {} hard split required for shuffle {} map {} attempt {} partition {} batch {}.",
                      latest.hostAndPushPort(),
                      shuffleId,
                      mapId,
                      attemptId,
                      partitionId,
                      nextBatchId);
                  if (dataPushFailureTrackingEnabled) {
                    pushState.addFailedBatch(
                        latest.getUniqueId(), new PushFailedBatch(mapId, attemptId, nextBatchId));
                  }
                  ReviveRequest reviveRequest =
                      new ReviveRequest(
                          shuffleId,
                          mapId,
                          attemptId,
                          partitionId,
                          latest.getEpoch(),
                          latest,
                          StatusCode.HARD_SPLIT);
                  reviveManager.addRequest(reviveRequest);
                  long dueTime =
                      System.currentTimeMillis()
                          + conf.clientRpcRequestPartitionLocationAskTimeout()
                              .duration()
                              .toMillis();
                  pushDataRetryPool.submit(
                      () ->
                          submitRetryPushData(
                              shuffleId,
                              body,
                              nextBatchId,
                              this,
                              pushState,
                              reviveRequest,
                              remainReviveTimes,
                              dueTime));
                } else if (reason == StatusCode.PUSH_DATA_SUCCESS_PRIMARY_CONGESTED.getValue()) {
                  logger.debug(
                      "Push data to {} primary congestion required for shuffle {} map {} attempt {} partition {} batch {}.",
                      latest.hostAndPushPort(),
                      shuffleId,
                      mapId,
                      attemptId,
                      partitionId,
                      nextBatchId);
                  pushState.onCongestControl(latest.hostAndPushPort());
                  pushState.removeBatch(nextBatchId, latest.hostAndPushPort());
                  callback.onSuccess(response);
                } else if (reason == StatusCode.PUSH_DATA_SUCCESS_REPLICA_CONGESTED.getValue()) {
                  logger.debug(
                      "Push data to {} replica congestion required for shuffle {} map {} attempt {} partition {} batch {}.",
                      latest.hostAndPushPort(),
                      shuffleId,
                      mapId,
                      attemptId,
                      partitionId,
                      nextBatchId);
                  pushState.onCongestControl(latest.hostAndPushPort());
                  pushState.removeBatch(nextBatchId, latest.hostAndPushPort());
                  callback.onSuccess(response);
                } else {
                  // StageEnd.
                  response.rewind();
                  pushState.onSuccess(latest.hostAndPushPort());
                  pushState.removeBatch(nextBatchId, latest.hostAndPushPort());
                  callback.onSuccess(response);
                }
              } else {
                pushState.onSuccess(latest.hostAndPushPort());
                pushState.removeBatch(nextBatchId, latest.hostAndPushPort());
                callback.onSuccess(response);
              }
            }

            @Override
            public void onFailure(Throwable e) {
              if (dataPushFailureTrackingEnabled) {
                pushState.addFailedBatch(
                    latest.getUniqueId(), new PushFailedBatch(mapId, attemptId, nextBatchId));
              }
              if (pushState.exception.get() != null) {
                return;
              }
              if (e instanceof InterruptedException) {
                Thread.currentThread().interrupt();
                callback.onFailure(e);
                return;
              }
              StatusCode cause = getPushDataFailCause(e.getMessage());
              if (remainReviveTimes <= 0) {
                if (e instanceof CelebornIOException) {
                  callback.onFailure(e);
                } else {
                  callback.onFailure(new CelebornIOException(cause, e));
                }
                return;
              }

              logger.error(
                  "Push data to {} failed for shuffle {} map {} attempt {} partition {} batch {}, remain revive times {}.",
                  latest.hostAndPushPort(),
                  shuffleId,
                  mapId,
                  attemptId,
                  partitionId,
                  nextBatchId,
                  remainReviveTimes,
                  e);
              // async retry push data
              if (!mapperEnded(shuffleId, mapId)) {
                remainReviveTimes = remainReviveTimes - 1;
                ReviveRequest reviveRequest =
                    new ReviveRequest(
                        shuffleId, mapId, attemptId, partitionId, latest.getEpoch(), latest, cause);
                reviveManager.addRequest(reviveRequest);
                long dueTime =
                    System.currentTimeMillis()
                        + conf.clientRpcRequestPartitionLocationAskTimeout().duration().toMillis();
                pushDataRetryPool.submit(
                    () ->
                        submitRetryPushData(
                            shuffleId,
                            body,
                            nextBatchId,
                            this,
                            pushState,
                            reviveRequest,
                            remainReviveTimes,
                            dueTime));
              } else {
                pushState.removeBatch(nextBatchId, latest.hostAndPushPort());
                logger.info(
                    "Push data to {} failed but mapper already ended for shuffle {} map {} attempt {} partition {} batch {}, remain revive times {}.",
                    latest.hostAndPushPort(),
                    shuffleId,
                    mapId,
                    attemptId,
                    partitionId,
                    nextBatchId,
                    remainReviveTimes);
              }
            }
          };

      // do push data
      try {
        if (!isPushTargetWorkerExcluded(loc, wrappedCallback)) {
          if (!testRetryRevive) {
            assert dataClientFactory != null;
            TransportClient client =
                dataClientFactory.createClient(loc.getHost(), loc.getPushPort(), partitionId);
            client.pushData(pushData, pushDataTimeout, wrappedCallback);
          } else {
            wrappedCallback.onFailure(
                new CelebornIOException(
                    StatusCode.PUSH_DATA_FAIL_NON_CRITICAL_CAUSE_PRIMARY,
                    new RuntimeException("Mock push data first time failed.")));
          }
        }
      } catch (Exception e) {
        logger.error(
            "Exception raised while pushing data for shuffle {} map {} attempt {} partition {} batch {} location {}.",
            shuffleId,
            mapId,
            attemptId,
            partitionId,
            nextBatchId,
            loc,
            e);
        if (e instanceof InterruptedException) {
          wrappedCallback.onFailure(e);
        } else {
          wrappedCallback.onFailure(
              new CelebornIOException(StatusCode.PUSH_DATA_CREATE_CONNECTION_FAIL_PRIMARY, e));
        }
      }
    } else {
      // add batch data
      logger.debug("Merge batch {}.", nextBatchId);
      Pair<String, String> addressPair = genAddressPair(loc);
      boolean shouldPush = pushState.addBatchData(addressPair, loc, nextBatchId, body);
      if (shouldPush) {
        limitMaxInFlight(mapKey, pushState, loc.hostAndPushPort());
        DataBatches dataBatches = pushState.takeDataBatches(addressPair);
        doPushMergedData(
            addressPair,
            shuffleId,
            mapId,
            attemptId,
            dataBatches.requireBatches(),
            pushState,
            maxReviveTimes);
      }
    }

    return body.length;
  }

  @Override
  public int pushData(
      int shuffleId,
      int mapId,
      int attemptId,
      int partitionId,
      byte[] data,
      int offset,
      int length,
      int numMappers,
      int numPartitions)
      throws IOException {
    return pushOrMergeData(
        shuffleId,
        mapId,
        attemptId,
        partitionId,
        data,
        offset,
        length,
        numMappers,
        numPartitions,
        true,
        false);
  }

  @Override
  public void prepareForMergeData(int shuffleId, int mapId, int attemptId) throws IOException {
    final String mapKey = Utils.makeMapKey(shuffleId, mapId, attemptId);
    PushState pushState = pushStates.get(mapKey);
    if (pushState != null) {
      limitZeroInFlight(mapKey, pushState);
    }
  }

  @Override
  public int mergeData(
      int shuffleId,
      int mapId,
      int attemptId,
      int partitionId,
      byte[] data,
      int offset,
      int length,
      int numMappers,
      int numPartitions)
      throws IOException {
    return pushOrMergeData(
        shuffleId,
        mapId,
        attemptId,
        partitionId,
        data,
        offset,
        length,
        numMappers,
        numPartitions,
        false,
        false);
  }

  @Override
  public void pushMergedData(int shuffleId, int mapId, int attemptId) throws IOException {
    final String mapKey = Utils.makeMapKey(shuffleId, mapId, attemptId);
    PushState pushState = pushStates.get(mapKey);
    if (pushState == null) {
      return;
    }
    ArrayList<Map.Entry<Pair<String, String>, DataBatches>> batchesArr =
        new ArrayList<>(pushState.batchesMap.entrySet());
    while (!batchesArr.isEmpty()) {
      Map.Entry<Pair<String, String>, DataBatches> entry =
          batchesArr.get(RND.nextInt(batchesArr.size()));
      limitMaxInFlight(mapKey, pushState, entry.getKey().getLeft());
      ArrayList<DataBatches.DataBatch> batches = entry.getValue().requireBatches(pushBufferMaxSize);
      if (entry.getValue().getTotalSize() == 0) {
        batchesArr.remove(entry);
      }
      doPushMergedData(
          entry.getKey(), shuffleId, mapId, attemptId, batches, pushState, maxReviveTimes);
    }
  }

  private void doPushMergedData(
      Pair<String, String> addressPair,
      int shuffleId,
      int mapId,
      int attemptId,
      ArrayList<DataBatches.DataBatch> batches,
      PushState pushState,
      int remainReviveTimes) {
    String hostPort = addressPair.getLeft();
    String[] hostPortArr = Utils.parseColonSeparatedHostPorts(hostPort, 1);
    final String host = hostPortArr[0];
    final int port = Integer.parseInt(hostPortArr[1]);

    int groupedBatchId = pushState.nextBatchId();
    pushState.addBatch(groupedBatchId, hostPort);

    final int numBatches = batches.size();
    final Integer[] partitionIds = new Integer[numBatches];
    final String[] partitionUniqueIds = new String[numBatches];
    final int[] offsets = new int[numBatches];
    final int[] batchIds = new int[numBatches];
    int currentSize = 0;
    CompositeByteBuf byteBuf = Unpooled.compositeBuffer();
    for (int i = 0; i < numBatches; i++) {
      DataBatches.DataBatch batch = batches.get(i);
      partitionIds[i] = batch.loc.getId();
      partitionUniqueIds[i] = batch.loc.getUniqueId();
      offsets[i] = currentSize;
      batchIds[i] = batch.batchId;
      currentSize += batch.body.length;
      byteBuf.addComponent(true, Unpooled.wrappedBuffer(batch.body));
    }
    NettyManagedBuffer buffer = new NettyManagedBuffer(byteBuf);
    String shuffleKey = Utils.makeShuffleKey(appUniqueId, shuffleId);
    PushMergedData mergedData =
        new PushMergedData(PRIMARY_MODE, shuffleKey, partitionUniqueIds, offsets, buffer);

    RpcResponseCallback callback =
        new RpcResponseCallback() {
          @Override
          public void onSuccess(ByteBuffer response) {
            logger.debug(
                "Push merged data to {} success for shuffle {} map {} attempt {} partition {} groupedBatch {} batch {}.",
                addressPair,
                shuffleId,
                mapId,
                attemptId,
                Arrays.toString(partitionIds),
                groupedBatchId,
                Arrays.toString(batchIds));
            pushState.removeBatch(groupedBatchId, hostPort);
            if (response.remaining() > 0 && response.get() == StatusCode.MAP_ENDED.getValue()) {
              mapperEndMap
                  .computeIfAbsent(shuffleId, (id) -> ConcurrentHashMap.newKeySet())
                  .add(mapId);
            }
          }

          @Override
          public void onFailure(Throwable e) {
            String errorMsg =
                String.format(
                    "Push merged data to %s failed for shuffle %d map %d attempt %d partition %s groupedBatch %d batch %s, remain revive times %d.",
                    addressPair,
                    shuffleId,
                    mapId,
                    attemptId,
                    Arrays.toString(partitionIds),
                    groupedBatchId,
                    Arrays.toString(batchIds),
                    remainReviveTimes);
            pushState.exception.compareAndSet(null, new CelebornIOException(errorMsg, e));
            if (logger.isDebugEnabled()) {
              for (int i = 0; i < numBatches; i++) {
                logger.debug(
                    "Push merged data to {} failed for shuffle {} map {} attempt {} partition {} groupedBatch {} batch {}, remain revive times {}.",
                    addressPair,
                    shuffleId,
                    mapId,
                    attemptId,
                    partitionIds[i],
                    groupedBatchId,
                    batchIds[i],
                    remainReviveTimes);
              }
            }
          }
        };

    RpcResponseCallback wrappedCallback =
        new RpcResponseCallback() {
          @Override
          public void onSuccess(ByteBuffer response) {
            byte reason = response.get();
            if (reason == StatusCode.HARD_SPLIT.getValue()) {
              ArrayList<DataBatches.DataBatch> batchesNeedResubmit;
              if (response.remaining() > 0) {
                batchesNeedResubmit = new ArrayList<>();
                PbPushMergedDataSplitPartitionInfo partitionInfo;
                try {
                  partitionInfo = TransportMessage.fromByteBuffer(response).getParsedPayload();
                } catch (CelebornIOException | InvalidProtocolBufferException e) {
                  callback.onFailure(
                      new CelebornIOException("parse pushMergedData response failed", e));
                  return;
                }
                List<Integer> splitPartitionIndexes = partitionInfo.getSplitPartitionIndexesList();
                List<Integer> statusCodeList = partitionInfo.getStatusCodesList();
                StringBuilder dataBatchReviveInfos = new StringBuilder();
                for (int i = 0; i < splitPartitionIndexes.size(); i++) {
                  int partitionIndex = splitPartitionIndexes.get(i);
                  int batchId = batches.get(partitionIndex).batchId;
                  dataBatchReviveInfos.append(
                      String.format(
                          "(batchId=%d, partitionId=%d, cause=%s)",
                          batchId,
                          partitionIds[partitionIndex],
                          StatusCode.fromValue(statusCodeList.get(i).byteValue())));
                  if (statusCodeList.get(i) == StatusCode.SOFT_SPLIT.getValue()) {
                    PartitionLocation loc = batches.get(i).loc;
                    if (!newerPartitionLocationExists(
                        reducePartitionMap.get(shuffleId), loc.getId(), loc.getEpoch(), false)) {
                      ReviveRequest reviveRequest =
                          new ReviveRequest(
                              shuffleId,
                              mapId,
                              attemptId,
                              loc.getId(),
                              loc.getEpoch(),
                              loc,
                              StatusCode.SOFT_SPLIT);
                      reviveManager.addRequest(reviveRequest);
                    }
                  } else {
                    batchesNeedResubmit.add(batches.get(partitionIndex));
                  }
                }
                logger.info(
                    "Push merged data to {} partial success required for shuffle {} map {} attempt {} groupedBatch {}. split batches {}.",
                    addressPair,
                    shuffleId,
                    mapId,
                    attemptId,
                    groupedBatchId,
                    dataBatchReviveInfos);
              } else {
                // Workers that do not incorporate changes from [CELEBORN-1721]
                // will respond with a status of HARD_SPLIT,
                // but will not include a PbPushMergedDataSplitPartitionInfo.
                // For backward compatibility, all batches must be resubmitted.
                batchesNeedResubmit = batches;
                logger.info(
                    "Push merged data to {} hard split required for shuffle {} map {} attempt {} partition {} groupedBatch {} batch {}.",
                    addressPair,
                    shuffleId,
                    mapId,
                    attemptId,
                    Arrays.toString(partitionIds),
                    groupedBatchId,
                    Arrays.toString(batchIds));
              }
              if (batchesNeedResubmit.isEmpty()) {
                pushState.onSuccess(hostPort);
                callback.onSuccess(ByteBuffer.wrap(new byte[] {StatusCode.SOFT_SPLIT.getValue()}));
              } else {
                if (dataPushFailureTrackingEnabled) {
                  for (DataBatches.DataBatch resubmitBatch : batchesNeedResubmit) {
                    pushState.addFailedBatch(
                        resubmitBatch.loc.getUniqueId(),
                        new PushFailedBatch(mapId, attemptId, resubmitBatch.batchId));
                  }
                }
                ReviveRequest[] requests =
                    addAndGetReviveRequests(
                        shuffleId, mapId, attemptId, batchesNeedResubmit, StatusCode.HARD_SPLIT);
                pushDataRetryPool.submit(
                    () ->
                        submitRetryPushMergedData(
                            pushState,
                            shuffleId,
                            mapId,
                            attemptId,
                            batchesNeedResubmit,
                            StatusCode.HARD_SPLIT,
                            groupedBatchId,
                            requests,
                            remainReviveTimes,
                            System.currentTimeMillis()
                                + conf.clientRpcRequestPartitionLocationAskTimeout()
                                    .duration()
                                    .toMillis()));
              }
            } else if (reason == StatusCode.PUSH_DATA_SUCCESS_PRIMARY_CONGESTED.getValue()) {
              logger.debug(
                  "Push merged data to {} primary congestion required for shuffle {} map {} attempt {} partition {} groupedBatch {} batch {}.",
                  addressPair,
                  shuffleId,
                  mapId,
                  attemptId,
                  Arrays.toString(partitionIds),
                  groupedBatchId,
                  Arrays.toString(batchIds));
              pushState.onCongestControl(hostPort);
              callback.onSuccess(response);
            } else if (reason == StatusCode.PUSH_DATA_SUCCESS_REPLICA_CONGESTED.getValue()) {
              logger.debug(
                  "Push merged data to {} replica congestion required for shuffle {} map {} attempt {} partition {} groupedBatch {} batch {}.",
                  addressPair,
                  shuffleId,
                  mapId,
                  attemptId,
                  Arrays.toString(partitionIds),
                  groupedBatchId,
                  Arrays.toString(batchIds));
              pushState.onCongestControl(hostPort);
              callback.onSuccess(response);
            } else if (reason == StatusCode.MAP_ENDED.getValue()) {
              pushState.onSuccess(hostPort);
              callback.onSuccess(ByteBuffer.wrap(new byte[] {StatusCode.MAP_ENDED.getValue()}));
            } else { // success
              pushState.onSuccess(hostPort);
              callback.onSuccess(ByteBuffer.wrap(new byte[] {StatusCode.SUCCESS.getValue()}));
            }
          }

          @Override
          public void onFailure(Throwable e) {
            if (dataPushFailureTrackingEnabled) {
              for (int i = 0; i < numBatches; i++) {
                pushState.addFailedBatch(
                    partitionUniqueIds[i], new PushFailedBatch(mapId, attemptId, batchIds[i]));
              }
            }
            if (pushState.exception.get() != null) {
              return;
            }
            if (e instanceof InterruptedException) {
              Thread.currentThread().interrupt();
              callback.onFailure(e);
              return;
            }
            StatusCode cause = getPushDataFailCause(e.getMessage());
            if (remainReviveTimes <= 0) {
              if (e instanceof CelebornIOException) {
                callback.onFailure(e);
              } else {
                callback.onFailure(new CelebornIOException(cause, e));
              }
              return;
            }
            logger.error(
                "Push merged data to {} failed for shuffle {} map {} attempt {} partition {} groupedBatch {} batch {}, remain revive times {}.",
                addressPair,
                shuffleId,
                mapId,
                attemptId,
                Arrays.toString(partitionIds),
                groupedBatchId,
                Arrays.toString(batchIds),
                remainReviveTimes,
                e);
            if (!mapperEnded(shuffleId, mapId)) {
              ReviveRequest[] requests =
                  addAndGetReviveRequests(shuffleId, mapId, attemptId, batches, cause);
              pushDataRetryPool.submit(
                  () ->
                      submitRetryPushMergedData(
                          pushState,
                          shuffleId,
                          mapId,
                          attemptId,
                          batches,
                          cause,
                          groupedBatchId,
                          requests,
                          remainReviveTimes - 1,
                          System.currentTimeMillis()
                              + conf.clientRpcRequestPartitionLocationAskTimeout()
                                  .duration()
                                  .toMillis()));
            } else {
              pushState.removeBatch(groupedBatchId, hostPort);
              logger.info(
                  "Push merged data to {} failed but mapper already ended for shuffle {} map {} attempt {} partition {} groupedBatch {} batch {}, remain revive times {}.",
                  hostPort,
                  shuffleId,
                  mapId,
                  attemptId,
                  Arrays.toString(partitionIds),
                  groupedBatchId,
                  Arrays.toString(batchIds),
                  remainReviveTimes);
            }
          }
        };

    // do push merged data
    try {
      if (!isPushTargetWorkerExcluded(batches.get(0).loc, wrappedCallback)) {
        if (!testRetryRevive || remainReviveTimes < 1) {
          assert dataClientFactory != null;
          TransportClient client = dataClientFactory.createClient(host, port);
          client.pushMergedData(mergedData, pushDataTimeout, wrappedCallback);
        } else {
          wrappedCallback.onFailure(
              new CelebornIOException(
                  StatusCode.PUSH_DATA_FAIL_NON_CRITICAL_CAUSE_PRIMARY,
                  new RuntimeException("Mock push merge data failed.")));
        }
      }
    } catch (Exception e) {
      logger.error(
          "Exception raised while pushing merged data for shuffle {} map {} attempt {} partition {} groupedBatch {} batch {} location {}.",
          shuffleId,
          mapId,
          attemptId,
          Arrays.toString(partitionIds),
          groupedBatchId,
          Arrays.toString(batchIds),
          addressPair,
          e);
      if (e instanceof InterruptedException) {
        wrappedCallback.onFailure(e);
      } else {
        wrappedCallback.onFailure(
            new CelebornIOException(StatusCode.PUSH_DATA_CREATE_CONNECTION_FAIL_PRIMARY, e));
      }
    }
  }

  @Override
  public void mapperEnd(int shuffleId, int mapId, int attemptId, int numMappers)
      throws IOException {
    mapEndInternal(shuffleId, mapId, attemptId, numMappers, -1);
  }

  @Override
  public void mapPartitionMapperEnd(
      int shuffleId, int mapId, int attemptId, int numMappers, int partitionId) throws IOException {
    mapEndInternal(shuffleId, mapId, attemptId, numMappers, partitionId);
  }

  private void mapEndInternal(
      int shuffleId, int mapId, int attemptId, int numMappers, Integer partitionId)
      throws IOException {
    final String mapKey = Utils.makeMapKey(shuffleId, mapId, attemptId);
    PushState pushState = getPushState(mapKey);

    try {
      limitZeroInFlight(mapKey, pushState);

      MapperEndResponse response =
          lifecycleManagerRef.askSync(
              new MapperEnd(
                  shuffleId,
                  mapId,
                  attemptId,
                  numMappers,
                  partitionId,
                  pushState.getFailedBatches()),
              ClassTag$.MODULE$.apply(MapperEndResponse.class));
      if (response.status() != StatusCode.SUCCESS) {
        throw new CelebornIOException("MapperEnd failed! StatusCode: " + response.status());
      }
    } finally {
      pushStates.remove(mapKey);
    }
  }

  @Override
  public void cleanup(int shuffleId, int mapId, int attemptId) {
    final String mapKey = Utils.makeMapKey(shuffleId, mapId, attemptId);
    PushState pushState = pushStates.remove(mapKey);
    if (pushState != null) {
      pushState.exception.compareAndSet(null, new CelebornIOException("Cleaned Up"));
      pushState.cleanup();
    }
  }

  @Override
  public boolean cleanupShuffle(int shuffleId) {
    // clear status
    reducePartitionMap.remove(shuffleId);
    reduceFileGroupsMap.remove(shuffleId);
    mapperEndMap.remove(shuffleId);
    stageEndShuffleSet.remove(shuffleId);
    splitting.remove(shuffleId);

    logger.info("Unregistered shuffle {}.", shuffleId);
    return true;
  }

  protected Tuple3<ReduceFileGroups, String, Exception> loadFileGroupInternal(
      int shuffleId, boolean isSegmentGranularityVisible) {
    {
      long getReducerFileGroupStartTime = System.nanoTime();
      String exceptionMsg = null;
      Exception exception = null;
      try {
        if (lifecycleManagerRef == null) {
          exceptionMsg = "Driver endpoint is null!";
          logger.warn(exceptionMsg);
        } else {
          GetReducerFileGroup getReducerFileGroup =
              new GetReducerFileGroup(shuffleId, isSegmentGranularityVisible);

          GetReducerFileGroupResponse response =
              lifecycleManagerRef.askSync(
                  getReducerFileGroup,
                  conf.clientRpcGetReducerFileGroupAskTimeout(),
                  ClassTag$.MODULE$.apply(GetReducerFileGroupResponse.class));

          switch (response.status()) {
            case SUCCESS:
              logger.info(
                  "Shuffle {} request reducer file group success using {} ms, result partition size {}.",
                  shuffleId,
                  TimeUnit.NANOSECONDS.toMillis(System.nanoTime() - getReducerFileGroupStartTime),
                  response.fileGroup().size());
              return Tuple3.apply(
                  new ReduceFileGroups(
<<<<<<< HEAD
                      response.fileGroup(),
                      response.attempts(),
                      response.partitionIds(),
                      response.pushFailedBatches()),
=======
                      response.fileGroup(), response.attempts(), response.partitionIds()),
                  null,
>>>>>>> 75b697d8
                  null);
            case SHUFFLE_NOT_REGISTERED:
              logger.warn(
                  "Request {} return {} for {}.",
                  getReducerFileGroup,
                  response.status(),
                  shuffleId);
              // return empty result
              return Tuple3.apply(
                  new ReduceFileGroups(
<<<<<<< HEAD
                      response.fileGroup(),
                      response.attempts(),
                      response.partitionIds(),
                      response.pushFailedBatches()),
=======
                      response.fileGroup(), response.attempts(), response.partitionIds()),
                  null,
>>>>>>> 75b697d8
                  null);
            case STAGE_END_TIME_OUT:
            case SHUFFLE_DATA_LOST:
              exceptionMsg =
                  String.format(
                      "Request %s return %s for %s.",
                      getReducerFileGroup, response.status(), shuffleId);
              logger.warn(exceptionMsg);
              break;
            default: // fall out
          }
        }
      } catch (Exception e) {
        if (e instanceof InterruptedException) {
          Thread.currentThread().interrupt();
        }
        logger.error("Exception raised while call GetReducerFileGroup for {}.", shuffleId, e);
        exceptionMsg = e.getMessage();
        exception = e;
      }
      return Tuple3.apply(null, exceptionMsg, exception);
    }
  }

  @Override
  public ReduceFileGroups updateFileGroup(int shuffleId, int partitionId)
      throws CelebornIOException {
    return updateFileGroup(shuffleId, partitionId, false);
  }

  public ReduceFileGroups updateFileGroup(
      int shuffleId, int partitionId, boolean isSegmentGranularityVisible)
      throws CelebornIOException {
    Tuple3<ReduceFileGroups, String, Exception> fileGroupTuple =
        reduceFileGroupsMap.compute(
            shuffleId,
            (id, existsTuple) -> {
              if (existsTuple == null || existsTuple._1() == null) {
                return loadFileGroupInternal(shuffleId, isSegmentGranularityVisible);
              } else {
                return existsTuple;
              }
            });
    if (fileGroupTuple._1() == null) {
      throw new CelebornIOException(
          loadFileGroupException(shuffleId, partitionId, (fileGroupTuple._2())),
          fileGroupTuple._3());
    } else {
      return fileGroupTuple._1();
    }
  }

  protected String loadFileGroupException(int shuffleId, int partitionId, String exceptionMsg) {
    return String.format(
        "Failed to load file group of shuffle %d partition %d! %s",
        shuffleId,
        partitionId,
        StringUtils.isEmpty(exceptionMsg) ? StringUtils.EMPTY : exceptionMsg);
  }

  @Override
  public CelebornInputStream readPartition(
      int shuffleId,
      int appShuffleId,
      int partitionId,
      int attemptNumber,
      long taskId,
      int startMapIndex,
      int endMapIndex,
      ExceptionMaker exceptionMaker,
      ArrayList<PartitionLocation> locations,
      ArrayList<PbStreamHandler> streamHandlers,
      Map<String, Set<PushFailedBatch>> failedBatchSetMap,
      Map<String, Pair<Integer, Integer>> chunksRange,
      int[] mapAttempts,
      MetricsCallback metricsCallback)
      throws IOException {
    if (shuffleId == Utils$.MODULE$.UNKNOWN_APP_SHUFFLE_ID()) {
      logger.warn("Shuffle data is empty for shuffle {}: UNKNOWN_APP_SHUFFLE_ID.", shuffleId);
      return CelebornInputStream.empty();
    }

    // When `mapAttempts` is not null, it's guaranteed that the code path comes from
    // CelebornShuffleReader, which means `updateFileGroup` is already called and
    // batch open stream has been tried
    if (mapAttempts == null) {
      ReduceFileGroups fileGroups = updateFileGroup(shuffleId, partitionId, false);
      mapAttempts = fileGroups.mapAttempts;
      if (fileGroups.partitionGroups.containsKey(partitionId)) {
        locations = new ArrayList(fileGroups.partitionGroups.get(partitionId));
      }
    }

    if (locations == null || locations.size() == 0) {
      logger.warn("Shuffle data is empty for shuffle {} partition {}.", shuffleId, partitionId);
      return CelebornInputStream.empty();
    } else {
      String shuffleKey = Utils.makeShuffleKey(appUniqueId, shuffleId);
      assert dataClientFactory != null;
      return CelebornInputStream.create(
          conf,
          dataClientFactory,
          shuffleKey,
          locations,
          streamHandlers,
          mapAttempts,
          failedBatchSetMap,
          chunksRange,
          attemptNumber,
          taskId,
          startMapIndex,
          endMapIndex,
          fetchExcludedWorkers,
          this,
          appShuffleId,
          shuffleId,
          partitionId,
          exceptionMaker,
          metricsCallback);
    }
  }

  @VisibleForTesting
  public Map<Integer, Tuple3<ReduceFileGroups, String, Exception>> getReduceFileGroupsMap() {
    return reduceFileGroupsMap;
  }

  @Override
  public void shutdown() {
    if (null != reviveManager) {
      reviveManager.close();
    }
    if (null != rpcEnv) {
      rpcEnv.shutdown();
    }
    if (null != dataClientFactory) {
      dataClientFactory.close();
    }
    if (null != transportContext) {
      transportContext.close();
    }
    if (null != pushDataRetryPool) {
      pushDataRetryPool.shutdown();
    }
    if (null != lifecycleManagerRef) {
      lifecycleManagerRef = null;
    }

    shuffleIdCache.clear();
    pushExcludedWorkers.clear();
    fetchExcludedWorkers.clear();
    logger.warn("Shuffle client has been shutdown!");
  }

  @Override
  public void setupLifecycleManagerRef(String host, int port) {
    logger.info("setupLifecycleManagerRef: host = {}, port = {}", host, port);
    lifecycleManagerRef =
        rpcEnv.setupEndpointRef(new RpcAddress(host, port), RpcNameConstants.LIFECYCLE_MANAGER_EP);
    initDataClientFactoryIfNeeded();
  }

  @Override
  public void setupLifecycleManagerRef(RpcEndpointRef endpointRef) {
    lifecycleManagerRef = endpointRef;
    initDataClientFactoryIfNeeded();
  }

  @Override
  public void setExtension(byte[] extension) {
    this.extension = extension;
  }

  boolean mapperEnded(int shuffleId, int mapId) {
    return (mapperEndMap.containsKey(shuffleId) && mapperEndMap.get(shuffleId).contains(mapId))
        || isStageEnded(shuffleId);
  }

  protected boolean isStageEnded(int shuffleId) {
    return stageEndShuffleSet.contains(shuffleId);
  }

  private StatusCode getPushDataFailCause(String message) {
    logger.debug("Push data failed cause message: {}", message);
    StatusCode cause;
    if (message == null) {
      logger.error("Push data throw unexpected exception");
      cause = StatusCode.PUSH_DATA_FAIL_NON_CRITICAL_CAUSE_PRIMARY;
    } else if (message.startsWith(StatusCode.PUSH_DATA_FAIL_NON_CRITICAL_CAUSE_REPLICA.name())) {
      cause = StatusCode.PUSH_DATA_FAIL_NON_CRITICAL_CAUSE_REPLICA;
    } else if (message.startsWith(StatusCode.PUSH_DATA_WRITE_FAIL_REPLICA.name())) {
      cause = StatusCode.PUSH_DATA_WRITE_FAIL_REPLICA;
    } else if (message.startsWith(StatusCode.PUSH_DATA_WRITE_FAIL_PRIMARY.name())) {
      cause = StatusCode.PUSH_DATA_WRITE_FAIL_PRIMARY;
    } else if (message.startsWith(StatusCode.PUSH_DATA_CREATE_CONNECTION_FAIL_PRIMARY.name())) {
      cause = StatusCode.PUSH_DATA_CREATE_CONNECTION_FAIL_PRIMARY;
    } else if (message.startsWith(StatusCode.PUSH_DATA_CREATE_CONNECTION_FAIL_REPLICA.name())) {
      cause = StatusCode.PUSH_DATA_CREATE_CONNECTION_FAIL_REPLICA;
    } else if (message.startsWith(StatusCode.PUSH_DATA_CONNECTION_EXCEPTION_PRIMARY.name())) {
      cause = StatusCode.PUSH_DATA_CONNECTION_EXCEPTION_PRIMARY;
    } else if (message.startsWith(StatusCode.PUSH_DATA_CONNECTION_EXCEPTION_REPLICA.name())) {
      cause = StatusCode.PUSH_DATA_CONNECTION_EXCEPTION_REPLICA;
    } else if (message.startsWith(StatusCode.PUSH_DATA_TIMEOUT_PRIMARY.name())) {
      cause = StatusCode.PUSH_DATA_TIMEOUT_PRIMARY;
    } else if (message.startsWith(StatusCode.PUSH_DATA_TIMEOUT_REPLICA.name())) {
      cause = StatusCode.PUSH_DATA_TIMEOUT_REPLICA;
    } else if (message.startsWith(StatusCode.REPLICATE_DATA_FAILED.name())) {
      cause = StatusCode.REPLICATE_DATA_FAILED;
    } else if (message.startsWith(StatusCode.PUSH_DATA_PRIMARY_WORKER_EXCLUDED.name())) {
      cause = StatusCode.PUSH_DATA_PRIMARY_WORKER_EXCLUDED;
    } else if (message.startsWith(StatusCode.PUSH_DATA_REPLICA_WORKER_EXCLUDED.name())) {
      cause = StatusCode.PUSH_DATA_REPLICA_WORKER_EXCLUDED;
    } else if (message.startsWith(StatusCode.PUSH_DATA_FAIL_PARTITION_NOT_FOUND.name())) {
      cause = StatusCode.PUSH_DATA_FAIL_PARTITION_NOT_FOUND;
    } else if (ExceptionUtils.connectFail(message)) {
      // Throw when push to primary worker connection causeException.
      cause = StatusCode.PUSH_DATA_CONNECTION_EXCEPTION_PRIMARY;
    } else {
      cause = StatusCode.PUSH_DATA_FAIL_NON_CRITICAL_CAUSE_PRIMARY;
    }
    return cause;
  }

  @VisibleForTesting
  @Override
  public TransportClientFactory getDataClientFactory() {
    return dataClientFactory;
  }

  @Override
  public void excludeFailedFetchLocation(String hostAndFetchPort, Exception e) {
    if (pushReplicateEnabled
        && fetchExcludeWorkerOnFailureEnabled
        && Utils.isCriticalCauseForFetch(e)) {
      fetchExcludedWorkers.put(hostAndFetchPort, System.currentTimeMillis());
    }
  }
}<|MERGE_RESOLUTION|>--- conflicted
+++ resolved
@@ -1808,15 +1808,11 @@
                   response.fileGroup().size());
               return Tuple3.apply(
                   new ReduceFileGroups(
-<<<<<<< HEAD
                       response.fileGroup(),
                       response.attempts(),
                       response.partitionIds(),
                       response.pushFailedBatches()),
-=======
-                      response.fileGroup(), response.attempts(), response.partitionIds()),
                   null,
->>>>>>> 75b697d8
                   null);
             case SHUFFLE_NOT_REGISTERED:
               logger.warn(
@@ -1827,15 +1823,11 @@
               // return empty result
               return Tuple3.apply(
                   new ReduceFileGroups(
-<<<<<<< HEAD
                       response.fileGroup(),
                       response.attempts(),
                       response.partitionIds(),
                       response.pushFailedBatches()),
-=======
-                      response.fileGroup(), response.attempts(), response.partitionIds()),
                   null,
->>>>>>> 75b697d8
                   null);
             case STAGE_END_TIME_OUT:
             case SHUFFLE_DATA_LOST:
