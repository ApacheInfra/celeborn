--- conflicted
+++ resolved
@@ -641,13 +641,10 @@
           new RpcResponseCallback() {
             @Override
             public void onSuccess(ByteBuffer response) {
-<<<<<<< HEAD
               pushState.removeFlightBatches(nextBatchId, loc.hostAndPushPort());
-=======
-              pushState.inFlightBatches.remove(nextBatchId);
+
               // TODO Need to adjust maxReqsInFlight if server response is congested, see
               // CELEBORN-62
->>>>>>> 1e4dec96
               if (response.remaining() > 0 && response.get() == StatusCode.STAGE_ENDED.getValue()) {
                 mapperEndMap
                     .computeIfAbsent(shuffleId, (id) -> ConcurrentHashMap.newKeySet())
@@ -952,12 +949,9 @@
                 mapId,
                 attemptId,
                 groupedBatchId);
-<<<<<<< HEAD
             pushState.removeFlightBatches(groupedBatchId, batches.get(0).loc.hostAndPushPort());
-=======
-            pushState.inFlightBatches.remove(groupedBatchId);
+
             // TODO Need to adjust maxReqsInFlight if server response is congested, see CELEBORN-62
->>>>>>> 1e4dec96
             if (response.remaining() > 0 && response.get() == StatusCode.STAGE_ENDED.getValue()) {
               mapperEndMap
                   .computeIfAbsent(shuffleId, (id) -> ConcurrentHashMap.newKeySet())
