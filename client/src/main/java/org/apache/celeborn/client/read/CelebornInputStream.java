/*
 * Licensed to the Apache Software Foundation (ASF) under one or more
 * contributor license agreements.  See the NOTICE file distributed with
 * this work for additional information regarding copyright ownership.
 * The ASF licenses this file to You under the Apache License, Version 2.0
 * (the "License"); you may not use this file except in compliance with
 * the License.  You may obtain a copy of the License at
 *
 *    http://www.apache.org/licenses/LICENSE-2.0
 *
 * Unless required by applicable law or agreed to in writing, software
 * distributed under the License is distributed on an "AS IS" BASIS,
 * WITHOUT WARRANTIES OR CONDITIONS OF ANY KIND, either express or implied.
 * See the License for the specific language governing permissions and
 * limitations under the License.
 */

package org.apache.celeborn.client.read;

import java.io.IOException;
import java.io.InputStream;
import java.util.*;
import java.util.concurrent.ConcurrentHashMap;
import java.util.concurrent.TimeUnit;
import java.util.concurrent.TimeoutException;
import java.util.concurrent.atomic.LongAdder;

import scala.Tuple2;

import com.google.common.util.concurrent.Uninterruptibles;
import io.netty.buffer.ByteBuf;
import org.roaringbitmap.RoaringBitmap;
import org.slf4j.Logger;
import org.slf4j.LoggerFactory;

import org.apache.celeborn.client.ShuffleClient;
import org.apache.celeborn.client.compress.Decompressor;
import org.apache.celeborn.common.CelebornConf;
import org.apache.celeborn.common.exception.CelebornIOException;
import org.apache.celeborn.common.network.client.TransportClientFactory;
import org.apache.celeborn.common.protocol.*;
import org.apache.celeborn.common.unsafe.Platform;
import org.apache.celeborn.common.util.ExceptionMaker;
import org.apache.celeborn.common.util.Utils;

public abstract class CelebornInputStream extends InputStream {
  private static final Logger logger = LoggerFactory.getLogger(CelebornInputStream.class);

  public static CelebornInputStream create(
      CelebornConf conf,
      TransportClientFactory clientFactory,
      String shuffleKey,
      ArrayList<PartitionLocation> locations,
      ArrayList<PbStreamHandler> streamHandlers,
      int[] attempts,
      int attemptNumber,
      int startMapIndex,
      int endMapIndex,
      ConcurrentHashMap<String, Long> fetchExcludedWorkers,
      ShuffleClient shuffleClient,
      int appShuffleId,
      int shuffleId,
      int partitionId,
      ExceptionMaker exceptionMaker,
      MetricsCallback metricsCallback)
      throws IOException {
    if (locations == null || locations.size() == 0) {
      return emptyInputStream;
    } else {
      return new CelebornInputStreamImpl(
          conf,
          clientFactory,
          shuffleKey,
          locations,
          streamHandlers,
          attempts,
          attemptNumber,
          startMapIndex,
          endMapIndex,
          fetchExcludedWorkers,
          shuffleClient,
          appShuffleId,
          shuffleId,
          partitionId,
          exceptionMaker,
          metricsCallback);
    }
  }

  public static CelebornInputStream empty() {
    return emptyInputStream;
  }

  private static final CelebornInputStream emptyInputStream =
      new CelebornInputStream() {
        @Override
        public int read() throws IOException {
          return -1;
        }

        @Override
        public int read(byte[] b, int off, int len) throws IOException {
          return -1;
        }

        @Override
        public int totalPartitionsToRead() {
          return 0;
        }

        @Override
        public int partitionsRead() {
          return 0;
        }
      };

  public abstract int totalPartitionsToRead();

  public abstract int partitionsRead();

  private static final class CelebornInputStreamImpl extends CelebornInputStream {
    private static final Random RAND = new Random();

    private final CelebornConf conf;
    private final TransportClientFactory clientFactory;
    private final String shuffleKey;
    private ArrayList<PartitionLocation> locations;
    private ArrayList<PbStreamHandler> streamHandlers;
    private int[] attempts;
    private final int attemptNumber;
    private final int startMapIndex;
    private final int endMapIndex;

    private Map<Integer, Set<Integer>> batchesRead = new HashMap<>();

    private byte[] compressedBuf;
    private byte[] rawDataBuf;
    private Decompressor decompressor;

    private ByteBuf currentChunk;
    private boolean firstChunk = true;
    private PartitionReader currentReader;
    private final int fetchChunkMaxRetry;
    private int fetchChunkRetryCnt = 0;
    int retryWaitMs;
    private int fileIndex;
    private int position;
    private int limit;

    private MetricsCallback callback;

    // mapId, attemptId, batchId, size
    private final int BATCH_HEADER_SIZE = 4 * 4;
    private final byte[] sizeBuf = new byte[BATCH_HEADER_SIZE];
    private LongAdder skipCount = new LongAdder();
    private final boolean rangeReadFilter;
    private final boolean enabledReadLocalShuffle;
    private final String localHostAddress;

    private boolean pushReplicateEnabled;
    private boolean fetchExcludeWorkerOnFailureEnabled;
    private boolean shuffleCompressionEnabled;
    private long fetchExcludedWorkerExpireTimeout;
    private ConcurrentHashMap<String, Long> fetchExcludedWorkers;

    private boolean containLocalRead = false;
    private ShuffleClient shuffleClient;
    private int appShuffleId;
    private int shuffleId;
    private int partitionId;
    private ExceptionMaker exceptionMaker;
    private boolean closed = false;

    CelebornInputStreamImpl(
        CelebornConf conf,
        TransportClientFactory clientFactory,
        String shuffleKey,
        ArrayList<PartitionLocation> locations,
        ArrayList<PbStreamHandler> streamHandlers,
        int[] attempts,
        int attemptNumber,
        int startMapIndex,
        int endMapIndex,
        ConcurrentHashMap<String, Long> fetchExcludedWorkers,
        ShuffleClient shuffleClient,
        int appShuffleId,
        int shuffleId,
        int partitionId,
        ExceptionMaker exceptionMaker,
        MetricsCallback metricsCallback)
        throws IOException {
      this.conf = conf;
      this.clientFactory = clientFactory;
      this.shuffleKey = shuffleKey;
      this.locations = locations;
      if (streamHandlers != null && streamHandlers.size() == locations.size()) {
        this.streamHandlers = streamHandlers;
      }
      this.attempts = attempts;
      this.attemptNumber = attemptNumber;
      this.startMapIndex = startMapIndex;
      this.endMapIndex = endMapIndex;
      this.rangeReadFilter = conf.shuffleRangeReadFilterEnabled();
      this.enabledReadLocalShuffle = conf.enableReadLocalShuffleFile();
      this.localHostAddress = Utils.localHostName(conf);
      this.pushReplicateEnabled = conf.clientPushReplicateEnabled();
      this.fetchExcludeWorkerOnFailureEnabled = conf.clientFetchExcludeWorkerOnFailureEnabled();
      this.shuffleCompressionEnabled =
          !conf.shuffleCompressionCodec().equals(CompressionCodec.NONE);
      this.fetchExcludedWorkerExpireTimeout = conf.clientFetchExcludedWorkerExpireTimeout();
      this.fetchExcludedWorkers = fetchExcludedWorkers;

      if (conf.clientPushReplicateEnabled()) {
        fetchChunkMaxRetry = conf.clientFetchMaxRetriesForEachReplica() * 2;
      } else {
        fetchChunkMaxRetry = conf.clientFetchMaxRetriesForEachReplica();
      }
      this.retryWaitMs = conf.networkIoRetryWaitMs(TransportModuleConstants.DATA_MODULE);
      this.callback = metricsCallback;
      this.exceptionMaker = exceptionMaker;
      this.partitionId = partitionId;
      this.appShuffleId = appShuffleId;
      this.shuffleId = shuffleId;
      this.shuffleClient = shuffleClient;

      moveToNextReader(false);
    }

    private boolean skipLocation(int startMapIndex, int endMapIndex, PartitionLocation location) {
      if (!rangeReadFilter) {
        return false;
      }
      if (endMapIndex == Integer.MAX_VALUE) {
        return false;
      }
      RoaringBitmap bitmap = location.getMapIdBitMap();
      if (bitmap == null && location.hasPeer()) {
        bitmap = location.getPeer().getMapIdBitMap();
      }
      for (int i = startMapIndex; i < endMapIndex; i++) {
        if (bitmap.contains(i)) {
          return false;
        }
      }
      return true;
    }

    private Tuple2<PartitionLocation, PbStreamHandler> nextReadableLocation() {
      int locationCount = locations.size();
      if (fileIndex >= locationCount) {
        return null;
      }
      PartitionLocation currentLocation = locations.get(fileIndex);
      while (skipLocation(startMapIndex, endMapIndex, currentLocation)) {
        skipCount.increment();
        fileIndex++;
        if (fileIndex == locationCount) {
          return null;
        }
        currentLocation = locations.get(fileIndex);
      }

      fetchChunkRetryCnt = 0;

      return new Tuple2(
          currentLocation, streamHandlers == null ? null : streamHandlers.get(fileIndex));
    }

    private void moveToNextReader(boolean fetchChunk) throws IOException {
      if (currentReader != null) {
        currentReader.close();
        currentReader = null;
      }
      Tuple2<PartitionLocation, PbStreamHandler> currentLocation = nextReadableLocation();
      if (currentLocation == null) {
        return;
      }
      currentReader = createReaderWithRetry(currentLocation._1, currentLocation._2);
      fileIndex++;
      while (!currentReader.hasNext()) {
        currentReader.close();
        currentReader = null;
        currentLocation = nextReadableLocation();
        if (currentLocation == null) {
          return;
        }
        currentReader = createReaderWithRetry(currentLocation._1, currentLocation._2);
        fileIndex++;
      }
      if (fetchChunk) {
        currentChunk = getNextChunk();
      }
    }

    private void excludeFailedLocation(PartitionLocation location, Exception e) {
      if (pushReplicateEnabled && fetchExcludeWorkerOnFailureEnabled && isCriticalCause(e)) {
        fetchExcludedWorkers.put(location.hostAndFetchPort(), System.currentTimeMillis());
      }
    }

    private boolean isExcluded(PartitionLocation location) {
      Long timestamp = fetchExcludedWorkers.get(location.hostAndFetchPort());
      if (timestamp == null) {
        return false;
      } else if (System.currentTimeMillis() - timestamp > fetchExcludedWorkerExpireTimeout) {
        fetchExcludedWorkers.remove(location.hostAndFetchPort());
        return false;
      } else if (location.getPeer() != null) {
        Long peerTimestamp = fetchExcludedWorkers.get(location.getPeer().hostAndFetchPort());
        // To avoid both replicate locations is excluded, if peer add to excluded list earlier,
        // change to try peer.
        if (peerTimestamp == null || peerTimestamp < timestamp) {
          return true;
        } else {
          return false;
        }
      } else {
        return true;
      }
    }

    private boolean isCriticalCause(Exception e) {
      boolean rpcTimeout =
          e instanceof IOException
              && e.getCause() != null
              && e.getCause() instanceof TimeoutException;
      boolean connectException =
          e instanceof CelebornIOException
              && e.getMessage() != null
              && (e.getMessage().startsWith("Connecting to")
                  || e.getMessage().startsWith("Failed to"));
      boolean fetchChunkTimeout =
          e instanceof CelebornIOException
              && e.getCause() != null
              && e.getCause() instanceof IOException;
      return connectException || rpcTimeout || fetchChunkTimeout;
    }

    private PartitionReader createReaderWithRetry(
        PartitionLocation location, PbStreamHandler pbStreamHandler) throws IOException {
      Exception lastException = null;
      while (fetchChunkRetryCnt < fetchChunkMaxRetry) {
        try {
          if (isExcluded(location)) {
            throw new CelebornIOException("Fetch data from excluded worker! " + location);
          }
          return createReader(location, pbStreamHandler, fetchChunkRetryCnt, fetchChunkMaxRetry);
        } catch (Exception e) {
          lastException = e;
          excludeFailedLocation(location, e);
          fetchChunkRetryCnt++;
          if (location.hasPeer()) {
            // fetchChunkRetryCnt % 2 == 0 means both replicas have been tried,
            // so sleep before next try.
            if (fetchChunkRetryCnt % 2 == 0) {
              Uninterruptibles.sleepUninterruptibly(retryWaitMs, TimeUnit.MILLISECONDS);
            }
            logger.warn(
                "CreatePartitionReader failed {}/{} times for location {}, change to peer",
                fetchChunkRetryCnt,
                fetchChunkMaxRetry,
                location,
                e);
            location = location.getPeer();
          } else {
            logger.warn(
                "CreatePartitionReader failed {}/{} times for location {}, retry the same location",
                fetchChunkRetryCnt,
                fetchChunkMaxRetry,
                location,
                e);
            Uninterruptibles.sleepUninterruptibly(retryWaitMs, TimeUnit.MILLISECONDS);
          }
        }
      }
      throw new CelebornIOException("createPartitionReader failed! " + location, lastException);
    }

    private ByteBuf getNextChunk() throws IOException {
      while (fetchChunkRetryCnt < fetchChunkMaxRetry) {
        try {
          if (isExcluded(currentReader.getLocation())) {
            throw new CelebornIOException(
                "Fetch data from excluded worker! " + currentReader.getLocation());
          }
          return currentReader.next();
        } catch (Exception e) {
          excludeFailedLocation(currentReader.getLocation(), e);
          fetchChunkRetryCnt++;
          currentReader.close();
          if (fetchChunkRetryCnt == fetchChunkMaxRetry) {
            logger.warn("Fetch chunk fail exceeds max retry {}", fetchChunkRetryCnt, e);
            throw new CelebornIOException(
                "Fetch chunk failed for "
                    + fetchChunkRetryCnt
                    + " times for location "
                    + currentReader.getLocation(),
                e);
          } else {
            if (currentReader.getLocation().hasPeer()) {
              logger.warn(
                  "Fetch chunk failed {}/{} times for location {}, change to peer",
                  fetchChunkRetryCnt,
                  fetchChunkMaxRetry,
                  currentReader.getLocation(),
                  e);
              // fetchChunkRetryCnt % 2 == 0 means both replicas have been tried,
              // so sleep before next try.
              if (fetchChunkRetryCnt % 2 == 0) {
                Uninterruptibles.sleepUninterruptibly(retryWaitMs, TimeUnit.MILLISECONDS);
              }
              currentReader = createReaderWithRetry(currentReader.getLocation().getPeer(), null);
            } else {
              logger.warn(
                  "Fetch chunk failed {}/{} times for location {}",
                  fetchChunkRetryCnt,
                  fetchChunkMaxRetry,
                  currentReader.getLocation(),
                  e);
              Uninterruptibles.sleepUninterruptibly(retryWaitMs, TimeUnit.MILLISECONDS);
              currentReader = createReaderWithRetry(currentReader.getLocation(), null);
            }
          }
        }
      }
      throw new CelebornIOException("Fetch chunk failed! " + currentReader.getLocation());
    }

    private PartitionReader createReader(
        PartitionLocation location,
        PbStreamHandler pbStreamHandler,
        int fetchChunkRetryCnt,
        int fetchChunkMaxRetry)
        throws IOException, InterruptedException {
      if (!location.hasPeer()) {
        logger.debug("Partition {} has only one partition replica.", location);
      } else if (pbStreamHandler == null && attemptNumber % 2 == 1) {
        location = location.getPeer();
        logger.debug("Read peer {} for attempt {}.", location, attemptNumber);
      }
      logger.debug("Create reader for location {}", location);

      StorageInfo storageInfo = location.getStorageInfo();
      switch (storageInfo.getType()) {
        case HDD:
        case SSD:
<<<<<<< HEAD
        case MEMORY:
          if (enabledReadLocalShuffle
              && location.getWorker().host().equals(localHostAddress)
              && location.getStorageInfo().getType() != StorageInfo.Type.MEMORY) {
=======
          if (enabledReadLocalShuffle && location.getHost().equals(localHostAddress)) {
>>>>>>> 90db37b7
            logger.debug("Read local shuffle file {}", localHostAddress);
            containLocalRead = true;
            return new LocalPartitionReader(
                conf, shuffleKey, location, clientFactory, startMapIndex, endMapIndex, callback);
          } else {
            return createWorkerPartitionReader(
                location, fetchChunkRetryCnt, fetchChunkMaxRetry, pbStreamHandler);
          }
        case HDFS:
          return new DfsPartitionReader(
              conf, shuffleKey, location, clientFactory, startMapIndex, endMapIndex, callback);
        default:
          throw new CelebornIOException(
              String.format("Unknown storage info %s to read location %s", storageInfo, location));
      }
    }

    private WorkerPartitionReader createWorkerPartitionReader(
        PartitionLocation location,
        int fetchChunkRetryCnt,
        int fetchChunkMaxRetry,
        PbStreamHandler pbStreamHandler)
        throws IOException, InterruptedException {
      return new WorkerPartitionReader(
          conf,
          shuffleKey,
          location,
          pbStreamHandler,
          clientFactory,
          startMapIndex,
          endMapIndex,
          fetchChunkRetryCnt,
          fetchChunkMaxRetry,
          callback);
    }

    @Override
    public int read() throws IOException {
      if (position < limit) {
        int b = rawDataBuf[position];
        position++;
        return b & 0xFF;
      }

      if (!fillBuffer()) {
        return -1;
      }

      if (position >= limit) {
        return read();
      } else {
        int b = rawDataBuf[position];
        position++;
        return b & 0xFF;
      }
    }

    @Override
    public int read(byte[] b, int off, int len) throws IOException {
      if (b == null) {
        throw new NullPointerException();
      } else if (off < 0 || len < 0 || len > b.length - off) {
        throw new IndexOutOfBoundsException();
      } else if (len == 0) {
        return 0;
      }

      int readBytes = 0;
      while (readBytes < len) {
        while (position >= limit) {
          if (!fillBuffer()) {
            return readBytes > 0 ? readBytes : -1;
          }
        }

        int bytesToRead = Math.min(limit - position, len - readBytes);
        System.arraycopy(rawDataBuf, position, b, off + readBytes, bytesToRead);
        position += bytesToRead;
        readBytes += bytesToRead;
      }

      return readBytes;
    }

    @Override
    public synchronized void close() {
      if (!closed) {
        int locationsCount = locations.size();
        logger.debug(
            "AppShuffleId {}, shuffleId {}, partitionId {}, total location count {}, read {}, skip {}",
            appShuffleId,
            shuffleId,
            partitionId,
            locationsCount,
            locationsCount - skipCount.sum(),
            skipCount.sum());
        if (currentChunk != null) {
          logger.debug("Release chunk {}", currentChunk);
          currentChunk.release();
          currentChunk = null;
        }
        if (currentReader != null) {
          logger.debug("Closing reader");
          currentReader.close();
          currentReader = null;
        }
        if (containLocalRead) {
          ShuffleClient.printReadStats(logger);
        }

        compressedBuf = null;
        rawDataBuf = null;
        batchesRead = null;
        locations = null;
        attempts = null;
        decompressor = null;
        fetchExcludedWorkers = null;

        closed = true;
      }
    }

    private boolean moveToNextChunk() throws IOException {
      if (currentChunk != null) {
        currentChunk.release();
      }
      currentChunk = null;
      if (currentReader.hasNext()) {
        currentChunk = getNextChunk();
        return true;
      } else if (fileIndex < locations.size()) {
        moveToNextReader(true);
        return currentReader != null;
      }
      if (currentReader != null) {
        currentReader.close();
        currentReader = null;
      }
      return false;
    }

    private void init() {
      int bufferSize = conf.clientFetchBufferSize();

      if (shuffleCompressionEnabled) {
        int headerLen = Decompressor.getCompressionHeaderLength(conf);
        bufferSize += headerLen;
        compressedBuf = new byte[bufferSize];
        decompressor = Decompressor.getDecompressor(conf);
      }
      rawDataBuf = new byte[bufferSize];
    }

    private boolean fillBuffer() throws IOException {
      try {
        if (firstChunk && currentReader != null) {
          init();
          currentChunk = getNextChunk();
          firstChunk = false;
        }
        if (currentChunk == null) {
          close();
          return false;
        }

        boolean hasData = false;
        while (currentChunk.isReadable() || moveToNextChunk()) {
          currentChunk.readBytes(sizeBuf);
          int mapId = Platform.getInt(sizeBuf, Platform.BYTE_ARRAY_OFFSET);
          int attemptId = Platform.getInt(sizeBuf, Platform.BYTE_ARRAY_OFFSET + 4);
          int batchId = Platform.getInt(sizeBuf, Platform.BYTE_ARRAY_OFFSET + 8);
          int size = Platform.getInt(sizeBuf, Platform.BYTE_ARRAY_OFFSET + 12);

          if (shuffleCompressionEnabled) {
            if (size > compressedBuf.length) {
              compressedBuf = new byte[size];
            }

            currentChunk.readBytes(compressedBuf, 0, size);
          } else {
            if (size > rawDataBuf.length) {
              rawDataBuf = new byte[size];
            }

            currentChunk.readBytes(rawDataBuf, 0, size);
          }

          // de-duplicate
          if (attemptId == attempts[mapId]) {
            if (!batchesRead.containsKey(mapId)) {
              Set<Integer> batchSet = new HashSet<>();
              batchesRead.put(mapId, batchSet);
            }
            Set<Integer> batchSet = batchesRead.get(mapId);
            if (!batchSet.contains(batchId)) {
              batchSet.add(batchId);
              callback.incBytesRead(BATCH_HEADER_SIZE + size);
              if (shuffleCompressionEnabled) {
                // decompress data
                int originalLength = decompressor.getOriginalLen(compressedBuf);
                if (rawDataBuf.length < originalLength) {
                  rawDataBuf = new byte[originalLength];
                }
                limit = decompressor.decompress(compressedBuf, rawDataBuf, 0);
              } else {
                limit = size;
              }
              position = 0;
              hasData = true;
              break;
            } else {
              logger.debug(
                  "Skip duplicated batch: mapId {}, attemptId {}, batchId {}.",
                  mapId,
                  attemptId,
                  batchId);
            }
          }
        }

        return hasData;
      } catch (IOException e) {
        IOException ioe = e;
        if (exceptionMaker != null) {
          if (shuffleClient.reportShuffleFetchFailure(appShuffleId, shuffleId)) {
            /*
             * [[ExceptionMaker.makeException]], for spark applications with celeborn.client.spark.fetch.throwsFetchFailure enabled will result in creating
             * a FetchFailedException; and that will make the TaskContext as failed with shuffle fetch issues - see SPARK-19276 for more.
             * Given this, Celeborn can wrap the FetchFailedException with our CelebornIOException
             */
            ioe =
                new CelebornIOException(
                    exceptionMaker.makeFetchFailureException(
                        appShuffleId, shuffleId, partitionId, e));
          }
        }
        throw ioe;
      }
    }

    @Override
    public int totalPartitionsToRead() {
      return locations.size();
    }

    @Override
    public int partitionsRead() {
      return fileIndex;
    }
  }
}<|MERGE_RESOLUTION|>--- conflicted
+++ resolved
@@ -444,14 +444,10 @@
       switch (storageInfo.getType()) {
         case HDD:
         case SSD:
-<<<<<<< HEAD
         case MEMORY:
           if (enabledReadLocalShuffle
-              && location.getWorker().host().equals(localHostAddress)
+              && location.getHost().equals(localHostAddress)
               && location.getStorageInfo().getType() != StorageInfo.Type.MEMORY) {
-=======
-          if (enabledReadLocalShuffle && location.getHost().equals(localHostAddress)) {
->>>>>>> 90db37b7
             logger.debug("Read local shuffle file {}", localHostAddress);
             containLocalRead = true;
             return new LocalPartitionReader(
