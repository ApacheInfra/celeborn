/*
 * Licensed to the Apache Software Foundation (ASF) under one or more
 * contributor license agreements.  See the NOTICE file distributed with
 * this work for additional information regarding copyright ownership.
 * The ASF licenses this file to You under the Apache License, Version 2.0
 * (the "License"); you may not use this file except in compliance with
 * the License.  You may obtain a copy of the License at
 *
 *    http://www.apache.org/licenses/LICENSE-2.0
 *
 * Unless required by applicable law or agreed to in writing, software
 * distributed under the License is distributed on an "AS IS" BASIS,
 * WITHOUT WARRANTIES OR CONDITIONS OF ANY KIND, either express or implied.
 * See the License for the specific language governing permissions and
 * limitations under the License.
 */

package org.apache.celeborn.service.deploy.worker.storage;

import java.io.File;
import java.io.FileOutputStream;
import java.io.IOException;
import java.nio.channels.FileChannel;
import java.util.List;
import java.util.concurrent.TimeUnit;
import java.util.concurrent.atomic.AtomicInteger;

import io.netty.buffer.ByteBuf;
import io.netty.buffer.CompositeByteBuf;
import org.apache.hadoop.fs.FSDataOutputStream;
import org.roaringbitmap.RoaringBitmap;
import org.slf4j.Logger;
import org.slf4j.LoggerFactory;

import org.apache.celeborn.common.CelebornConf;
import org.apache.celeborn.common.exception.AlreadyClosedException;
import org.apache.celeborn.common.meta.DiskStatus;
import org.apache.celeborn.common.meta.FileInfo;
import org.apache.celeborn.common.metrics.source.AbstractSource;
import org.apache.celeborn.common.network.server.memory.MemoryManager;
import org.apache.celeborn.common.protocol.PartitionSplitMode;
import org.apache.celeborn.common.protocol.PartitionType;
import org.apache.celeborn.common.protocol.StorageInfo;
import org.apache.celeborn.common.unsafe.Platform;
import org.apache.celeborn.service.deploy.worker.WorkerSource;

/*
 * Note: Once FlushNotifier.exception is set, the whole file is not available.
 *       That's fine some of the internal state(e.g. bytesFlushed) may be inaccurate.
 */
public abstract class FileWriter implements DeviceObserver {
  private static final Logger logger = LoggerFactory.getLogger(FileWriter.class);
  private static final long WAIT_INTERVAL_MS = 20;

<<<<<<< HEAD
  private final FileInfo fileInfo;
  private FileChannel channel;
  private volatile boolean closed;
  private volatile boolean destroyed;
=======
  protected final FileInfo fileInfo;
  protected FileChannel channel;
  protected FSDataOutputStream stream;
  protected volatile boolean closed;
  protected volatile boolean destroyed;
>>>>>>> edf85de8

  protected final AtomicInteger numPendingWrites = new AtomicInteger();
  protected long bytesFlushed;

  public final Flusher flusher;
  private final int flushWorkerIndex;
  protected CompositeByteBuf flushBuffer;

  private final long writerCloseTimeoutMs;

  protected final long flusherBufferSize;

  protected final DeviceMonitor deviceMonitor;
  protected final AbstractSource source; // metrics

  private long splitThreshold = 0;
  private final PartitionSplitMode splitMode;
  private final PartitionType partitionType;
  private final boolean rangeReadFilter;
  private Runnable destroyHook;
  protected boolean deleted = false;
  private RoaringBitmap mapIdBitMap = null;
  protected final FlushNotifier notifier = new FlushNotifier();

  public FileWriter(
      FileInfo fileInfo,
      Flusher flusher,
      AbstractSource workerSource,
      CelebornConf conf,
      DeviceMonitor deviceMonitor,
      long splitThreshold,
      PartitionSplitMode splitMode,
      PartitionType partitionType,
      boolean rangeReadFilter)
      throws IOException {
    this.fileInfo = fileInfo;
    this.flusher = flusher;
    this.flushWorkerIndex = flusher.getWorkerIndex();
    this.writerCloseTimeoutMs = conf.writerCloseTimeoutMs();
    this.splitThreshold = splitThreshold;
    this.flusherBufferSize = conf.workerFlusherBufferSize();
    this.deviceMonitor = deviceMonitor;
    this.splitMode = splitMode;
    this.partitionType = partitionType;
    this.rangeReadFilter = rangeReadFilter;
    if (!fileInfo.isHdfs()) {
      channel = new FileOutputStream(fileInfo.getFilePath()).getChannel();
    } else {
      try {
        StorageManager.hdfsFs().create(fileInfo.getHdfsPath(), true).close();
      } catch (IOException e) {
        try {
          // If create file failed, wait 10 ms and retry
          Thread.sleep(10);
        } catch (InterruptedException ex) {
          throw new RuntimeException(ex);
        }
        StorageManager.hdfsFs().create(fileInfo.getHdfsPath(), true).close();
      }
    }
    source = workerSource;
    logger.debug("FileWriter {} split threshold {} mode {}", this, splitThreshold, splitMode);
    if (rangeReadFilter) {
      this.mapIdBitMap = new RoaringBitmap();
    }
    takeBuffer();
  }

  public FileInfo getFileInfo() {
    return fileInfo;
  }

  public File getFile() {
    return fileInfo.getFile();
  }

  public void incrementPendingWrites() {
    numPendingWrites.incrementAndGet();
  }

  public void decrementPendingWrites() {
    numPendingWrites.decrementAndGet();
  }

  protected void flush(boolean finalFlush) throws IOException {
    int numBytes = flushBuffer.readableBytes();
    notifier.checkException();
    notifier.numPendingFlushes.incrementAndGet();
    FlushTask task = null;
    if (channel != null) {
      task = new LocalFlushTask(flushBuffer, channel, notifier);
    } else if (fileInfo.isHdfs()) {
      task = new HdfsFlushTask(flushBuffer, fileInfo.getHdfsPath(), notifier);
    }
    addTask(task);
    flushBuffer = null;
    bytesFlushed += numBytes;
  }

  /**
   * assume data size is less than chunk capacity
   *
   * @param data
   */
  public void write(ByteBuf data) throws IOException {
    if (closed) {
      String msg = "FileWriter has already closed!, fileName " + fileInfo.getFilePath();
      logger.warn(msg);
      throw new AlreadyClosedException(msg);
    }

    if (notifier.hasException()) {
      return;
    }

    int mapId = 0;
    if (rangeReadFilter) {
      byte[] header = new byte[16];
      data.markReaderIndex();
      data.readBytes(header);
      data.resetReaderIndex();
      mapId = Platform.getInt(header, Platform.BYTE_ARRAY_OFFSET);
    }

    final int numBytes = data.readableBytes();
    MemoryManager.instance().incrementDiskBuffer(numBytes);
    synchronized (this) {
      if (closed) {
        String msg = "FileWriter has already closed!, fileName " + fileInfo.getFilePath();
        logger.warn(msg);
        throw new AlreadyClosedException(msg);
      }
      if (rangeReadFilter) {
        mapIdBitMap.add(mapId);
      }
      if (flushBuffer.readableBytes() != 0
          && flushBuffer.readableBytes() + numBytes >= this.flusherBufferSize) {
        flush(false);
        takeBuffer();
      }

      data.retain();
      flushBuffer.addComponent(true, data);

      numPendingWrites.decrementAndGet();
    }
  }

  public RoaringBitmap getMapIdBitMap() {
    return mapIdBitMap;
  }

  public StorageInfo getStorageInfo() {
    if (flusher instanceof LocalFlusher) {
      LocalFlusher localFlusher = (LocalFlusher) flusher;
      return new StorageInfo(localFlusher.diskType(), localFlusher.mountPoint(), true);
    } else {
      if (deleted) {
        return null;
      } else {
        return new StorageInfo(StorageInfo.Type.HDFS, true, fileInfo.getFilePath());
      }
    }
  }

  public abstract long close() throws IOException;

  @FunctionalInterface
  public interface RunnableWithException<R extends IOException> {
    void run() throws R;
  }

  protected synchronized long close(
      RunnableWithException tryClose,
      RunnableWithException streamClose,
      RunnableWithException finalClose)
      throws IOException {
    if (closed) {
      String msg = "FileWriter has already closed! fileName " + fileInfo.getFilePath();
      logger.error(msg);
      throw new AlreadyClosedException(msg);
    }

    try {
      waitOnNoPending(numPendingWrites);
      closed = true;

      synchronized (this) {
        if (flushBuffer.readableBytes() > 0) {
          flush(true);
        }
        tryClose.run();
      }

      waitOnNoPending(notifier.numPendingFlushes);
    } finally {
      returnBuffer();
      try {
        if (channel != null) {
          channel.close();
        }
<<<<<<< HEAD
        if (fileInfo.isHdfs()) {
          if (StorageManager.hdfsFs().exists(fileInfo.getHdfsPeerWriterSuccessPath())) {
            StorageManager.hdfsFs().delete(fileInfo.getHdfsPath(), false);
            deleted = true;
          } else {
            StorageManager.hdfsFs().create(fileInfo.getHdfsWriterSuccessPath()).close();
            FSDataOutputStream indexOutputStream =
                StorageManager.hdfsFs().create(fileInfo.getHdfsIndexPath());
            indexOutputStream.writeInt(fileInfo.getChunkOffsets().size());
            for (Long offset : fileInfo.getChunkOffsets()) {
              indexOutputStream.writeLong(offset);
            }
            indexOutputStream.close();
          }
=======
        if (stream != null) {
          stream.close();
          streamClose.run();
>>>>>>> edf85de8
        }
      } catch (IOException e) {
        logger.warn("close file writer" + this + "failed", e);
      }

      finalClose.run();

      // unregister from DeviceMonitor
      if (!fileInfo.isHdfs()) {
        logger.debug("file info {} register from device monitor");
        deviceMonitor.unregisterFileWriter(this);
      }
    }
    return bytesFlushed;
  }

  public synchronized void destroy(IOException ioException) {
    if (!closed) {
      closed = true;
      if (!notifier.hasException()) {
        notifier.setException(ioException);
      }
      returnBuffer();
      try {
        if (channel != null) {
          channel.close();
        }
      } catch (IOException e) {
        logger.warn(
            "Close channel failed for file {} caused by {}.",
            fileInfo.getFilePath(),
            e.getMessage());
      }
    }

    if (!destroyed) {
      destroyed = true;
      fileInfo.deleteAllFiles(StorageManager.hdfsFs());

      // unregister from DeviceMonitor
      if (!fileInfo.isHdfs()) {
        deviceMonitor.unregisterFileWriter(this);
      }
      destroyHook.run();
    }
  }

  public void registerDestroyHook(List<FileWriter> fileWriters) {
    FileWriter thisFileWriter = this;
    destroyHook =
        () -> {
          synchronized (fileWriters) {
            fileWriters.remove(thisFileWriter);
          }
        };
  }

  public IOException getException() {
    if (notifier.hasException()) {
      return notifier.exception.get();
    } else {
      return null;
    }
  }

  protected void waitOnNoPending(AtomicInteger counter) throws IOException {
    long waitTime = writerCloseTimeoutMs;
    while (counter.get() > 0 && waitTime > 0) {
      try {
        notifier.checkException();
        TimeUnit.MILLISECONDS.sleep(WAIT_INTERVAL_MS);
      } catch (InterruptedException e) {
        IOException ioe = new IOException(e);
        notifier.setException(ioe);
        throw ioe;
      }
      waitTime -= WAIT_INTERVAL_MS;
    }
    if (counter.get() > 0) {
      IOException ioe = new IOException("Wait pending actions timeout.");
      notifier.setException(ioe);
      throw ioe;
    }
    notifier.checkException();
  }

  protected void takeBuffer() {
    // metrics start
    String metricsName = null;
    String fileAbsPath = null;
    if (source.metricsCollectCriticalEnabled()) {
      metricsName = WorkerSource.TakeBufferTime();
      fileAbsPath = fileInfo.getFilePath();
      source.startTimer(metricsName, fileAbsPath);
    }

    // real action
    flushBuffer = flusher.takeBuffer();

    // metrics end
    if (source.metricsCollectCriticalEnabled()) {
      source.stopTimer(metricsName, fileAbsPath);
    }

    if (flushBuffer == null) {
      IOException e =
          new IOException("Take buffer encounter error from Flusher: " + flusher.bufferQueueInfo());
      notifier.setException(e);
    }
  }

  protected void addTask(FlushTask task) throws IOException {
    if (!flusher.addTask(task, writerCloseTimeoutMs, flushWorkerIndex)) {
      IOException e = new IOException("Add flush task timeout.");
      notifier.setException(e);
      throw e;
    }
  }

  protected synchronized void returnBuffer() {
    if (flushBuffer != null) {
      flusher.returnBuffer(flushBuffer);
      flushBuffer = null;
    }
  }

  public int hashCode() {
    return fileInfo.getFilePath().hashCode();
  }

  public boolean equals(Object obj) {
    return (obj instanceof FileWriter)
        && fileInfo.getFilePath().equals(((FileWriter) obj).fileInfo.getFilePath());
  }

  public String toString() {
    return fileInfo.getFilePath();
  }

  public void flushOnMemoryPressure() throws IOException {
    synchronized (this) {
      if (flushBuffer != null && flushBuffer.readableBytes() != 0) {
        flush(false);
        takeBuffer();
      }
    }
  }

  public long getSplitThreshold() {
    return splitThreshold;
  }

  public PartitionSplitMode getSplitMode() {
    return splitMode;
  }

  @Override
  public void notifyError(String mountPoint, DiskStatus diskStatus) {
    destroy(
        new IOException(
            "Destroy FileWriter "
                + this
                + " by device ERROR."
                + " Disk: "
                + mountPoint
                + " Status: "
                + diskStatus));
  }

  // These empty methods are intended to match scala 2.11 restrictions that
  // trait can not be used as an interface with default implementation.
  @Override
  public void notifyHealthy(String mountPoint) {}

  @Override
  public void notifyHighDiskUsage(String mountPoint) {}

  @Override
  public void notifyNonCriticalError(String mountPoint, DiskStatus diskStatus) {}

  public PartitionType getPartitionType() {
    return partitionType;
  }
}<|MERGE_RESOLUTION|>--- conflicted
+++ resolved
@@ -52,18 +52,10 @@
   private static final Logger logger = LoggerFactory.getLogger(FileWriter.class);
   private static final long WAIT_INTERVAL_MS = 20;
 
-<<<<<<< HEAD
   private final FileInfo fileInfo;
   private FileChannel channel;
   private volatile boolean closed;
   private volatile boolean destroyed;
-=======
-  protected final FileInfo fileInfo;
-  protected FileChannel channel;
-  protected FSDataOutputStream stream;
-  protected volatile boolean closed;
-  protected volatile boolean destroyed;
->>>>>>> edf85de8
 
   protected final AtomicInteger numPendingWrites = new AtomicInteger();
   protected long bytesFlushed;
@@ -265,26 +257,8 @@
         if (channel != null) {
           channel.close();
         }
-<<<<<<< HEAD
         if (fileInfo.isHdfs()) {
-          if (StorageManager.hdfsFs().exists(fileInfo.getHdfsPeerWriterSuccessPath())) {
-            StorageManager.hdfsFs().delete(fileInfo.getHdfsPath(), false);
-            deleted = true;
-          } else {
-            StorageManager.hdfsFs().create(fileInfo.getHdfsWriterSuccessPath()).close();
-            FSDataOutputStream indexOutputStream =
-                StorageManager.hdfsFs().create(fileInfo.getHdfsIndexPath());
-            indexOutputStream.writeInt(fileInfo.getChunkOffsets().size());
-            for (Long offset : fileInfo.getChunkOffsets()) {
-              indexOutputStream.writeLong(offset);
-            }
-            indexOutputStream.close();
-          }
-=======
-        if (stream != null) {
-          stream.close();
           streamClose.run();
->>>>>>> edf85de8
         }
       } catch (IOException e) {
         logger.warn("close file writer" + this + "failed", e);
