--- conflicted
+++ resolved
@@ -74,7 +74,6 @@
     // metrics start
     workerSource.startTimer(WorkerSource.OpenStreamTime, shuffleKey)
     try {
-<<<<<<< HEAD
       val fileInfo = storageManager.getFileInfo(shuffleKey, fileName)
       if (fileInfo == null) {
         val errMsg = s"Could not find file $fileName for $shuffleKey."
@@ -100,7 +99,10 @@
               if (fileInfo.numChunks() == 0) {
                 logDebug(s"StreamId $streamId fileName $fileName startMapIndex" +
                   s" $startMapIndex endMapIndex $endMapIndex is empty.")
-              }
+              } else {
+            logDebug(s"StreamId $streamId fileName $fileName numChunks ${fileInfo.numChunks()} " +
+              s"startMapIndex $startMapIndex endMapIndex $endMapIndex")
+          }
               client.getChannel.writeAndFlush(new RpcResponse(
                 request.requestId,
                 new NioManagedBuffer(streamHandle.toByteBuffer)))
@@ -115,27 +117,6 @@
             // metrics end
             workerSource.stopTimer(WorkerSource.OpenStreamTime, shuffleKey)
             request.body().release()
-=======
-      val fileInfo = openStream(shuffleKey, fileName, startMapIndex, endMapIndex)
-      logDebug(s"Received chunk fetch request $shuffleKey $fileName " +
-        s"$startMapIndex $endMapIndex get file info $fileInfo")
-      try {
-        if (fileInfo.isHdfs) {
-          val streamHandle = new StreamHandle(0, 0)
-          client.getChannel.writeAndFlush(new RpcResponse(
-            request.requestId,
-            new NioManagedBuffer(streamHandle.toByteBuffer)))
-        } else {
-          val buffers = new FileManagedBuffers(fileInfo, conf)
-          val streamId = streamManager.registerStream(buffers, client.getChannel)
-          val streamHandle = new StreamHandle(streamId, fileInfo.numChunks())
-          if (fileInfo.numChunks() == 0) {
-            logDebug(s"StreamId $streamId fileName $fileName startMapIndex" +
-              s" $startMapIndex endMapIndex $endMapIndex is empty.")
-          } else {
-            logDebug(s"StreamId $streamId fileName $fileName numChunks ${fileInfo.numChunks()} " +
-              s"startMapIndex $startMapIndex endMapIndex $endMapIndex")
->>>>>>> 2b052288
           }
         case PartitionType.MAP =>
         case PartitionType.MAPGROUP =>
