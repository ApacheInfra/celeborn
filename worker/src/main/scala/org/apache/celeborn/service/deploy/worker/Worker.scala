/*
 * Licensed to the Apache Software Foundation (ASF) under one or more
 * contributor license agreements.  See the NOTICE file distributed with
 * this work for additional information regarding copyright ownership.
 * The ASF licenses this file to You under the Apache License, Version 2.0
 * (the "License"); you may not use this file except in compliance with
 * the License.  You may obtain a copy of the License at
 *
 *    http://www.apache.org/licenses/LICENSE-2.0
 *
 * Unless required by applicable law or agreed to in writing, software
 * distributed under the License is distributed on an "AS IS" BASIS,
 * WITHOUT WARRANTIES OR CONDITIONS OF ANY KIND, either express or implied.
 * See the License for the specific language governing permissions and
 * limitations under the License.
 */

package org.apache.celeborn.service.deploy.worker

import java.io.File
import java.lang.{Long => JLong}
import java.util.{HashMap => JHashMap, HashSet => JHashSet}
import java.util.concurrent._
import java.util.concurrent.atomic.{AtomicBoolean, AtomicIntegerArray}

import scala.collection.JavaConverters._

import com.google.common.annotations.VisibleForTesting
import io.netty.util.HashedWheelTimer

import org.apache.celeborn.common.CelebornConf
import org.apache.celeborn.common.CelebornConf._
import org.apache.celeborn.common.exception.CelebornException
import org.apache.celeborn.common.haclient.RssHARetryClient
import org.apache.celeborn.common.identity.UserIdentifier
import org.apache.celeborn.common.internal.Logging
import org.apache.celeborn.common.meta.{DiskInfo, WorkerInfo, WorkerPartitionLocationInfo}
import org.apache.celeborn.common.metrics.MetricsSystem
import org.apache.celeborn.common.metrics.source.{JVMCPUSource, JVMSource, SystemMiscSource}
import org.apache.celeborn.common.network.TransportContext
import org.apache.celeborn.common.protocol.{PartitionType, PbRegisterWorkerResponse, RpcNameConstants, TransportModuleConstants}
import org.apache.celeborn.common.protocol.message.ControlMessages._
import org.apache.celeborn.common.quota.ResourceConsumption
import org.apache.celeborn.common.rpc._
import org.apache.celeborn.common.util.{JavaUtils, ShutdownHookManager, ThreadUtils, Utils}
import org.apache.celeborn.server.common.{HttpService, Service}
import org.apache.celeborn.service.deploy.worker.congestcontrol.CongestionController
import org.apache.celeborn.service.deploy.worker.memory.{ChannelsLimiter, MemoryManager}
import org.apache.celeborn.service.deploy.worker.storage.{PartitionFilesSorter, StorageManager}

private[celeborn] class Worker(
    override val conf: CelebornConf,
    val workerArgs: WorkerArguments)
  extends HttpService with Logging {

  @volatile private var stopped = false

  override def serviceName: String = Service.WORKER

  override val metricsSystem: MetricsSystem =
    MetricsSystem.createMetricsSystem(serviceName, conf, MetricsSystem.SERVLET_PATH)

  val rpcEnv = RpcEnv.create(
    RpcNameConstants.WORKER_SYS,
    workerArgs.host,
    workerArgs.host,
    workerArgs.port,
    conf,
    Math.min(64, Math.max(4, Runtime.getRuntime.availableProcessors())))

  private val host = rpcEnv.address.host
  private val rpcPort = rpcEnv.address.port
  Utils.checkHost(host)

  private val WORKER_SHUTDOWN_PRIORITY = 100
  val shutdown = new AtomicBoolean(false)
  private val gracefulShutdown = conf.workerGracefulShutdown
  assert(
    !gracefulShutdown || (gracefulShutdown &&
      conf.workerRpcPort != 0 && conf.workerFetchPort != 0 &&
      conf.workerPushPort != 0 && conf.workerReplicatePort != 0),
    "If enable graceful shutdown, the worker should use stable server port.")
  if (gracefulShutdown) {
    try {
      val recoverRoot = new File(conf.workerGracefulShutdownRecoverPath)
      if (!recoverRoot.exists()) {
        logInfo(s"Recover root path ${conf.workerGracefulShutdownRecoverPath} does not exists, create it first.")
        recoverRoot.mkdirs()
      }
    } catch {
      case e: Exception =>
        logError("Check or create recover root path failed: ", e)
        throw e
    }
  }

  val workerSource = new WorkerSource(conf)
  metricsSystem.registerSource(workerSource)
  metricsSystem.registerSource(new JVMSource(conf, MetricsSystem.ROLE_WORKER))
  metricsSystem.registerSource(new JVMCPUSource(conf, MetricsSystem.ROLE_WORKER))
  metricsSystem.registerSource(new SystemMiscSource(conf, MetricsSystem.ROLE_WORKER))

  val storageManager = new StorageManager(conf, workerSource)

  val memoryManager = MemoryManager.initialize(conf)
  memoryManager.registerMemoryListener(storageManager)

  val partitionsSorter = new PartitionFilesSorter(memoryManager, conf, workerSource)

  if (conf.workerCongestionControlEnabled) {
    if (conf.workerCongestionControlLowWatermark.isEmpty || conf.workerCongestionControlHighWatermark.isEmpty) {
      throw new IllegalArgumentException("High watermark and low watermark must be set" +
        " when enabling rate limit")
    }

    CongestionController.initialize(
      workerSource,
      conf.workerCongestionControlSampleTimeWindowSeconds.toInt,
      conf.workerCongestionControlHighWatermark.get,
      conf.workerCongestionControlLowWatermark.get,
      conf.workerCongestionControlUserInactiveIntervalMs)
  }

  var controller = new Controller(rpcEnv, conf, metricsSystem)
  rpcEnv.setupEndpoint(RpcNameConstants.WORKER_EP, controller)

  val pushDataHandler = new PushDataHandler()
  val (pushServer, pushClientFactory) = {
    val closeIdleConnections = conf.workerCloseIdleConnections
    val numThreads = conf.workerPushIoThreads.getOrElse(storageManager.totalFlusherThread)
    val transportConf =
      Utils.fromCelebornConf(conf, TransportModuleConstants.PUSH_MODULE, numThreads)
    val pushServerLimiter = new ChannelsLimiter(TransportModuleConstants.PUSH_MODULE, conf)
    val transportContext: TransportContext =
      new TransportContext(
        transportConf,
        pushDataHandler,
        closeIdleConnections,
        pushServerLimiter,
        conf.workerPushHeartbeatEnabled,
        workerSource)
    (
      transportContext.createServer(conf.workerPushPort),
      transportContext.createClientFactory())
  }

  val replicateHandler = new PushDataHandler()
  private val replicateServer = {
    val closeIdleConnections = conf.workerCloseIdleConnections
    val numThreads =
      conf.workerReplicateIoThreads.getOrElse(storageManager.totalFlusherThread)
    val transportConf =
      Utils.fromCelebornConf(conf, TransportModuleConstants.REPLICATE_MODULE, numThreads)
    val replicateLimiter = new ChannelsLimiter(TransportModuleConstants.REPLICATE_MODULE, conf)
    val transportContext: TransportContext =
      new TransportContext(
        transportConf,
        replicateHandler,
        closeIdleConnections,
        replicateLimiter,
        false,
        workerSource)
    transportContext.createServer(conf.workerReplicatePort)
  }

  var fetchHandler: FetchHandler = _
  private val fetchServer = {
    val closeIdleConnections = conf.workerCloseIdleConnections
    val numThreads = conf.workerFetchIoThreads.getOrElse(storageManager.totalFlusherThread)
    val transportConf =
      Utils.fromCelebornConf(conf, TransportModuleConstants.FETCH_MODULE, numThreads)
    fetchHandler = new FetchHandler(transportConf)
    val transportContext: TransportContext =
      new TransportContext(
        transportConf,
        fetchHandler,
        closeIdleConnections,
        conf.workerFetchHeartbeatEnabled,
        workerSource)
    transportContext.createServer(conf.workerFetchPort)
  }

  private val pushPort = pushServer.getPort
  private val fetchPort = fetchServer.getPort
  private val replicatePort = replicateServer.getPort

  assert(pushPort > 0)
  assert(fetchPort > 0)
  assert(replicatePort > 0)

  storageManager.updateDiskInfos()
  // WorkerInfo's diskInfos is a reference to storageManager.diskInfos
  val diskInfos = JavaUtils.newConcurrentHashMap[String, DiskInfo]()
  storageManager.disksSnapshot().foreach { case diskInfo =>
    diskInfos.put(diskInfo.mountPoint, diskInfo)
  }

  // need to ensure storageManager has recovered fileinfos data if enable graceful shutdown before retrieve consumption
  val userResourceConsumption = JavaUtils.newConcurrentHashMap[UserIdentifier, ResourceConsumption](
    storageManager.userResourceConsumptionSnapshot().asJava)

  val workerInfo =
    new WorkerInfo(
      host,
      rpcPort,
      pushPort,
      fetchPort,
      replicatePort,
      diskInfos,
      userResourceConsumption,
      controller.self)

  // whether this Worker registered to Master successfully
  val registered = new AtomicBoolean(false)
  val shuffleMapperAttempts = JavaUtils.newConcurrentHashMap[String, AtomicIntegerArray]()
  val shufflePartitionType = JavaUtils.newConcurrentHashMap[String, PartitionType]
  var shufflePushDataTimeout = JavaUtils.newConcurrentHashMap[String, Long]
  val partitionLocationInfo = new WorkerPartitionLocationInfo

  val shuffleCommitInfos =
    JavaUtils.newConcurrentHashMap[String, ConcurrentHashMap[Long, CommitInfo]]()

  private val rssHARetryClient = new RssHARetryClient(rpcEnv, conf)

  // (workerInfo -> last connect timeout timestamp)
  val unavailablePeers = JavaUtils.newConcurrentHashMap[WorkerInfo, Long]()

  // Threads
  private val forwardMessageScheduler =
    ThreadUtils.newDaemonSingleThreadScheduledExecutor("worker-forward-message-scheduler")
  private var sendHeartbeatTask: ScheduledFuture[_] = _
  private var checkFastfailTask: ScheduledFuture[_] = _
  val replicateThreadPool = ThreadUtils.newDaemonCachedThreadPool(
    "worker-replicate-data",
    conf.workerReplicateThreads)
  val commitThreadPool = ThreadUtils.newDaemonCachedThreadPool(
    "Worker-CommitFiles",
    conf.workerCommitThreads)
  val asyncReplyPool = ThreadUtils.newDaemonSingleThreadScheduledExecutor("async-reply")
  val timer = new HashedWheelTimer()

  // Configs
  private val HEARTBEAT_MILLIS = conf.workerHeartbeatTimeout / 4
  private val REPLICATE_FAST_FAIL_DURATION = conf.workerReplicateFastFailDuration

  private val cleanTaskQueue = new LinkedBlockingQueue[JHashSet[String]]
  var cleaner: Thread = _

  workerSource.addGauge(
    WorkerSource.RegisteredShuffleCount,
    _ => workerInfo.getShuffleKeySet.size())
  workerSource.addGauge(WorkerSource.SlotsAllocated, _ => workerInfo.allocationsInLastHour())
  workerSource.addGauge(WorkerSource.SortMemory, _ => memoryManager.getSortMemoryCounter.get())
  workerSource.addGauge(WorkerSource.SortingFiles, _ => partitionsSorter.getSortingCount)
  workerSource.addGauge(WorkerSource.SortedFiles, _ => partitionsSorter.getSortedCount)
  workerSource.addGauge(WorkerSource.SortedFileSize, _ => partitionsSorter.getSortedSize)
  workerSource.addGauge(WorkerSource.DiskBuffer, _ => memoryManager.getDiskBufferCounter.get())
  workerSource.addGauge(WorkerSource.NettyMemory, _ => memoryManager.getNettyMemoryCounter.get())
  workerSource.addGauge(WorkerSource.PausePushDataCount, _ => memoryManager.getPausePushDataCounter)
  workerSource.addGauge(
    WorkerSource.PausePushDataAndReplicateCount,
    _ => memoryManager.getPausePushDataAndReplicateCounter)
  workerSource.addGauge(
    WorkerSource.BufferStreamReadBuffer,
    _ => memoryManager.getReadBufferCounter())
  workerSource.addGauge(
    WorkerSource.ReadBufferDispatcherRequestsLength,
    _ => memoryManager.dispatchRequestsLength)
  workerSource.addGauge(
    WorkerSource.ReadBufferAllocatedCount,
    _ => memoryManager.getAllocatedReadBuffers)

  private def heartBeatToMaster(): Unit = {
    val activeShuffleKeys = new JHashSet[String]()
    val estimatedAppDiskUsage = new JHashMap[String, JLong]()
    activeShuffleKeys.addAll(partitionLocationInfo.shuffleKeySet)
    activeShuffleKeys.addAll(storageManager.shuffleKeySet())
    storageManager.topAppDiskUsage.asScala.foreach { case (shuffleId, usage) =>
      estimatedAppDiskUsage.put(shuffleId, usage)
    }
    // During shutdown, return an empty diskInfo list to mark this worker as unavailable,
    // and avoid remove this from master's excluded worker list.
    val diskInfos =
      if (shutdown.get()) {
        Seq.empty[DiskInfo]
      } else {
        storageManager.updateDiskInfos()
        workerInfo.updateThenGetDiskInfos(storageManager.disksSnapshot().map { disk =>
          disk.mountPoint -> disk
        }.toMap.asJava).values().asScala.toSeq
      }
    val resourceConsumption = workerInfo.updateThenGetUserResourceConsumption(
      storageManager.userResourceConsumptionSnapshot().asJava)

    val response = rssHARetryClient.askSync[HeartbeatResponse](
      HeartbeatFromWorker(
        host,
        rpcPort,
        pushPort,
        fetchPort,
        replicatePort,
        diskInfos,
        resourceConsumption,
        activeShuffleKeys,
        estimatedAppDiskUsage),
      classOf[HeartbeatResponse])
    response.expiredShuffleKeys.asScala.foreach(shuffleKey => workerInfo.releaseSlots(shuffleKey))
    cleanTaskQueue.put(response.expiredShuffleKeys)
    if (!response.registered) {
      logError("Worker not registered in master, clean expired shuffle data and register again.")
      try {
        registerWithMaster()
      } catch {
        case e: Throwable =>
          logError("Re-register worker failed after worker lost.", e)
          // Register to master failed then stop server
          System.exit(-1)
      }
    }
  }

  override def initialize(): Unit = {
    super.initialize()
    logInfo(s"Starting Worker $host:$pushPort:$fetchPort:$replicatePort" +
      s" with ${workerInfo.diskInfos} slots.")
    registerWithMaster()

    // start heartbeat
    sendHeartbeatTask = forwardMessageScheduler.scheduleAtFixedRate(
      new Runnable {
        override def run(): Unit = Utils.tryLogNonFatalError {
          heartBeatToMaster()
        }
      },
      HEARTBEAT_MILLIS,
      HEARTBEAT_MILLIS,
      TimeUnit.MILLISECONDS)

    checkFastfailTask = forwardMessageScheduler.scheduleAtFixedRate(
      new Runnable {
        override def run(): Unit = Utils.tryLogNonFatalError {
          unavailablePeers.entrySet().asScala.foreach { entry =>
            if (System.currentTimeMillis() - entry.getValue > REPLICATE_FAST_FAIL_DURATION) {
              unavailablePeers.remove(entry.getKey)
            }
          }
        }
      },
      0,
      REPLICATE_FAST_FAIL_DURATION,
      TimeUnit.MILLISECONDS)

    cleaner = new Thread("Cleaner") {
      override def run(): Unit = {
        while (true) {
          val expiredShuffleKeys = cleanTaskQueue.take()
          try {
            cleanup(expiredShuffleKeys)
          } catch {
            case e: Throwable =>
              logError("Cleanup failed", e)
          }
        }
      }
    }

    pushDataHandler.init(this)
    replicateHandler.init(this)
    fetchHandler.init(this)
    controller.init(this)

    cleaner.setDaemon(true)
    cleaner.start()

    logInfo("Worker started.")
    rpcEnv.awaitTermination()
  }

  override def close(): Unit = synchronized {
    if (!stopped) {
      logInfo("Stopping Worker.")

      if (sendHeartbeatTask != null) {
        sendHeartbeatTask.cancel(true)
        sendHeartbeatTask = null
      }
      if (checkFastfailTask != null) {
        checkFastfailTask.cancel(true)
        checkFastfailTask = null
      }
      forwardMessageScheduler.shutdownNow()
      replicateThreadPool.shutdownNow()
      commitThreadPool.shutdownNow()
      asyncReplyPool.shutdownNow()
      partitionsSorter.close()

      if (null != storageManager) {
        storageManager.close()
      }
      memoryManager.close();

      rssHARetryClient.close()
      replicateServer.close()
      fetchServer.close()

      super.close()

      logInfo("Worker is stopped.")
      stopped = true
    }
  }

  private def registerWithMaster(): Unit = {
    var registerTimeout = conf.registerWorkerTimeout
    val interval = 2000
    var exception: Throwable = null
    while (registerTimeout > 0) {
      val resp =
        try {
          rssHARetryClient.askSync[PbRegisterWorkerResponse](
            RegisterWorker(
              host,
              rpcPort,
              pushPort,
              fetchPort,
              replicatePort,
              // Use WorkerInfo's diskInfo since re-register when heartbeat return not-registered,
              // StorageManager have update the disk info.
              workerInfo.diskInfos.asScala.toMap,
              workerInfo.updateThenGetUserResourceConsumption(
                storageManager.userResourceConsumptionSnapshot().asJava).asScala.toMap,
              RssHARetryClient.genRequestId()),
            classOf[PbRegisterWorkerResponse])
        } catch {
          case throwable: Throwable =>
            logWarning(
              s"Register worker to master failed, will retry after ${Utils.msDurationToString(interval)}",
              throwable)
            exception = throwable
            null
        }
      // Register successfully
      if (null != resp && resp.getSuccess) {
        registered.set(true)
        logInfo("Register worker successfully.")
        return
      }
      // Register failed, sleep and retry
      Thread.sleep(interval)
      registerTimeout = registerTimeout - interval
    }
    // If worker register still failed after retry, throw exception to stop worker process
    throw new CelebornException("Register worker failed.", exception)
  }
  @VisibleForTesting
  def cleanup(expiredShuffleKeys: JHashSet[String]): Unit = synchronized {
    expiredShuffleKeys.asScala.foreach { shuffleKey =>
      partitionLocationInfo.removeShuffle(shuffleKey)
      shufflePartitionType.remove(shuffleKey)
      shufflePushDataTimeout.remove(shuffleKey)
      shuffleMapperAttempts.remove(shuffleKey)
      shuffleCommitInfos.remove(shuffleKey)
      workerInfo.releaseSlots(shuffleKey)
      logInfo(s"Cleaned up expired shuffle $shuffleKey")
    }
    partitionsSorter.cleanup(expiredShuffleKeys)
    storageManager.cleanupExpiredShuffleKey(expiredShuffleKeys)
    fetchHandler.cleanupExpiredShuffleKey(expiredShuffleKeys)
  }

  override def getWorkerInfo: String = {
    val sb = new StringBuilder
    sb.append("====================== WorkerInfo of Worker ===========================\n")
    sb.append(workerInfo.toString()).append("\n")
    sb.toString()
  }

  override def getThreadDump: String = {
    val sb = new StringBuilder
    sb.append("========================= Worker ThreadDump ==========================\n")
    sb.append(Utils.getThreadDump()).append("\n")
    sb.toString()
  }

  override def getShuffleList: String = {
    val sb = new StringBuilder
    sb.append("======================= Shuffle Key List ============================\n")
    storageManager.shuffleKeySet().asScala.foreach { shuffleKey =>
      sb.append(s"$shuffleKey\n")
    }
    sb.toString()
  }

  override def isShutdown: String = {
    val sb = new StringBuilder
    sb.append("========================= Worker Shutdown ==========================\n")
    sb.append(shutdown.get()).append("\n")
    sb.toString()
  }

  override def isRegistered: String = {
    val sb = new StringBuilder
    sb.append("========================= Worker Registered ==========================\n")
    sb.append(registered.get()).append("\n")
    sb.toString()
  }

  override def listTopDiskUseApps: String = {
    val sb = new StringBuilder
    sb.append("================== Top Disk Usage Applications =======================\n")
    storageManager.topAppDiskUsage.asScala.foreach { case (appId, usage) =>
      sb.append(s"Application $appId used ${Utils.bytesToString(usage)}\n")
    }
    sb.toString()
  }

  override def listPartitionLocationInfo: String = {
    val sb = new StringBuilder
    sb.append("==================== Partition Location Info =========================\n")
    sb.append(partitionLocationInfo.toString).append("\n")
    sb.toString()
  }

  override def getUnavailablePeers: String = {
    val sb = new StringBuilder
    sb.append("==================== Unavailable Peers of Worker =====================\n")
    unavailablePeers.asScala.foreach { case (peer, time) =>
      sb.append(s"${peer.toUniqueId().padTo(50, " ").mkString}${dateFmt.format(time)}\n")
    }
    sb.toString()
  }

  ShutdownHookManager.get().addShutdownHook(
    new Thread(new Runnable {
      override def run(): Unit = {
        logInfo("Shutdown hook called.")
        // During shutdown, to avoid allocate slots in this worker,
        // add this worker to master's blacklist. When restart, register worker will
        // make master remove this worker from blacklist.
        try {
          rssHARetryClient.askSync(
            ReportWorkerUnavailable(List(workerInfo).asJava),
            OneWayMessageResponse.getClass)
        } catch {
          case e: Throwable =>
            logError(
              s"Fail report to master, need wait PartitionLocation auto release: \n$partitionLocationInfo",
              e)
        }
        shutdown.set(true)
        if (gracefulShutdown) {
<<<<<<< HEAD
          // During graceful shutdown, to avoid allocate slots in this worker,
          // add this worker to master's excluded worker list. When restart, register worker will
          // make master remove this worker from excluded worker list.
          try {
            rssHARetryClient.askSync(
              ReportWorkerUnavailable(List(workerInfo).asJava),
              OneWayMessageResponse.getClass)
          } catch {
            case e: Throwable =>
              logError(
                s"Fail report to master, need wait PartitionLocation auto release: \n$partitionLocationInfo",
                e)
          }

=======
>>>>>>> cc716506
          val interval = conf.workerGracefulShutdownCheckSlotsFinishedInterval
          val timeout = conf.workerGracefulShutdownCheckSlotsFinishedTimeoutMs
          var waitTimes = 0

          def waitTime: Long = waitTimes * interval

          while (!partitionLocationInfo.isEmpty && waitTime < timeout) {
            Thread.sleep(interval)
            waitTimes += 1
          }
          if (partitionLocationInfo.isEmpty) {
            logInfo(s"Waiting for all PartitionLocation released cost ${waitTime}ms.")
          } else {
            logWarning(s"Waiting for all PartitionLocation release cost ${waitTime}ms, " +
              s"unreleased PartitionLocation: \n$partitionLocationInfo")
          }
        }
        close()
      }
    }),
    WORKER_SHUTDOWN_PRIORITY)

  @VisibleForTesting
  def getPushFetchServerPort: (Int, Int) = (pushPort, fetchPort)
}

private[deploy] object Worker extends Logging {
  def main(args: Array[String]): Unit = {
    val conf = new CelebornConf
    val workerArgs = new WorkerArguments(args, conf)
    // There are many entries for setting the master address, and we should unify the entries as
    // much as possible. Therefore, if the user manually specifies the address of the Master when
    // starting the Worker, we should set it in the parameters and automatically calculate what the
    // address of the Master should be used in the end.
    workerArgs.master.foreach { master =>
      conf.set(
        MASTER_ENDPOINTS.key,
        RpcAddress.fromRssURL(master).toString.replace("rss://", ""))
    }

    val worker = new Worker(conf, workerArgs)
    try {
      worker.initialize()
    } catch {
      case e: Throwable =>
        logError("Initialize worker failed.", e)
        System.exit(-1)
    }

  }
}<|MERGE_RESOLUTION|>--- conflicted
+++ resolved
@@ -549,23 +549,6 @@
         }
         shutdown.set(true)
         if (gracefulShutdown) {
-<<<<<<< HEAD
-          // During graceful shutdown, to avoid allocate slots in this worker,
-          // add this worker to master's excluded worker list. When restart, register worker will
-          // make master remove this worker from excluded worker list.
-          try {
-            rssHARetryClient.askSync(
-              ReportWorkerUnavailable(List(workerInfo).asJava),
-              OneWayMessageResponse.getClass)
-          } catch {
-            case e: Throwable =>
-              logError(
-                s"Fail report to master, need wait PartitionLocation auto release: \n$partitionLocationInfo",
-                e)
-          }
-
-=======
->>>>>>> cc716506
           val interval = conf.workerGracefulShutdownCheckSlotsFinishedInterval
           val timeout = conf.workerGracefulShutdownCheckSlotsFinishedTimeoutMs
           var waitTimes = 0
