--- conflicted
+++ resolved
@@ -121,19 +121,8 @@
       logDebug(s"Done processed CommitFiles request with shuffleKey $shuffleKey, in " +
         s"$commitFilesTimeMs ms.")
 
-<<<<<<< HEAD
-    case GetWorkerInfos =>
-      handleGetWorkerInfos(context)
-
-    case ThreadDump =>
-      handleThreadDump(context)
-
-    case DestroyWorkerSlots(shuffleKey, primaryLocations, replicaLocations) =>
-      handleDestroy(context, shuffleKey, primaryLocations, replicaLocations)
-=======
     case DestroyWorkerSlots(shuffleKey, masterLocations, slaveLocations) =>
       handleDestroy(context, shuffleKey, masterLocations, slaveLocations)
->>>>>>> 17c1e018
   }
 
   private def handleReserveSlots(
