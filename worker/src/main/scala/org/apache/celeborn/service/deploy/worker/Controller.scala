/*
 * Licensed to the Apache Software Foundation (ASF) under one or more
 * contributor license agreements.  See the NOTICE file distributed with
 * this work for additional information regarding copyright ownership.
 * The ASF licenses this file to You under the Apache License, Version 2.0
 * (the "License"); you may not use this file except in compliance with
 * the License.  You may obtain a copy of the License at
 *
 *    http://www.apache.org/licenses/LICENSE-2.0
 *
 * Unless required by applicable law or agreed to in writing, software
 * distributed under the License is distributed on an "AS IS" BASIS,
 * WITHOUT WARRANTIES OR CONDITIONS OF ANY KIND, either express or implied.
 * See the License for the specific language governing permissions and
 * limitations under the License.
 */

package org.apache.celeborn.service.deploy.worker

import java.io.IOException
import java.util.{ArrayList => jArrayList, HashMap => jHashMap, List => jList, Set => jSet}
import java.util.concurrent._
import java.util.concurrent.atomic.{AtomicBoolean, AtomicIntegerArray, AtomicReference}
import java.util.function.BiFunction

import scala.collection.JavaConverters._

import io.netty.util.{HashedWheelTimer, Timeout, TimerTask}
import org.roaringbitmap.RoaringBitmap

import org.apache.celeborn.common.CelebornConf
import org.apache.celeborn.common.identity.UserIdentifier
import org.apache.celeborn.common.internal.Logging
import org.apache.celeborn.common.meta.{WorkerInfo, WorkerPartitionLocationInfo}
import org.apache.celeborn.common.metrics.MetricsSystem
import org.apache.celeborn.common.protocol.{PartitionLocation, PartitionSplitMode, PartitionType, StorageInfo}
import org.apache.celeborn.common.protocol.message.ControlMessages._
import org.apache.celeborn.common.protocol.message.StatusCode
import org.apache.celeborn.common.rpc._
import org.apache.celeborn.common.util.{JavaUtils, Utils}
import org.apache.celeborn.service.deploy.worker.storage.StorageManager

private[deploy] class Controller(
    override val rpcEnv: RpcEnv,
    val conf: CelebornConf,
    val metricsSystem: MetricsSystem)
  extends RpcEndpoint with Logging {

  var workerSource: WorkerSource = _
  var storageManager: StorageManager = _
  var shuffleMapperAttempts: ConcurrentHashMap[String, AtomicIntegerArray] = _
  // shuffleKey -> (epoch -> CommitInfo)
  var shuffleCommitInfos: ConcurrentHashMap[String, ConcurrentHashMap[Long, CommitInfo]] = _
  var shufflePartitionType: ConcurrentHashMap[String, PartitionType] = _
  var shufflePushDataTimeout: ConcurrentHashMap[String, Long] = _
  var workerInfo: WorkerInfo = _
  var partitionLocationInfo: WorkerPartitionLocationInfo = _
  var timer: HashedWheelTimer = _
  var commitThreadPool: ThreadPoolExecutor = _
  var asyncReplyPool: ScheduledExecutorService = _
  val minPartitionSizeToEstimate = conf.minPartitionSizeToEstimate
  var shutdown: AtomicBoolean = _
  val defaultPushdataTimeout = conf.pushDataTimeoutMs

  val testRetryCommitFiles = conf.testRetryCommitFiles

  def init(worker: Worker): Unit = {
    workerSource = worker.workerSource
    storageManager = worker.storageManager
    shufflePartitionType = worker.shufflePartitionType
    shufflePushDataTimeout = worker.shufflePushDataTimeout
    shuffleMapperAttempts = worker.shuffleMapperAttempts
    shuffleCommitInfos = worker.shuffleCommitInfos
    workerInfo = worker.workerInfo
    partitionLocationInfo = worker.partitionLocationInfo
    timer = worker.timer
    commitThreadPool = worker.commitThreadPool
    asyncReplyPool = worker.asyncReplyPool
    shutdown = worker.shutdown
  }

  override def receiveAndReply(context: RpcCallContext): PartialFunction[Any, Unit] = {
    case ReserveSlots(
          applicationId,
          shuffleId,
          masterLocations,
          slaveLocations,
          splitThreshold,
          splitMode,
          partitionType,
          rangeReadFilter,
          userIdentifier,
          pushDataTimeout) =>
      val shuffleKey = Utils.makeShuffleKey(applicationId, shuffleId)
      workerSource.sample(WorkerSource.ReserveSlotsTime, shuffleKey) {
        logDebug(s"Received ReserveSlots request, $shuffleKey, " +
          s"master partitions: ${masterLocations.asScala.map(_.getUniqueId).mkString(",")}; " +
          s"slave partitions: ${slaveLocations.asScala.map(_.getUniqueId).mkString(",")}.")
        handleReserveSlots(
          context,
          applicationId,
          shuffleId,
          masterLocations,
          slaveLocations,
          splitThreshold,
          splitMode,
          partitionType,
          rangeReadFilter,
          userIdentifier,
          pushDataTimeout)
        logDebug(s"ReserveSlots for $shuffleKey finished.")
      }

    case CommitFiles(applicationId, shuffleId, masterIds, slaveIds, mapAttempts, epoch) =>
      val shuffleKey = Utils.makeShuffleKey(applicationId, shuffleId)
      logDebug(s"Received CommitFiles request, $shuffleKey, master files" +
        s" ${masterIds.asScala.mkString(",")}; slave files ${slaveIds.asScala.mkString(",")}.")
      val commitFilesTimeMs = Utils.timeIt({
        handleCommitFiles(context, shuffleKey, masterIds, slaveIds, mapAttempts, epoch)
      })
      logDebug(s"Done processed CommitFiles request with shuffleKey $shuffleKey, in " +
        s"$commitFilesTimeMs ms.")

<<<<<<< HEAD
    case ThreadDump =>
      handleThreadDump(context)
=======
    case GetWorkerInfos =>
      handleGetWorkerInfos(context)
>>>>>>> 590198ec

    case DestroyWorkerSlots(shuffleKey, masterLocations, slaveLocations) =>
      handleDestroy(context, shuffleKey, masterLocations, slaveLocations)
  }

  private def handleReserveSlots(
      context: RpcCallContext,
      applicationId: String,
      shuffleId: Int,
      requestMasterLocs: jList[PartitionLocation],
      requestSlaveLocs: jList[PartitionLocation],
      splitThreshold: Long,
      splitMode: PartitionSplitMode,
      partitionType: PartitionType,
      rangeReadFilter: Boolean,
      userIdentifier: UserIdentifier,
      pushDataTimeout: Long): Unit = {
    val shuffleKey = Utils.makeShuffleKey(applicationId, shuffleId)
    if (shutdown.get()) {
      val msg = "Current worker is shutting down!"
      logError(s"[handleReserveSlots] $msg")
      context.reply(ReserveSlotsResponse(StatusCode.WORKER_SHUTDOWN, msg))
      return
    }

    if (storageManager.healthyWorkingDirs().size <= 0 && !conf.hasHDFSStorage) {
      val msg = "Local storage has no available dirs!"
      logError(s"[handleReserveSlots] $msg")
      context.reply(ReserveSlotsResponse(StatusCode.NO_AVAILABLE_WORKING_DIR, msg))
      return
    }
    val masterLocs = new jArrayList[PartitionLocation]()
    try {
      for (ind <- 0 until requestMasterLocs.size()) {
        var location = partitionLocationInfo.getMasterLocation(
          shuffleKey,
          requestMasterLocs.get(ind).getUniqueId)
        if (location == null) {
          location = requestMasterLocs.get(ind)
          val writer = storageManager.createWriter(
            applicationId,
            shuffleId,
            location,
            splitThreshold,
            splitMode,
            partitionType,
            rangeReadFilter,
            userIdentifier)
          masterLocs.add(new WorkingPartition(location, writer))
        } else {
          masterLocs.add(location)
        }
      }
    } catch {
      case e: Exception =>
        logError(s"CreateWriter for $shuffleKey failed.", e)
    }
    if (masterLocs.size() < requestMasterLocs.size()) {
      val msg = s"Not all master partition satisfied for $shuffleKey"
      logWarning(s"[handleReserveSlots] $msg, will destroy writers.")
      masterLocs.asScala.foreach { partitionLocation =>
        val fileWriter = partitionLocation.asInstanceOf[WorkingPartition].getFileWriter
        fileWriter.destroy(new IOException(s"Destroy FileWriter ${fileWriter} caused by " +
          s"reserving slots failed for ${shuffleKey}."))
      }
      context.reply(ReserveSlotsResponse(StatusCode.RESERVE_SLOTS_FAILED, msg))
      return
    }

    val slaveLocs = new jArrayList[PartitionLocation]()
    try {
      for (ind <- 0 until requestSlaveLocs.size()) {
        var location =
          partitionLocationInfo.getSlaveLocation(
            shuffleKey,
            requestSlaveLocs.get(ind).getUniqueId)
        if (location == null) {
          location = requestSlaveLocs.get(ind)
          val writer = storageManager.createWriter(
            applicationId,
            shuffleId,
            location,
            splitThreshold,
            splitMode,
            partitionType,
            rangeReadFilter,
            userIdentifier)
          slaveLocs.add(new WorkingPartition(location, writer))
        } else {
          slaveLocs.add(location)
        }
      }
    } catch {
      case e: Exception =>
        logError(s"CreateWriter for $shuffleKey failed.", e)
    }
    if (slaveLocs.size() < requestSlaveLocs.size()) {
      val msg = s"Not all slave partition satisfied for $shuffleKey"
      logWarning(s"[handleReserveSlots] $msg, destroy writers.")
      masterLocs.asScala.foreach { partitionLocation =>
        val fileWriter = partitionLocation.asInstanceOf[WorkingPartition].getFileWriter
        fileWriter.destroy(new IOException(s"Destroy FileWriter ${fileWriter} caused by " +
          s"reserving slots failed for ${shuffleKey}."))
      }
      slaveLocs.asScala.foreach { partitionLocation =>
        val fileWriter = partitionLocation.asInstanceOf[WorkingPartition].getFileWriter
        fileWriter.destroy(new IOException(s"Destroy FileWriter ${fileWriter} caused by " +
          s"reserving slots failed for ${shuffleKey}."))
      }
      context.reply(ReserveSlotsResponse(StatusCode.RESERVE_SLOTS_FAILED, msg))
      return
    }

    // reserve success, update status
    partitionLocationInfo.addMasterPartitions(shuffleKey, masterLocs)
    partitionLocationInfo.addSlavePartitions(shuffleKey, slaveLocs)
    shufflePartitionType.put(shuffleKey, partitionType)
    shufflePushDataTimeout.put(
      shuffleKey,
      if (pushDataTimeout <= 0) defaultPushdataTimeout else pushDataTimeout)
    workerInfo.allocateSlots(shuffleKey, Utils.getSlotsPerDisk(requestMasterLocs, requestSlaveLocs))

    logInfo(s"Reserved ${masterLocs.size()} master location" +
      s" and ${slaveLocs.size()} slave location for $shuffleKey ")
    if (log.isDebugEnabled()) {
      logDebug(s"master: $masterLocs\nslave: $slaveLocs.")
    }
    context.reply(ReserveSlotsResponse(StatusCode.SUCCESS))
  }

  private def commitFiles(
      shuffleKey: String,
      uniqueIds: jList[String],
      committedIds: jSet[String],
      emptyFileIds: jSet[String],
      failedIds: jSet[String],
      committedStorageInfos: ConcurrentHashMap[String, StorageInfo],
      committedMapIdBitMap: ConcurrentHashMap[String, RoaringBitmap],
      partitionSizeList: LinkedBlockingQueue[Long],
      master: Boolean = true): CompletableFuture[Void] = {
    var future: CompletableFuture[Void] = null

    if (uniqueIds != null) {
      uniqueIds.asScala.foreach { uniqueId =>
        val task = CompletableFuture.runAsync(
          new Runnable {
            override def run(): Unit = {
              try {
                val location =
                  if (master) {
                    partitionLocationInfo.getMasterLocation(shuffleKey, uniqueId)
                  } else {
                    partitionLocationInfo.getSlaveLocation(shuffleKey, uniqueId)
                  }

                if (location == null) {
                  logWarning(s"Get Partition Location for $shuffleKey $uniqueId but didn't exist.")
                  return
                }

                val fileWriter = location.asInstanceOf[WorkingPartition].getFileWriter
                val bytes = fileWriter.close()
                if (bytes > 0L) {
                  if (fileWriter.getStorageInfo == null) {
                    // Only HDFS can be null, means that this partition location is deleted.
                    logDebug(s"Location $uniqueId is deleted.")
                  } else {
                    committedStorageInfos.put(uniqueId, fileWriter.getStorageInfo)
                    if (fileWriter.getMapIdBitMap != null) {
                      committedMapIdBitMap.put(uniqueId, fileWriter.getMapIdBitMap)
                    }
                    if (bytes >= minPartitionSizeToEstimate) {
                      partitionSizeList.add(bytes)
                    }
                    committedIds.add(uniqueId)
                  }
                } else {
                  emptyFileIds.add(uniqueId)
                }
              } catch {
                case e: IOException =>
                  logError(s"Commit file for $shuffleKey $uniqueId failed.", e)
                  failedIds.add(uniqueId)
              }
            }
          },
          commitThreadPool)

        if (future == null) {
          future = task
        } else {
          future = CompletableFuture.allOf(future, task)
        }
      }
    }

    future
  }

  private def handleCommitFiles(
      context: RpcCallContext,
      shuffleKey: String,
      masterIds: jList[String],
      slaveIds: jList[String],
      mapAttempts: Array[Int],
      epoch: Long): Unit = {

    def alreadyCommitted(shuffleKey: String, epoch: Long): Boolean = {
      shuffleCommitInfos.contains(shuffleKey) && shuffleCommitInfos.get(shuffleKey).contains(epoch)
    }

    // Reply SHUFFLE_NOT_REGISTERED if shuffleKey does not exist AND the shuffle is not committed.
    // Say the first CommitFiles-epoch request succeeds in Worker and removed from partitionLocationInfo,
    // but for some reason the client thinks it's failed, the client will trigger again, so we should
    // check whether the CommitFiles-epoch is already committed here.
    if (!partitionLocationInfo.containsShuffle(shuffleKey) && !alreadyCommitted(
        shuffleKey,
        epoch)) {
      logError(s"Shuffle $shuffleKey doesn't exist!")
      context.reply(
        CommitFilesResponse(
          StatusCode.SHUFFLE_NOT_REGISTERED,
          List.empty.asJava,
          List.empty.asJava,
          masterIds,
          slaveIds))
      return
    }

    val shuffleCommitTimeout = conf.workerShuffleCommitTimeout

    shuffleCommitInfos.putIfAbsent(shuffleKey, JavaUtils.newConcurrentHashMap[Long, CommitInfo]())
    val epochCommitMap = shuffleCommitInfos.get(shuffleKey)
    epochCommitMap.putIfAbsent(epoch, new CommitInfo(null, CommitInfo.COMMIT_NOTSTARTED))
    val commitInfo = epochCommitMap.get(epoch)

    def waitForCommitFinish(): Unit = {
      val delta = 100
      var times = 0
      while (delta * times < shuffleCommitTimeout) {
        commitInfo.synchronized {
          if (commitInfo.status == CommitInfo.COMMIT_FINISHED) {
            context.reply(commitInfo.response)
            return
          }
        }
        Thread.sleep(delta)
        times += 1
      }
    }

    commitInfo.synchronized {
      if (commitInfo.status == CommitInfo.COMMIT_FINISHED) {
        logInfo(s"${shuffleKey} CommitFinished, just return the response")
        context.reply(commitInfo.response)
        return
      } else if (commitInfo.status == CommitInfo.COMMIT_INPROCESS) {
        logInfo(s"${shuffleKey} CommitFiles inprogress, wait for finish")
        commitThreadPool.submit(new Runnable {
          override def run(): Unit = {
            waitForCommitFinish()
          }
        })
        return
      } else {
        logInfo(s"Start commitFiles for ${shuffleKey}")
        commitInfo.status = CommitInfo.COMMIT_INPROCESS
        workerSource.startTimer(WorkerSource.CommitFilesTime, shuffleKey)
      }
    }

    // Update shuffleMapperAttempts
    shuffleMapperAttempts.putIfAbsent(shuffleKey, new AtomicIntegerArray(mapAttempts))
    val attempts = shuffleMapperAttempts.get(shuffleKey)
    if (mapAttempts.exists(_ != -1)) {
      attempts.synchronized {
        0 until attempts.length() foreach (idx => {
          if (mapAttempts(idx) != -1 && attempts.get(idx) == -1) {
            attempts.set(idx, mapAttempts(idx))
          }
        })
      }
    }

    // Use ConcurrentSet to avoid excessive lock contention.
    val committedMasterIds = ConcurrentHashMap.newKeySet[String]()
    val committedSlaveIds = ConcurrentHashMap.newKeySet[String]()
    val emptyFileMasterIds = ConcurrentHashMap.newKeySet[String]()
    val emptyFileSlaveIds = ConcurrentHashMap.newKeySet[String]()
    val failedMasterIds = ConcurrentHashMap.newKeySet[String]()
    val failedSlaveIds = ConcurrentHashMap.newKeySet[String]()
    val committedMasterStorageInfos = JavaUtils.newConcurrentHashMap[String, StorageInfo]()
    val committedSlaveStorageInfos = JavaUtils.newConcurrentHashMap[String, StorageInfo]()
    val committedMapIdBitMap = JavaUtils.newConcurrentHashMap[String, RoaringBitmap]()
    val partitionSizeList = new LinkedBlockingQueue[Long]()

    val masterFuture =
      commitFiles(
        shuffleKey,
        masterIds,
        committedMasterIds,
        emptyFileMasterIds,
        failedMasterIds,
        committedMasterStorageInfos,
        committedMapIdBitMap,
        partitionSizeList)
    val slaveFuture = commitFiles(
      shuffleKey,
      slaveIds,
      committedSlaveIds,
      emptyFileSlaveIds,
      failedSlaveIds,
      committedSlaveStorageInfos,
      committedMapIdBitMap,
      partitionSizeList,
      false)

    val future =
      if (masterFuture != null && slaveFuture != null) {
        CompletableFuture.allOf(masterFuture, slaveFuture)
      } else if (masterFuture != null) {
        masterFuture
      } else if (slaveFuture != null) {
        slaveFuture
      } else {
        null
      }

    def reply(): Unit = {
      // release slots before reply.
      val releaseMasterLocations =
        partitionLocationInfo.removeMasterPartitions(shuffleKey, masterIds)
      val releaseSlaveLocations = partitionLocationInfo.removeSlavePartitions(shuffleKey, slaveIds)
      logDebug(s"$shuffleKey remove" +
        s" slots count ${releaseMasterLocations._2 + releaseSlaveLocations._2}")
      logDebug(s"CommitFiles result" +
        s" $committedMasterStorageInfos $committedSlaveStorageInfos")
      workerInfo.releaseSlots(shuffleKey, releaseMasterLocations._1)
      workerInfo.releaseSlots(shuffleKey, releaseSlaveLocations._1)

      val committedMasterIdList = new jArrayList[String](committedMasterIds)
      val committedSlaveIdList = new jArrayList[String](committedSlaveIds)
      val failedMasterIdList = new jArrayList[String](failedMasterIds)
      val failedSlaveIdList = new jArrayList[String](failedSlaveIds)
      val committedMasterStorageAndDiskHintList =
        new jHashMap[String, StorageInfo](committedMasterStorageInfos)
      val committedSlaveStorageAndDiskHintList =
        new jHashMap[String, StorageInfo](committedSlaveStorageInfos)
      val committedMapIdBitMapList = new jHashMap[String, RoaringBitmap](committedMapIdBitMap)
      val totalSize = partitionSizeList.asScala.sum
      val fileCount = partitionSizeList.size()
      // reply
      val response =
        if (failedMasterIds.isEmpty && failedSlaveIds.isEmpty) {
          logInfo(
            s"CommitFiles for $shuffleKey success with " +
              s"${committedMasterIds.size()} committed master partitions, " +
              s"${emptyFileMasterIds.size()} empty master partitions, " +
              s"${failedMasterIds.size()} failed master partitions, " +
              s"${committedMasterIds.size()} committed slave partitions, " +
              s"${emptyFileSlaveIds.size()} empty slave partitions, " +
              s"${failedSlaveIds.size()} failed slave partitions.")
          CommitFilesResponse(
            StatusCode.SUCCESS,
            committedMasterIdList,
            committedSlaveIdList,
            List.empty.asJava,
            List.empty.asJava,
            committedMasterStorageAndDiskHintList,
            committedSlaveStorageAndDiskHintList,
            committedMapIdBitMapList,
            totalSize,
            fileCount)
        } else {
          logWarning(
            s"CommitFiles for $shuffleKey failed with " +
              s"${committedMasterIds.size()} committed master partitions, " +
              s"${emptyFileMasterIds.size()} empty master partitions, " +
              s"${failedMasterIds.size()} failed master partitions, " +
              s"${committedMasterIds.size()} committed slave partitions, " +
              s"${emptyFileSlaveIds.size()} empty slave partitions, " +
              s"${failedSlaveIds.size()} failed slave partitions.")
          CommitFilesResponse(
            StatusCode.PARTIAL_SUCCESS,
            committedMasterIdList,
            committedSlaveIdList,
            failedMasterIdList,
            failedSlaveIdList,
            committedMasterStorageAndDiskHintList,
            committedSlaveStorageAndDiskHintList,
            committedMapIdBitMapList,
            totalSize,
            fileCount)
        }
      if (testRetryCommitFiles) {
        Thread.sleep(5000)
      }
      commitInfo.synchronized {
        commitInfo.response = response
        commitInfo.status = CommitInfo.COMMIT_FINISHED
      }
      context.reply(response)

      workerSource.stopTimer(WorkerSource.CommitFilesTime, shuffleKey)
    }

    if (future != null) {
      val result = new AtomicReference[CompletableFuture[Unit]]()

      val timeout = timer.newTimeout(
        new TimerTask {
          override def run(timeout: Timeout): Unit = {
            if (result.get() != null) {
              result.get().cancel(true)
              logWarning(s"After waiting $shuffleCommitTimeout s, cancel all commit file jobs.")
            }
          }
        },
        shuffleCommitTimeout,
        TimeUnit.SECONDS)

      result.set(future.handleAsync(
        new BiFunction[Void, Throwable, Unit] {
          override def apply(v: Void, t: Throwable): Unit = {
            if (null != t) {
              t match {
                case _: CancellationException =>
                  logWarning("While handling commitFiles, canceled.")
                case ee: ExecutionException =>
                  logError("While handling commitFiles, ExecutionException raised.", ee)
                case ie: InterruptedException =>
                  logWarning("While handling commitFiles, interrupted.")
                  Thread.currentThread().interrupt()
                  throw ie
                case _: TimeoutException =>
                  logWarning(s"While handling commitFiles, timeout after $shuffleCommitTimeout s.")
                case throwable: Throwable =>
                  logError("While handling commitFiles, exception occurs.", throwable)
              }
              commitInfo.synchronized {
                commitInfo.response = CommitFilesResponse(
                  StatusCode.COMMIT_FILE_EXCEPTION,
                  List.empty.asJava,
                  List.empty.asJava,
                  masterIds,
                  slaveIds)

                commitInfo.status = CommitInfo.COMMIT_FINISHED
              }
            } else {
              // finish, cancel timeout job first.
              timeout.cancel()
              reply()
            }
          }
        },
        asyncReplyPool
      )) // should not use commitThreadPool in case of block by commit files.
    } else {
      // If both of two futures are null, then reply directly.
      reply()
    }
  }

  private def handleDestroy(
      context: RpcCallContext,
      shuffleKey: String,
      masterLocations: jList[String],
      slaveLocations: jList[String]): Unit = {
    // check whether shuffleKey has registered
    if (!partitionLocationInfo.containsShuffle(shuffleKey)) {
      logWarning(s"Shuffle $shuffleKey not registered!")
      context.reply(
        DestroyWorkerSlotsResponse(
          StatusCode.SHUFFLE_NOT_REGISTERED,
          masterLocations,
          slaveLocations))
      return
    }

    val failedMasters = new jArrayList[String]()
    val failedSlaves = new jArrayList[String]()

    // destroy master locations
    if (masterLocations != null && !masterLocations.isEmpty) {
      masterLocations.asScala.foreach { uniqueId =>
        try {
          storageManager.cleanFile(
            shuffleKey,
            PartitionLocation.getFileName(uniqueId, PartitionLocation.Mode.MASTER))
        } catch {
          case e: Exception =>
            failedMasters.add(uniqueId)
            logDebug(s"Destroy master file $uniqueId for $shuffleKey failed.", e)
        }
      }
      // remove master locations from WorkerInfo
      val releaseMasterLocations =
        partitionLocationInfo.removeMasterPartitions(shuffleKey, masterLocations)
      workerInfo.releaseSlots(shuffleKey, releaseMasterLocations._1)
    }
    // destroy slave locations
    if (slaveLocations != null && !slaveLocations.isEmpty) {
      slaveLocations.asScala.foreach { uniqueId =>
        try {
          storageManager.cleanFile(
            shuffleKey,
            PartitionLocation.getFileName(uniqueId, PartitionLocation.Mode.SLAVE))
        } catch {
          case e: Exception =>
            failedSlaves.add(uniqueId)
            logDebug(s"Destroy slave file $uniqueId for $shuffleKey failed.", e)
        }
      }
      // remove slave locations from worker info
      val releaseSlaveLocations =
        partitionLocationInfo.removeSlavePartitions(shuffleKey, slaveLocations)
      workerInfo.releaseSlots(shuffleKey, releaseSlaveLocations._1)
    }
    // reply
    if (failedMasters.isEmpty && failedSlaves.isEmpty) {
      logInfo(s"Destroy ${masterLocations.size()} master location and ${slaveLocations.size()}" +
        s" slave locations for $shuffleKey successfully.")
      context.reply(
        DestroyWorkerSlotsResponse(
          StatusCode.SUCCESS,
          List.empty.asJava,
          List.empty.asJava))
    } else {
      logInfo(s"Destroy ${failedMasters.size()}/${masterLocations.size()} master location and" +
        s"${failedSlaves.size()}/${slaveLocations.size()} slave location for" +
        s" $shuffleKey PartialSuccess.")
      context.reply(
        DestroyWorkerSlotsResponse(
          StatusCode.PARTIAL_SUCCESS,
          failedMasters,
          failedSlaves))
    }
  }

<<<<<<< HEAD
  private def handleThreadDump(context: RpcCallContext): Unit = {
    val threadDump = Utils.getThreadDump()
    context.reply(ThreadDumpResponse(threadDump))
=======
  private def handleGetWorkerInfos(context: RpcCallContext): Unit = {
    val list = new jArrayList[WorkerInfo]()
    list.add(workerInfo)
    context.reply(GetWorkerInfosResponse(StatusCode.SUCCESS, list.asScala.toList: _*))
>>>>>>> 590198ec
  }
}<|MERGE_RESOLUTION|>--- conflicted
+++ resolved
@@ -120,14 +120,6 @@
       })
       logDebug(s"Done processed CommitFiles request with shuffleKey $shuffleKey, in " +
         s"$commitFilesTimeMs ms.")
-
-<<<<<<< HEAD
-    case ThreadDump =>
-      handleThreadDump(context)
-=======
-    case GetWorkerInfos =>
-      handleGetWorkerInfos(context)
->>>>>>> 590198ec
 
     case DestroyWorkerSlots(shuffleKey, masterLocations, slaveLocations) =>
       handleDestroy(context, shuffleKey, masterLocations, slaveLocations)
@@ -667,16 +659,4 @@
           failedSlaves))
     }
   }
-
-<<<<<<< HEAD
-  private def handleThreadDump(context: RpcCallContext): Unit = {
-    val threadDump = Utils.getThreadDump()
-    context.reply(ThreadDumpResponse(threadDump))
-=======
-  private def handleGetWorkerInfos(context: RpcCallContext): Unit = {
-    val list = new jArrayList[WorkerInfo]()
-    list.add(workerInfo)
-    context.reply(GetWorkerInfosResponse(StatusCode.SUCCESS, list.asScala.toList: _*))
->>>>>>> 590198ec
-  }
 }