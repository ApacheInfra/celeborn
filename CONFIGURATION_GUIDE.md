# Configuration Guide
This documentation contains RSS configuration details and a tuning guide.

## Important Configurations

### Environment Variables
- RSS_WORKER_MEMORY=4g
- RSS_WORKER_OFFHEAP_MEMORY=24g

RSS workers tend to improve performance by using off-heap buffers.
Off-heap memory requirement can be estimated as below:

```math
numDirs = `rss.worker.base.dirs`   the amount of directory will be used by RSS storage
bufferSize = `rss.worker.flush.buffer.size`   the amount of memory will be used by a single flush buffer 
off-heap-memory = bufferSize * estimatedTasks * 2 + network memory
```

For example, if an RSS worker has 10 storage directories or disks and the buffer size is set to 256 kilobytes.
The necessary off-heap memory is 10 gigabytes. 
NetWorker memory will be consumed when netty reads from a TPC channel, there will need some extra
memory. In conclusion, RSS worker off-heap memory should be set to `(numDirs  * bufferSize * 1.2)`.

### Client-Side Configurations

| Item | Default | Description |
| :---: | :---: | :--: |
| spark.rss.master.address | | Single master mode: address(host:port) of RSS Master,necessary |
| spark.rss.ha.master.hosts | | Ha mode: hosts of RSS Master|
| spark.rss.master.host | | Single master: host of RSS Master|
| spark.rss.master.port | | Port of RSS Master|
| spark.rss.push.data.buffer.size | 64k | Amount of reducer partition buffer memory. Buffered data will be sent to RSS worker if buffer is full. For performance consideration keep this buffer size higher than 32K. Example: If reducer amount is 2000,buffer size is 64K and task will consume up to 64K * 2000 = 125 M heap memory.|
| spark.rss.push.data.maxReqsInFlight | 32 | Amount of netty in-flight requests. The maximum memory is `rss.push.data.maxReqsInFlight` * `spark.rss.push.data.buffer.size` * compression ratio(1 in worst case)(64K * 32 = 2M ) |
| spark.rss.limit.inflight.timeout | 240s | Timeout for netty in-flight requests to be done. |
| spark.rss.fetch.chunk.timeout | 120s | Timeout for a task to fetch chunk. |
| spark.rss.fetch.chunk.maxReqsInFlight | 3 | Amount of in-flight chunk fetch request. |
| spark.rss.data.io.threads | 8 | Amount of thread count for task to push data.  |
| spark.rss.push.data.replicate | true | When true the RSS worker will replicate shuffle data to another RSS worker to ensure shuffle data won't be lost after the node failure. |

### RSS Master Configurations

| Item | Default | Description |
| :---: | :---: | :--: |
| rss.worker.timeout | 60s | |
| rss.application.timeout | 120s | |
| rss.stage.end.timeout | 120s | |
| rss.shuffle.writer.mode | hash | RSS support two different shuffle writers. Hash-based shuffle writer works fine when shuffle partition count is normal. Sort-based shuffle writer works fine when memory pressure is high or shuffle partition count it huge. |
| rss.rpc.io.clientThreads | min{64, availableCores} |  |
| rss.rpc.io.serverThreads | min{64, availableCores} |  |
| rss.master.port.maxretry | 1 | When RSS master port is occupied,we will retry for maxretry times. |
| rss.rpc.io.numConnectionsPerPeer | 1 | Connections between hosts are reused in order to reduce connection. |
| rss.ha.enabled | true | When true, RSS will activate raft implementation and sync shared data on master clusters. |
| rss.ha.master.hosts | | Master hosts address list. |
| rss.ha.service.id | | When this config is empty, RSS master will refuse to startup. |
| rss.ha.nodes.{serviceId} |  | Nodes list that deploy RSS master. ServiceId is `rss.ha.service.id` |
| rss.ha.address.{serviceId}.{node} | localhost:9872 | RSS master's rpc address for raft implementation. Port can be ignored and defaults to 9872 |
| rss.ha.port | 9872 | Rpc port between multi master |
| rss.ha.storage.dir | /tmp/ratis | Directory of RSS master to store ratis metadata. |
| rss.ha.ratis.snapshot.auto.trigger.enabled | true | Weather to enable raft implementation's snapshot. |
| rss.ha.ratis.snapshot.auto.trigger.threshold | 200000 |  |

### RSS Worker Configurations

| Item | Default | Description |
| :---: | :---: | :--: |
| rss.worker.base.dirs | | Directory list to store shuffle data. Storage size limit can be set for each directory. For the sake of performance, there should be no more than 2 directories on the same disk partition if you are using HDD. There can be 4 or more directories can run on the same disk partition if you are using SSD. For example: dir1[:capacity=][:disktype=][:flushthread=],dir2[:capacity=][:disktype=][:flushthread=]
| rss.worker.flush.buffer.size | 256K |  |
| rss.worker.fetch.chunk.size | 8m | Max chunk size of reducer's merged shuffle data. For example, if a reducer's shuffle data is 128 M and the data will need 16 fetch chunk requests to fetch. |
| rss.push.io.threads | `rss.worker.base.dirs` * 2 | |
| rss.fetch.io.threads | `rss.worker.base.dirs` * 2 | |
| rss.master.address | | Single master mode: address(host:port) of RSS Master,necessary |
| rss.master.host | | Single master: host of RSS Master|
| rss.ha.master.hosts | | Ha mode: hosts of RSS Master|
| rss.master.port | | Port of RSS Master|

### Metrics 

| Item | Default | Description |
| :---: | :---: | :--: |
| rss.metrics.system.enabled | true |  |
| rss.master.prometheus.metric.port | 9098 |  |
| rss.worker.prometheus.metric.port | 9096 |  |
 
#### metrics.properties

```properties
*.sink.csv.class=com.aliyun.emr.rss.common.metrics.sink.CsvSink
*.sink.prometheusServlet.class=com.aliyun.emr.rss.common.metrics.sink.PrometheusServlet
```

## Tuning

Assume we have a cluster described as below:
5 RSS Workers with 20 GB off-heap memory and 10 disks.
As we need to reserver 20% off-heap memory for netty, so we could assume 16 GB off-heap memory can be used for flush buffers.

If `spark.rss.push.data.buffer.size` is 64 KB, we can have in-flight requests up to 1310720.
If you have 8192 mapper tasks , you could set `spark.rss.push.data.maxReqsInFlight=160` to gain performance improvements.

If `rss.worker.flush.buffer` is 256 KB, we can have total slots up to 327680 slots.
So we should set `rss.worker.flush.queue.capacity=6553` and each RSS worker has 65530 slots.

## APPENDIX RSS Configuration List

### Environment Variables(rss-env.sh)

| Item | Default | Description |
| :--: | :----: | :--: |
| `RSS_HOME`| ``$(cd "`dirname "$0"`"/..; pwd)`` | |
| `RSS_CONF_DIR` | `${RSS_CONF_DIR:-"${RSS_HOME}/conf"}` | |
| `RSS_MASTER_MEMORY` | 1 GB | |
| `RSS_WORKER_MEMORY` | 1 GB | |
| `RSS_WORKER_OFFHEAP_MEMORY` | 1 GB | |
| `RSS_MASTER_JAVA_OPTS` | | |
| `RSS_WORKER_JAVA_OPTS` | | |
| `RSS_PID_DIR` | `${RSS_HOME}/pids` | |
| `RSS_LOG_DIR` | `${RSS_HOME}/logs` | |
| `RSS_SSH_OPTS` | `-o StrictHostKeyChecking=no` | |
| `RSS_SLEEP` | | |

### DefaultConfigs(rss-defaults.conf)

| Item | Default | Type | Description |
| :--: | :----: | :--: | :--: |
| `rss.push.data.buffer.size` | 64 KiB | String | |
| `rss.push.data.queue.capacity` | 512 | int | |
| `rss.push.data.maxReqsInFlight` | 32 | int | |
| `rss.fetch.chunk.timeout` | 120 s | String | |
| `rss.fetch.chunk.maxReqsInFlight` | 3 | int | |
| `rss.push.data.replicate` | true | bool | |
| `rss.worker.timeout` | 120 s | String | |
| `rss.application.timeout` | 120 s | String | |
| `rss.remove.shuffle.delay` | 60 s | String | |
| `rss.get.blacklist.delay` | 30s | String | |
| `rss.master.address` | `Utils.localHostName() + ":" + 9097` | String | |
| `rss.master.host` | `rss.master.address` hostname part  | String | |
| `rss.master.port` | `rss.master.address` port part | int | |
| `rss.worker.replicate.numThreads` | 64 | int | |
| `rss.worker.asyncCommitFiles.numThreads` | 32 | int | |
| `rss.worker.flush.buffer.size` | 256 KiB | String | |
| `rss.worker.flush.queue.capacity` | 512 | int | |
| `rss.worker.fetch.chunk.size` | 8 MiB | String | |
| `rss.rpc.max.parallelism` | 1024 | int | |
| `rss.register.shuffle.max.retry` | 3 | int | |
| `rss.register.shuffle.retry.wait` | 3s | int | |
| `rss.flush.timeout` | 240 s | String | |
| `rss.expire.nonEmptyDir.duration` | 3 d | String | |
| `rss.expire.nonEmptyDir.cleanUp.threshold` | 10 | int | |
| `rss.expire.emptyDir.duration` | 2 h | String | |
| `rss.worker.base.dirs` | | String | |
| `rss.worker.base.dir.prefix` | `/mnt/disk` | String | |
| `rss.worker.base.dir.number` | 16 | int | |
| `rss.worker.unavailable.dirs.remove` | true | bool | |
| `rss.stage.end.timeout` | 120 s | String | |
| `rss.limit.inflight.timeout` | 240 s | String | |
| `rss.limit.inflight.sleep.delta` | 50 ms | String | |
| `rss.pushserver.port` | 0 | int | |
| `rss.fetchserver.port` | 0 | int | |
| `rss.register.worker.timeout` | 180 s | String | |
| `rss.master.port.maxretry` | 1 | int | |
| `rss.pushdata.retry.thread.num` | 8 | int | |
| `rss.metrics.system.enabled` | true | bool | |
| `rss.metrics.system.timer.sliding.size` | 4000 | int | |
| `rss.metrics.system.sample.rate` | 1 | double | |
| `rss.metrics.system.sliding.window.size` | 4096 | int | |
| `rss.inner.metrics.size` | 4096 | int | |
| `rss.master.prometheus.metric.port` | 9098 | int | |
| `rss.worker.prometheus.metric.port` | 9096 | int | |
| `rss.merge.push.data.threshold` | 1 MiB | String | |
| `rss.driver.metaService.port` | 0 | int | |
| `rss.worker.closeIdleConnections` | true | bool | |
| `rss.ha.enabled` | false | bool | |
| `rss.ha.master.hosts` | `rss.master.host` 的值 | String | |
| `rss.ha.service.id` | | String | |
| `rss.ha.nodes.<serviceId>` | | String | |
| `rss.ha.address.<serviceId>.<nodeId>` | | String | |
| `rss.ha.port` | 9872 | int | |
| `rss.ha.storage.dir` | `/tmp/ratis` | String | |
| `rss.device.monitor.enabled` | true | boolean | Whether to enable device monitor |
| `rss.disk.check.interval` | 15s | String | How frequency DeviceMonitor checks IO hang |
| `rss.slow.flush.interval` | 10s | String | Threshold that determines slow flush |
| `rss.sys.block.dir` | "/sys/block" | String | Directory to read device stat and inflight |
| `rss.create.file.writer.retry.count` | 3 | Int | Worker create FileWriter retry count |
| `rss.disk.space.safe.watermark.size` | 0GB | String | Disk usage watermark size in GB, size must be Long |
| `rss.worker.status.check.timeout` | 10s | String | Worker device check timeout |
| `rss.worker.offheap.memory.critical.ratio` | 0.9 | float | Worker direct memory usage critical level ratio |
| `rss.worker.memory.check.interval` | 10 | int | Timeunit is millisecond |
| `rss.worker.memory.report.interval` | 10s | String | Timeunit is second |
| `rss.partition.split.threshold` | 256m | String | Shuffle file split size |
| `rss.partition.split.mode` | soft | String | sort, the shuffle file size might be larger than split threshold ; hard, the shuffle file size will be limited to split threshold  |
| `rss.client.split.pool.size` | 8 | int | Thread number to process shuffle split request in shuffle client. |
| `rss.partition.sort.timeout` | 220 | int | Timeout for a shuffle file to sort |
| `rss.memory.trim.action.threshold` | 10 | int |  |
| `rss.partition.sort.memory.max.ratio` | 0.1 | double | Max ratio of sort memory |
| `rss.pause.pushdata.memory.ratio` | 0.85 | double | If direct memory usage reach 
this limit, worker will stop receive from executor |
| `rss.pause.replicate.memory.ratio` | 0.95 | double |  If direct memory usage reach
this limit, worker will stop receive from executor and other worker |
| `rss.resume.memory.ratio` | 0.5 | double |  If direct memory usage is less than this 
limit, worker will resume receive|
| `rss.worker.reserveForSingleSort.memory` | 1mb | string | Reserve memory when sorting a shuffle file off-heap.|
| `rss.storage.hint` | memory | string | Available enumerations : memory,ssd,hdd,hdfs,oss |
<<<<<<< HEAD
| `rss.partition.size` | int | string | Estimated partition size, default is 64m, and it will change according to runtime stats. |
| `rss.disk.flusher.useMountPoint` | bool | true | True means that each disk will get one disk flush. False means that a disk flush will be attached to a working directory. |
=======
| `rss.rpc.askTimeout` | 240s | string | Timeout for sending rpc messages. |
| `rss.rpc.lookupTimeout` | 30s | string | Timeout for creating new connection. This value should be less than `rss.worker.timeout` to avoid worker lost in HA mode. |
| `rss.haclient.rpc.askTimeout` | 30s | string | Timeout for HA client sending rpc messages. This value should be less than `rss.worker.timeout` to avoid worker lost in HA mode. |
>>>>>>> d4d8eb38
<|MERGE_RESOLUTION|>--- conflicted
+++ resolved
@@ -200,11 +200,8 @@
 limit, worker will resume receive|
 | `rss.worker.reserveForSingleSort.memory` | 1mb | string | Reserve memory when sorting a shuffle file off-heap.|
 | `rss.storage.hint` | memory | string | Available enumerations : memory,ssd,hdd,hdfs,oss |
-<<<<<<< HEAD
 | `rss.partition.size` | int | string | Estimated partition size, default is 64m, and it will change according to runtime stats. |
 | `rss.disk.flusher.useMountPoint` | bool | true | True means that each disk will get one disk flush. False means that a disk flush will be attached to a working directory. |
-=======
 | `rss.rpc.askTimeout` | 240s | string | Timeout for sending rpc messages. |
 | `rss.rpc.lookupTimeout` | 30s | string | Timeout for creating new connection. This value should be less than `rss.worker.timeout` to avoid worker lost in HA mode. |
-| `rss.haclient.rpc.askTimeout` | 30s | string | Timeout for HA client sending rpc messages. This value should be less than `rss.worker.timeout` to avoid worker lost in HA mode. |
->>>>>>> d4d8eb38
+| `rss.haclient.rpc.askTimeout` | 30s | string | Timeout for HA client sending rpc messages. This value should be less than `rss.worker.timeout` to avoid worker lost in HA mode. |