--- conflicted
+++ resolved
@@ -192,7 +192,6 @@
     }
   }
 
-<<<<<<< HEAD
   public void moveToNextPartitionIfPossible(long endedStreamId) {
     if (endedStreamId == streamId) {
       logger.debug("get stream end with {}", endedStreamId);
@@ -211,9 +210,9 @@
           this.streamId,
           endedStreamId);
     }
-=======
+  }
+
   public TransportClient getClient() {
     return client;
->>>>>>> 4ae9e247
   }
 }