--- conflicted
+++ resolved
@@ -17,12 +17,7 @@
 
 package org.apache.celeborn.plugin.flink.network;
 
-<<<<<<< HEAD
 import static org.apache.celeborn.common.protocol.MessageType.*;
-=======
-import static org.apache.celeborn.common.protocol.MessageType.BACKLOG_ANNOUNCEMENT_VALUE;
-import static org.apache.celeborn.common.protocol.MessageType.BUFFER_STREAM_END_VALUE;
->>>>>>> 2407cae4
 
 import java.io.IOException;
 import java.nio.charset.StandardCharsets;
@@ -102,18 +97,11 @@
           TransportMessage transportMessage =
               TransportMessage.fromByteBuffer(msg.body().nioByteBuffer());
           switch (transportMessage.getMessageTypeValue()) {
-<<<<<<< HEAD
-            case BUFFER_STREAM_END_VALUE:
-              PbBufferStreamEnd pbBufferStreamEnd = transportMessage.getParsedPayload();
-              logger.debug("Received PbBufferStreamEnd for {}", pbBufferStreamEnd.getStreamId());
-              processMessageInternal(pbBufferStreamEnd.getStreamId(), msg);
-=======
             case BACKLOG_ANNOUNCEMENT_VALUE:
               receive(client, BacklogAnnouncement.fromProto(transportMessage.getParsedPayload()));
               break;
             case BUFFER_STREAM_END_VALUE:
               receive(client, BufferStreamEnd.fromProto(transportMessage.getParsedPayload()));
->>>>>>> 2407cae4
               break;
           }
         } catch (IOException e) {
