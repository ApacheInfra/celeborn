--- conflicted
+++ resolved
@@ -245,18 +245,7 @@
 private[worker] final class StorageManager(
     conf: RssConf,
     workerSource: AbstractSource)
-<<<<<<< HEAD
   extends ShuffleFileRecoverHelper with DeviceObserver with Logging with MemoryTrackerListener{
-
-  private val diskMinimumReserveSize = RssConf.diskMinimumReserveSize(conf)
-  val isolatedWorkingDirs =
-    new ConcurrentHashMap[File, DeviceErrorType](RssConf.workerBaseDirs(conf).length)
-
-  private val workingDirMetas: mutable.HashMap[String, (Long, Int, StorageInfo.Type)] =
-    new mutable.HashMap[String, (Long, Int, StorageInfo.Type)]()
-=======
-  extends DeviceObserver with Logging with MemoryTrackerListener{
->>>>>>> 47850add
   // mount point -> filewriter
   val workingDirWriters = new ConcurrentHashMap[File, util.ArrayList[FileWriter]]()
 
@@ -494,15 +483,9 @@
         val list = workingDirWriters.computeIfAbsent(dir, workingDirWriterListFunc)
         list.synchronized {list.add(fileWriter)}
         fileWriter.registerDestroyHook(list)
-<<<<<<< HEAD
-        updateShuffleFileInfos(shuffleKey, fileName, fileInfo)
-        location.getStorageHint.setMountPoint(
-          workingDirDiskInfos.get(dir.getAbsolutePath).mountPoint)
-=======
         val shuffleMap = fileInfos.computeIfAbsent(shuffleKey, newMapFunc)
         shuffleMap.put(fileName, fileInfo)
         location.getStorageHint.setMountPoint(mountPoint)
->>>>>>> 47850add
         logDebug(s"location $location set disk hint to ${location.getStorageHint} ")
         return fileWriter
       } catch {
@@ -610,7 +593,6 @@
   }
 
   def close(): Unit = {
-<<<<<<< HEAD
     if (fileInfosDb != null) {
       try {
         updateFileInfosInDB();
@@ -621,11 +603,7 @@
       }
     }
     if (null != dirOperators) {
-      dirOperators.asScala.foreach(entry => {
-=======
-    if (null != diskOperators) {
       diskOperators.asScala.foreach(entry => {
->>>>>>> 47850add
         entry._2.shutdownNow()
       })
     }
