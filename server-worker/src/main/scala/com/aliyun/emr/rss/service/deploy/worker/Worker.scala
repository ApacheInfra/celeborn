/*
 * Licensed to the Apache Software Foundation (ASF) under one or more
 * contributor license agreements.  See the NOTICE file distributed with
 * this work for additional information regarding copyright ownership.
 * The ASF licenses this file to You under the Apache License, Version 2.0
 * (the "License"); you may not use this file except in compliance with
 * the License.  You may obtain a copy of the License at
 *
 *    http://www.apache.org/licenses/LICENSE-2.0
 *
 * Unless required by applicable law or agreed to in writing, software
 * distributed under the License is distributed on an "AS IS" BASIS,
 * WITHOUT WARRANTIES OR CONDITIONS OF ANY KIND, either express or implied.
 * See the License for the specific language governing permissions and
 * limitations under the License.
 */

package com.aliyun.emr.rss.service.deploy.worker

import java.io.IOException
import java.nio.ByteBuffer
import java.util.{ArrayList => jArrayList}
import java.util.{List => jList}
import java.util.{HashSet => jHashSet}
import java.util.concurrent.CancellationException
import java.util.concurrent.CompletableFuture
import java.util.concurrent.ConcurrentHashMap
import java.util.concurrent.ExecutionException
import java.util.concurrent.LinkedBlockingQueue
import java.util.concurrent.ScheduledFuture
import java.util.concurrent.TimeoutException
import java.util.concurrent.TimeUnit
import java.util.concurrent.atomic.{AtomicBoolean, AtomicInteger, AtomicReference}
import java.util.function.BiFunction

import scala.collection.JavaConverters._
import scala.util.control.NonFatal

import io.netty.buffer.ByteBuf
import io.netty.util.{HashedWheelTimer, Timeout, TimerTask}
import io.netty.util.internal.ConcurrentSet

import com.aliyun.emr.rss.common.RssConf
import com.aliyun.emr.rss.common.RssConf.{trafficControlEnabled, workerDirectMemoryPressureCheckIntervalMs, workerDirectMemoryReportIntervalSecond, workerOffheapMemoryCriticalRatio}
import com.aliyun.emr.rss.common.exception.{AlreadyClosedException, RssException}
import com.aliyun.emr.rss.common.haclient.RssHARetryClient
import com.aliyun.emr.rss.common.internal.Logging
import com.aliyun.emr.rss.common.meta.{PartitionLocationInfo, WorkerInfo}
import com.aliyun.emr.rss.common.network.TransportContext
import com.aliyun.emr.rss.common.network.buffer.NettyManagedBuffer
import com.aliyun.emr.rss.common.network.client.{RpcResponseCallback, TransportClientBootstrap}
import com.aliyun.emr.rss.common.network.protocol.{PushData, PushMergedData}
import com.aliyun.emr.rss.common.network.server.{FileInfo, MemoryTracker, TransportServerBootstrap}
import com.aliyun.emr.rss.common.protocol.{PartitionLocation, RpcNameConstants, TransportModuleConstants}
import com.aliyun.emr.rss.common.protocol.message.ControlMessages._
import com.aliyun.emr.rss.common.protocol.message.StatusCode
import com.aliyun.emr.rss.common.rpc._
import com.aliyun.emr.rss.common.unsafe.Platform
import com.aliyun.emr.rss.common.util.{ThreadUtils, Utils}
import com.aliyun.emr.rss.server.common.http.{HttpServer, HttpServerInitializer}
import com.aliyun.emr.rss.server.common.metrics.MetricsSystem
import com.aliyun.emr.rss.server.common.metrics.source.NetWorkSource
import com.aliyun.emr.rss.service.deploy.worker.http.HttpRequestHandler

private[deploy] class Worker(
                              override val rpcEnv: RpcEnv,
                              val conf: RssConf,
                              val metricsSystem: MetricsSystem)
  extends RpcEndpoint with PushDataHandler with OpenStreamHandler with Registerable with Logging {

  private val workerSource = {
    val source = new WorkerSource(conf)
    metricsSystem.registerSource(source)
    metricsSystem.registerSource(new NetWorkSource(conf, MetricsSystem.ROLE_WOKRER))
    source
  }

  private val localStorageManager = new LocalStorageManager(conf, workerSource, this)
  if (RssConf.trafficControlEnabled(conf)) {
    val memoryTracker = MemoryTracker.initialize(workerOffheapMemoryCriticalRatio(conf),
      workerDirectMemoryPressureCheckIntervalMs(conf), workerDirectMemoryReportIntervalSecond(conf))
    memoryTracker.registerMemoryListener(localStorageManager)
  }

  private val (pushServer, pushClientFactory) = {
    val closeIdleConnections = RssConf.closeIdleConnections(conf)
    val numThreads = conf.getInt("rss.push.io.threads", localStorageManager.numDisks * 2)
    val transportConf = Utils.fromRssConf(conf, TransportModuleConstants.PUSH_MODULE, numThreads)
    val rpcHandler = new PushDataRpcHandler(transportConf, this)
    val transportContext: TransportContext =
      new TransportContext(transportConf, rpcHandler, closeIdleConnections)
    val serverBootstraps = new jArrayList[TransportServerBootstrap]()
    val clientBootstraps = new jArrayList[TransportClientBootstrap]()
    (transportContext.createServer(RssConf.pushServerPort(conf), serverBootstraps,
      trafficControlEnabled(conf)), transportContext.createClientFactory(clientBootstraps))
  }

  private val fetchServer = {
    val closeIdleConnections = RssConf.closeIdleConnections(conf)
    val numThreads = conf.getInt("rss.fetch.io.threads", localStorageManager.numDisks * 2)
    val transportConf = Utils.fromRssConf(conf, TransportModuleConstants.FETCH_MODULE, numThreads)
    val rpcHandler = new ChunkFetchRpcHandler(transportConf, workerSource, this)
    val transportContext: TransportContext =
      new TransportContext(transportConf, rpcHandler, closeIdleConnections)
    val serverBootstraps = new jArrayList[TransportServerBootstrap]()
    transportContext.createServer(RssConf.fetchServerPort(conf), serverBootstraps)
  }

  private val host = rpcEnv.address.host
  private val rpcPort = rpcEnv.address.port
  private val pushPort = pushServer.getPort
  private val fetchPort = fetchServer.getPort

  Utils.checkHost(host)
  assert(pushPort > 0)
  assert(fetchPort > 0)

  // whether this Worker registered to Master succesfully
  private val registered = new AtomicBoolean(false)

  private val shuffleMapperAttempts = new ConcurrentHashMap[String, Array[Int]]()

  private val rssHARetryClient = new RssHARetryClient(rpcEnv, conf)

  // worker info
  private val workerInfo = new WorkerInfo(host, rpcPort, pushPort, fetchPort,
    RssConf.workerNumSlots(conf, localStorageManager.numDisks()), self)

  private val partitionLocationInfo = new PartitionLocationInfo

  private val replicateFastfailDuration = RssConf.replicateFastFailDurationMs(conf)
  // (workerInfo -> last connect timeout timestamp)
  private val unavailablePeers = new ConcurrentHashMap[WorkerInfo, Long]()

  workerSource.addGauge(
    WorkerSource.RegisteredShuffleCount, _ => partitionLocationInfo.shuffleKeySet.size())
  workerSource.addGauge(WorkerSource.TotalSlots, _ => workerInfo.numSlots)
  workerSource.addGauge(WorkerSource.SlotsUsed, _ => workerInfo.usedSlots())
  workerSource.addGauge(WorkerSource.SlotsAvailable, _ => workerInfo.freeSlots())

  private val heartBeatFailCnt = new AtomicInteger(0)
  // Threads
  private val forwardMessageScheduler =
    ThreadUtils.newDaemonSingleThreadScheduledExecutor("worker-forward-message-scheduler")
  private val replicateThreadPool = ThreadUtils.newDaemonCachedThreadPool(
    "worker-replicate-data", RssConf.workerReplicateNumThreads(conf))
  private val timer = new HashedWheelTimer()

  // Configs
  private val HEARTBEAT_MILLIS = RssConf.workerTimeoutMs(conf) / 4

  // shared ExecutorService for flush
  private val commitThreadPool = ThreadUtils.newDaemonCachedThreadPool(
    "Worker-CommitFiles", RssConf.workerAsyncCommitFileThreads(conf))
  private val asyncReplyPool = ThreadUtils.newDaemonSingleThreadScheduledExecutor("async-reply")

  private var logAvailableFlushBuffersTask: ScheduledFuture[_] = _
  private var sendHeartbeatTask: ScheduledFuture[_] = _
  private var checkFastfailTask: ScheduledFuture[_] = _

  def updateNumSlots(numSlots: Int): Unit = {
    workerInfo.setNumSlots(numSlots)
    heartBeatToMaster()
  }

  def heartBeatToMaster(): Unit = {
<<<<<<< HEAD
    try {
      val shuffleKeys = new jHashSet[String]
      shuffleKeys.addAll(partitionLocationInfo.shuffleKeySet)
      shuffleKeys.addAll(localStorageManager.shuffleKeySet())
      val response = rssHARetryClient.askSync[HeartbeatResponse](
        HeartbeatFromWorker(host, rpcPort, pushPort, fetchPort, workerInfo.numSlots,
          self, shuffleKeys)
        , classOf[HeartbeatResponse])
      cleanTaskQueue.put(response.expiredShuffleKeys)

      heartBeatFailCnt.getAndSet(0)
    } catch {
      case NonFatal(t) =>
        if (heartBeatFailCnt.addAndGet(1) > 5) {
          logError(s"Heart-beat fail 5 times in a row. Now stopping in thread " +
              s"${Thread.currentThread().getName}", t)
          onRestart()
        } else {
          logWarning(s"Heart-beat fail ${heartBeatFailCnt.get()} times in a row in thread " +
              s"${Thread.currentThread().getName}", t)
        }
    }
=======
    val shuffleKeys = new jHashSet[String]
    shuffleKeys.addAll(partitionLocationInfo.shuffleKeySet)
    shuffleKeys.addAll(localStorageManager.shuffleKeySet())
    val response = rssHARetryClient.askSync[HeartbeatResponse](
      HeartbeatFromWorker(host, rpcPort, pushPort, fetchPort, workerInfo.numSlots, shuffleKeys)
      , classOf[HeartbeatResponse])
    cleanTaskQueue.put(response.expiredShuffleKeys)
>>>>>>> bbc26dfc
  }

  override def onStart(): Unit = {
    logInfo(s"Starting Worker $host:$pushPort:$fetchPort with ${workerInfo.numSlots} slots.")
    registerWithMaster()

    // start heartbeat
    sendHeartbeatTask = forwardMessageScheduler.scheduleAtFixedRate(new Runnable {
      override def run(): Unit = heartBeatToMaster()
    }, HEARTBEAT_MILLIS, HEARTBEAT_MILLIS, TimeUnit.MILLISECONDS)

    checkFastfailTask = forwardMessageScheduler.scheduleAtFixedRate(new Runnable {
      override def run(): Unit = Utils.tryLogNonFatalError {
        unavailablePeers.entrySet().asScala.foreach(entry => {
          if (System.currentTimeMillis() - entry.getValue >
            replicateFastfailDuration) {
            unavailablePeers.remove(entry.getKey)
          }
        })
      }
    }, 0, replicateFastfailDuration, TimeUnit.MILLISECONDS)
  }

  override def onStop(): Unit = {
    logInfo("Stopping RSS Worker.")

    if (sendHeartbeatTask != null) {
      sendHeartbeatTask.cancel(true)
      sendHeartbeatTask = null
    }
    if (logAvailableFlushBuffersTask != null) {
      logAvailableFlushBuffersTask.cancel(true)
      logAvailableFlushBuffersTask = null
    }
    if (checkFastfailTask != null) {
      checkFastfailTask.cancel(true)
      checkFastfailTask = null
    }

    forwardMessageScheduler.shutdownNow()
    replicateThreadPool.shutdownNow()
    commitThreadPool.shutdownNow()
    asyncReplyPool.shutdownNow()

    if (null != localStorageManager) {
      localStorageManager.close()
    }

    rssHARetryClient.close()
    pushServer.close()
    fetchServer.close()
    logInfo("RSS Worker is stopped.")
  }

  def onRestart(): Unit = {
    val cmd = RssConf.rssOperationScriptLocation(conf, "restart-worker.sh")
    if (null == cmd) {
      logWarning(s"Restart worker execute : cmd=null. Cannot find restart-worker.sh")
    } else {
      logInfo(s"Restart worker execute : $cmd")

      val cmds = Array("/bin/sh", "-c", cmd)
      Runtime.getRuntime.exec(cmds)
    }
  }

  override def receiveAndReply(context: RpcCallContext): PartialFunction[Any, Unit] = {
    case ReserveSlots(applicationId, shuffleId, masterLocations, slaveLocations) =>
      val shuffleKey = Utils.makeShuffleKey(applicationId, shuffleId)
      workerSource.sample(WorkerSource.ReserveSlotsTime, shuffleKey) {
        logInfo(s"Received ReserveSlots request, $shuffleKey," +
            s" master number: ${masterLocations.size()}, slave number: ${slaveLocations.size()}")
        logDebug(s"Received ReserveSlots request, $shuffleKey, " +
          s"master partitions: ${masterLocations.asScala.map(_.getUniqueId).mkString(",")}; " +
          s"slave partitions: ${slaveLocations.asScala.map(_.getUniqueId).mkString(",")}.")
        handleReserveSlots(context, applicationId, shuffleId, masterLocations, slaveLocations)
        logDebug(s"ReserveSlots for $shuffleKey succeed.")
      }

    case CommitFiles(applicationId, shuffleId, masterIds, slaveIds, mapAttempts) =>
      val shuffleKey = Utils.makeShuffleKey(applicationId, shuffleId)
      workerSource.sample(WorkerSource.CommitFilesTime, shuffleKey) {
        logDebug(s"Received CommitFiles request, $shuffleKey, master files" +
          s" ${masterIds.asScala.mkString(",")}; slave files ${slaveIds.asScala.mkString(",")}.")
        val commitFilesTimeMs = Utils.timeIt({
          handleCommitFiles(context, shuffleKey, masterIds, slaveIds, mapAttempts)
        })
        logDebug(s"Done processed CommitFiles request with shuffleKey $shuffleKey, in " +
          s"${commitFilesTimeMs}ms.")
      }

    case GetWorkerInfos =>
      logDebug("Received GetWorkerInfos request.")
      handleGetWorkerInfos(context)

    case ThreadDump =>
      logDebug("Receive ThreadDump request.")
      handleThreadDump(context)

    case Destroy(shuffleKey, masterLocations, slaveLocations) =>
      logDebug(s"Receive Destroy request, $shuffleKey.")
      handleDestroy(context, shuffleKey, masterLocations, slaveLocations)
  }

  private def handleReserveSlots(
      context: RpcCallContext,
      applicationId: String,
      shuffleId: Int,
      masterLocations: jList[PartitionLocation],
      slaveLocations: jList[PartitionLocation]): Unit = {
    val shuffleKey = Utils.makeShuffleKey(applicationId, shuffleId)
    if (!localStorageManager.hasAvailableWorkingDirs) {
      val msg = "Local storage has no available dirs!"
      logError(s"[handleReserveSlots] $msg")
      context.reply(ReserveSlotsResponse(StatusCode.ReserveSlotFailed, msg))
      return
    }
    val masterPartitions = new jArrayList[PartitionLocation]()
    try {
      for (ind <- 0 until masterLocations.size()) {
        val location = masterLocations.get(ind)
        val writer = localStorageManager.createWriter(applicationId, shuffleId, location)
        masterPartitions.add(new WorkingPartition(location, writer))
      }
    } catch {
      case e: Exception =>
        logError(s"CreateWriter for $shuffleKey failed.", e)
    }
    if (masterPartitions.size() < masterLocations.size()) {
      val msg = (s"Not all master partition satisfied for $shuffleKey")
      logWarning(s"[handleReserveSlots] $msg, will destroy writers.")
      masterPartitions.asScala.foreach(_.asInstanceOf[WorkingPartition].getFileWriter.destroy())
      context.reply(ReserveSlotsResponse(StatusCode.ReserveSlotFailed, msg))
      return
    }

    val slavePartitions = new jArrayList[PartitionLocation]()
    try {
      for (ind <- 0 until slaveLocations.size()) {
        val location = slaveLocations.get(ind)
        val writer = localStorageManager.createWriter(applicationId, shuffleId, location)
        slavePartitions.add(new WorkingPartition(location, writer))
      }
    } catch {
      case e: Exception =>
        logError(s"CreateWriter for $shuffleKey failed.", e)
    }
    if (slavePartitions.size() < slaveLocations.size()) {
      val msg = s"Not all slave partition satisfied for $shuffleKey"
      logWarning(s"[handleReserveSlots] $msg, destroy writers.")
      masterPartitions.asScala.foreach(_.asInstanceOf[WorkingPartition].getFileWriter.destroy())
      slavePartitions.asScala.foreach(_.asInstanceOf[WorkingPartition].getFileWriter.destroy())
      context.reply(ReserveSlotsResponse(StatusCode.ReserveSlotFailed, msg))
      return
    }

    // reserve success, update status
    partitionLocationInfo.addMasterPartitions(shuffleKey, masterPartitions)
    partitionLocationInfo.addSlavePartitions(shuffleKey, slavePartitions)
    workerInfo.allocateSlots(shuffleKey, masterPartitions.size() + slavePartitions.size())
    logInfo(s"Reserved ${masterPartitions.size()} master location and ${slavePartitions.size()}" +
      s" slave location for $shuffleKey master: ${masterPartitions}\nslave: ${slavePartitions}.")
    context.reply(ReserveSlotsResponse(StatusCode.Success))
  }

  private def commitFiles(
      shuffleKey: String,
      uniqueIds: jList[String],
      committedIds: ConcurrentSet[String],
      failedIds: ConcurrentSet[String],
      master: Boolean = true): CompletableFuture[Void] = {
    var future: CompletableFuture[Void] = null

    if (uniqueIds != null) {
      uniqueIds.asScala.foreach { uniqueId =>
        val task = CompletableFuture.runAsync(new Runnable {
          override def run(): Unit = {
            logDebug(s"Committing $shuffleKey $uniqueId")
            try {
              val location = if (master) {
                partitionLocationInfo.getMasterLocation(shuffleKey, uniqueId)
              } else {
                partitionLocationInfo.getSlaveLocation(shuffleKey, uniqueId)
              }

              if (location == null) {
                logWarning(s"Get Partition Location for $shuffleKey $uniqueId but didn't exist.")
                return
              }

              val fileWriter = location.asInstanceOf[WorkingPartition].getFileWriter
              val bytes = fileWriter.close()
              if (bytes > 0L) {
                logDebug(s"FileName ${fileWriter.getFile.getAbsoluteFile}, size $bytes")
                committedIds.add(uniqueId)
              }
            } catch {
              case e: IOException =>
                logError(s"Commit file for $shuffleKey $uniqueId failed.", e)
                failedIds.add(uniqueId)
            }
          }
        }, commitThreadPool)

        if (future == null) {
          future = task
        } else {
          future = CompletableFuture.allOf(future, task)
        }
      }
    }

    future
  }

  private def handleCommitFiles(
      context: RpcCallContext,
      shuffleKey: String,
      masterIds: jList[String],
      slaveIds: jList[String],
      mapAttempts: Array[Int]): Unit = {
    // return null if shuffleKey does not exist
    if (!partitionLocationInfo.containsShuffle(shuffleKey)) {
      logError(s"Shuffle $shuffleKey doesn't exist!")
      context.reply(CommitFilesResponse(
        StatusCode.ShuffleNotRegistered, new jArrayList[String](), new jArrayList[String](),
        masterIds, slaveIds))
      return
    }

    logDebug(s"[handleCommitFiles] ${shuffleKey} -> ${mapAttempts.mkString(",")}")
    // close and flush files.
    shuffleMapperAttempts.putIfAbsent(shuffleKey, mapAttempts)

    // Use ConcurrentSet to avoid excessive lock contention.
    val committedMasterIds = new ConcurrentSet[String]()
    val committedSlaveIds = new ConcurrentSet[String]()
    val failedMasterIds = new ConcurrentSet[String]()
    val failedSlaveIds = new ConcurrentSet[String]()

    val masterFuture = commitFiles(shuffleKey, masterIds, committedMasterIds, failedMasterIds)
    val slaveFuture = commitFiles(shuffleKey, slaveIds, committedSlaveIds, failedSlaveIds, false)

    val future = if (masterFuture != null && slaveFuture != null) {
      CompletableFuture.allOf(masterFuture, slaveFuture)
    } else if (masterFuture != null) {
      masterFuture
    } else if (slaveFuture != null) {
      slaveFuture
    } else {
      null
    }

    def reply(): Unit = {
      // release slots before reply.
      val numSlotsReleased =
        partitionLocationInfo.removeMasterPartitions(shuffleKey, masterIds) +
        partitionLocationInfo.removeSlavePartitions(shuffleKey, slaveIds)
      workerInfo.releaseSlots(shuffleKey, numSlotsReleased)

      val committedMasterIdList = new jArrayList[String](committedMasterIds)
      val committedSlaveIdList = new jArrayList[String](committedSlaveIds)
      val failedMasterIdList = new jArrayList[String](failedMasterIds)
      val failedSlaveIdList = new jArrayList[String](failedSlaveIds)
      // reply
      if (failedMasterIds.isEmpty && failedSlaveIds.isEmpty) {
        logInfo(s"CommitFiles for $shuffleKey success with ${committedMasterIds.size()}" +
          s" master partitions and ${committedSlaveIds.size()} slave partitions!")
        context.reply(CommitFilesResponse(
          StatusCode.Success, committedMasterIdList, committedSlaveIdList,
          new jArrayList[String](), new jArrayList[String]()))
      } else {
        logWarning(s"CommitFiles for $shuffleKey failed with ${failedMasterIds.size()} master" +
          s" partitions and ${failedSlaveIds.size()} slave partitions!")
        context.reply(CommitFilesResponse(StatusCode.PartialSuccess, committedMasterIdList,
          committedSlaveIdList, failedMasterIdList, failedSlaveIdList))
      }
    }

    if (future != null) {
      val result = new AtomicReference[CompletableFuture[Unit]]()
      val flushTimeout = RssConf.flushTimeout(conf)

      val timeout = timer.newTimeout(new TimerTask {
        override def run(timeout: Timeout): Unit = {
          if (result.get() != null) {
            result.get().cancel(true)
            logWarning(s"After waiting $flushTimeout s, cancel all commit file jobs.")
          }
        }
      }, flushTimeout, TimeUnit.SECONDS)

      result.set(future.handleAsync(new BiFunction[Void, Throwable, Unit] {
        override def apply(v: Void, t: Throwable): Unit = {
          if (null != t) {
            t match {
              case _: CancellationException =>
                logWarning("While handling commitFiles, canceled.")
              case ee: ExecutionException =>
                logError("While handling commitFiles, ExecutionException raised.", ee)
              case ie: InterruptedException =>
                logWarning("While handling commitFiles, interrupted.")
                Thread.currentThread().interrupt()
                throw ie
              case _: TimeoutException =>
                logWarning(s"While handling commitFiles, timeout after $flushTimeout s.")
              case throwable: Throwable =>
                logError("While handling commitFiles, exception occurs.", throwable)
            }
          } else {
            // finish, cancel timeout job first.
            timeout.cancel()
            logDebug(s"Handle commitFiles successfully $shuffleKey, reply message.")
            reply()
          }
        }
      }, asyncReplyPool)) // should not use commitThreadPool in case of block by commit files.
    } else {
      logDebug(s"All future is null, reply directly for $shuffleKey.")
      // If both of two futures are null, then reply directly.
      reply()
    }
  }

  private def handleDestroy(
      context: RpcCallContext,
      shuffleKey: String,
      masterLocations: jList[String],
      slaveLocations: jList[String]): Unit = {
    // check whether shuffleKey has registered
    if (!partitionLocationInfo.containsShuffle(shuffleKey)) {
      logWarning(s"Shuffle $shuffleKey not registered!")
      context.reply(DestroyResponse(
        StatusCode.ShuffleNotRegistered, masterLocations, slaveLocations))
      return
    }

    val failedMasters = new jArrayList[String]()
    val failedSlaves = new jArrayList[String]()

    // destroy master locations
    if (masterLocations != null && !masterLocations.isEmpty) {
      masterLocations.asScala.foreach { loc =>
        val allocatedLoc = partitionLocationInfo.getMasterLocation(shuffleKey, loc)
        if (allocatedLoc == null) {
          failedMasters.add(loc)
        } else {
          allocatedLoc.asInstanceOf[WorkingPartition].getFileWriter.destroy()
        }
      }
      // remove master locations from WorkerInfo
      partitionLocationInfo.removeMasterPartitions(shuffleKey, masterLocations)
    }
    // destroy slave locations
    if (slaveLocations != null && !slaveLocations.isEmpty) {
      slaveLocations.asScala.foreach { loc =>
        val allocatedLoc = partitionLocationInfo.getSlaveLocation(shuffleKey, loc)
        if (allocatedLoc == null) {
          failedSlaves.add(loc)
        } else {
          allocatedLoc.asInstanceOf[WorkingPartition].getFileWriter.destroy()
        }
      }
      // remove slave locations from worker info
      partitionLocationInfo.removeSlavePartitions(shuffleKey, slaveLocations)
    }
    // reply
    if (failedMasters.isEmpty && failedSlaves.isEmpty) {
      logInfo(s"Destroy ${masterLocations.size()} master location and ${slaveLocations.size()}" +
        s" slave locations for $shuffleKey successfully.")
      context.reply(DestroyResponse(StatusCode.Success, null, null))
    } else {
      logInfo(s"Destroy ${failedMasters.size()}/${masterLocations.size()} master location and" +
        s"${failedSlaves.size()}/${slaveLocations.size()} slave location for" +
          s" $shuffleKey PartialSuccess.")
      context.reply(DestroyResponse(StatusCode.PartialSuccess, failedMasters, failedSlaves))
    }
  }

  private def handleGetWorkerInfos(context: RpcCallContext): Unit = {
    val list = new jArrayList[WorkerInfo]()
    list.add(workerInfo)
    context.reply(GetWorkerInfosResponse(StatusCode.Success, list.asScala.toList: _*))
  }

  private def handleThreadDump(context: RpcCallContext): Unit = {
    val threadDump = Utils.getThreadDump()
    context.reply(ThreadDumpResponse(threadDump))
  }

  private def getMapAttempt(body: ByteBuf): (Int, Int) = {
    // header: mapId attemptId batchId compressedTotalSize
    val header = new Array[Byte](8)
    body.getBytes(body.readerIndex(), header)
    val mapId = Platform.getInt(header, Platform.BYTE_ARRAY_OFFSET)
    val attemptId = Platform.getInt(header, Platform.BYTE_ARRAY_OFFSET + 4)
    (mapId, attemptId)
  }

  override def handlePushData(pushData: PushData, callback: RpcResponseCallback): Unit = {
    val shuffleKey = pushData.shuffleKey
    val mode = PartitionLocation.getMode(pushData.mode)
    val body = pushData.body.asInstanceOf[NettyManagedBuffer].getBuf
    val isMaster = mode == PartitionLocation.Mode.Master

    val key = s"${pushData.requestId}"
    if (isMaster) {
      workerSource.startTimer(WorkerSource.MasterPushDataTime, key)
    } else {
      workerSource.startTimer(WorkerSource.SlavePushDataTime, key)
    }

    // find FileWriter responsible for the data
    val location = if (isMaster) {
      partitionLocationInfo.getMasterLocation(shuffleKey, pushData.partitionUniqueId)
    } else {
      partitionLocationInfo.getSlaveLocation(shuffleKey, pushData.partitionUniqueId)
    }

    val wrappedCallback = new RpcResponseCallback() {
      override def onSuccess(response: ByteBuffer): Unit = {
        if (isMaster) {
          workerSource.stopTimer(WorkerSource.MasterPushDataTime, key)
          if (response.remaining() > 0) {
            val resp = ByteBuffer.allocate(response.remaining())
            resp.put(response)
            resp.flip()
            callback.onSuccess(resp)
          } else {
            callback.onSuccess(response)
          }
        } else {
          workerSource.stopTimer(WorkerSource.SlavePushDataTime, key)
          callback.onSuccess(response)
        }
      }

      override def onFailure(e: Throwable): Unit = {
        logError(s"[handlePushData.onFailure] partitionLocation: $location")
        workerSource.incCounter(WorkerSource.PushDataFailCount)
        callback.onFailure(new Exception(StatusCode.PushDataFailSlave.getMessage(), e))
      }
    }

    if (location == null) {
      val (mapId, attemptId) = getMapAttempt(body)
      if (shuffleMapperAttempts.containsKey(shuffleKey) &&
          -1 != shuffleMapperAttempts.get(shuffleKey)(mapId)) {
        // partition data has already been committed
        logInfo(s"Receive push data from speculative task(shuffle $shuffleKey, map $mapId, " +
          s" attempt $attemptId), but this mapper has already been ended.")
        wrappedCallback.onSuccess(ByteBuffer.wrap(Array[Byte](StatusCode.StageEnded.getValue)))
      } else {
        val msg = s"Partition location wasn't found for task(shuffle $shuffleKey, map $mapId, " +
          s"attempt $attemptId, uniqueId ${pushData.partitionUniqueId})."
        logWarning(s"[handlePushData] $msg")
        callback.onFailure(new Exception(StatusCode.PushDataFailPartitionNotFound.getMessage()))
      }
      return
    }
    val fileWriter = location.asInstanceOf[WorkingPartition].getFileWriter
    val exception = fileWriter.getException
    if (exception != null) {
      logWarning(s"[handlePushData] fileWriter $fileWriter has Exception $exception")
      val message = if (isMaster) {
        StatusCode.PushDataFailMain.getMessage()
      } else {
        StatusCode.PushDataFailSlave.getMessage()
      }
      callback.onFailure(new Exception(message, exception))
      return
    }
    fileWriter.incrementPendingWrites()

    // for master, send data to slave
    if (location.getPeer != null && isMaster) {
      pushData.body().retain()
      replicateThreadPool.submit(new Runnable {
        override def run(): Unit = {
          val peer = location.getPeer
          val peerWorker = new WorkerInfo(peer.getHost,
            peer.getRpcPort, peer.getPushPort, peer.getFetchPort, -1, null)
          if (unavailablePeers.containsKey(peerWorker)) {
            pushData.body().release()
            wrappedCallback.onFailure(new Exception(s"Peer $peerWorker unavailable!"))
            return
          }
          try {
            val client = pushClientFactory.createClient(
              peer.getHost, peer.getPushPort, location.getReduceId)
            val newPushData = new PushData(
              PartitionLocation.Mode.Slave.mode(),
              shuffleKey,
              pushData.partitionUniqueId,
              pushData.body)
            client.pushData(newPushData, wrappedCallback)
          } catch {
            case e: Exception =>
              pushData.body().release()
              unavailablePeers.put(peerWorker, System.currentTimeMillis())
              wrappedCallback.onFailure(e)
          }
        }
      })
    } else {
      wrappedCallback.onSuccess(ByteBuffer.wrap(Array[Byte]()))
    }

    try {
      fileWriter.write(body)
    } catch {
      case e: AlreadyClosedException =>
        fileWriter.decrementPendingWrites()
        val (mapId, attemptId) = getMapAttempt(body)
        val endedAttempt = if (shuffleMapperAttempts.containsKey(shuffleKey)) {
          shuffleMapperAttempts.get(shuffleKey)(mapId)
        } else -1
        logWarning(s"Append data failed for task(shuffle $shuffleKey, map $mapId, attempt" +
          s" $attemptId), caused by ${e.getMessage}")
      case e: Exception =>
        logError("Exception encountered when write.", e)
    }
  }

  override def handlePushMergedData(
      pushMergedData: PushMergedData, callback: RpcResponseCallback): Unit = {
    val shuffleKey = pushMergedData.shuffleKey
    val mode = PartitionLocation.getMode(pushMergedData.mode)
    val batchOffsets = pushMergedData.batchOffsets
    val body = pushMergedData.body.asInstanceOf[NettyManagedBuffer].getBuf
    val isMaster = mode == PartitionLocation.Mode.Master

    val key = s"${pushMergedData.requestId}"
    if (isMaster) {
      workerSource.startTimer(WorkerSource.MasterPushDataTime, key)
    } else {
      workerSource.startTimer(WorkerSource.SlavePushDataTime, key)
    }

    val wrappedCallback = new RpcResponseCallback() {
      override def onSuccess(response: ByteBuffer): Unit = {
        if (isMaster) {
          workerSource.stopTimer(WorkerSource.MasterPushDataTime, key)
          if (response.remaining() > 0) {
            val resp = ByteBuffer.allocate(response.remaining())
            resp.put(response)
            resp.flip()
            callback.onSuccess(resp)
          } else {
            callback.onSuccess(response)
          }
        } else {
          workerSource.stopTimer(WorkerSource.SlavePushDataTime, key)
          callback.onSuccess(response)
        }
      }

      override def onFailure(e: Throwable): Unit = {
        workerSource.incCounter(WorkerSource.PushDataFailCount)
        callback.onFailure(new Exception(StatusCode.PushDataFailSlave.getMessage, e))
      }
    }

    // find FileWriters responsible for the data
    val locations = pushMergedData.partitionUniqueIds.map { id =>
      val loc = if (isMaster) {
        partitionLocationInfo.getMasterLocation(shuffleKey, id)
      } else {
        partitionLocationInfo.getSlaveLocation(shuffleKey, id)
      }
      if (loc == null) {
        val (mapId, attemptId) = getMapAttempt(body)
        if (shuffleMapperAttempts.containsKey(shuffleKey)
            && -1 != shuffleMapperAttempts.get(shuffleKey)(mapId)) {
          val msg = s"Receive push data from speculative task(shuffle $shuffleKey, map $mapId," +
            s" attempt $attemptId), but this mapper has already been ended."
          logInfo(msg)
          wrappedCallback.onSuccess(ByteBuffer.wrap(Array[Byte](StatusCode.StageEnded.getValue)))
        } else {
          val msg = s"Partition location wasn't found for task(shuffle $shuffleKey, map $mapId," +
            s" attempt $attemptId, uniqueId $id)."
          logWarning(s"[handlePushMergedData] $msg")
          wrappedCallback.onFailure(new Exception(msg))
        }
        return
      }
      loc
    }

    val fileWriters = locations.map(_.asInstanceOf[WorkingPartition].getFileWriter)
    val fileWriterWithException = fileWriters.find(_.getException != null)
    if (fileWriterWithException.nonEmpty) {
      val exception = fileWriterWithException.get.getException
      logWarning(s"[handlePushMergedData] fileWriter ${fileWriterWithException}" +
          s" has Exception $exception")
      val message = if (isMaster) {
        StatusCode.PushDataFailMain.getMessage()
      } else {
        StatusCode.PushDataFailSlave.getMessage()
      }
      callback.onFailure(new Exception(message, exception))
      return
    }
    fileWriters.foreach(_.incrementPendingWrites())

    // for master, send data to slave
    if (locations.head.getPeer != null && isMaster) {
      pushMergedData.body().retain()
      replicateThreadPool.submit(new Runnable {
        override def run(): Unit = {
          val location = locations.head
          val peer = location.getPeer
          val peerWorker = new WorkerInfo(peer.getHost,
            peer.getRpcPort, peer.getPushPort, peer.getFetchPort, -1, null)
          if (unavailablePeers.containsKey(peerWorker)) {
            pushMergedData.body().release()
            wrappedCallback.onFailure(new Exception(s"Peer $peerWorker unavailable!"))
            return
          }
          try {
            val client = pushClientFactory.createClient(
              peer.getHost, peer.getPushPort, location.getReduceId)
            val newPushMergedData = new PushMergedData(
              PartitionLocation.Mode.Slave.mode(),
              shuffleKey,
              pushMergedData.partitionUniqueIds,
              batchOffsets,
              pushMergedData.body)
            client.pushMergedData(newPushMergedData, wrappedCallback)
          } catch {
            case e: Exception =>
              pushMergedData.body().release()
              unavailablePeers.put(peerWorker, System.currentTimeMillis())
              wrappedCallback.onFailure(e)
          }
        }
      })
    } else {
      wrappedCallback.onSuccess(ByteBuffer.wrap(Array[Byte]()))
    }

    var index = 0
    var fileWriter: FileWriter = null
    var alreadyClosed = false
    while (index < fileWriters.length) {
      fileWriter = fileWriters(index)
      val offset = body.readerIndex() + batchOffsets(index)
      val length = if (index == fileWriters.length - 1) {
        body.readableBytes() - batchOffsets(index)
      } else {
        batchOffsets(index + 1) - batchOffsets(index)
      }
      val batchBody = body.slice(offset, length)

      try {
        if (!alreadyClosed) {
          fileWriter.write(batchBody)
        } else {
          fileWriter.decrementPendingWrites()
        }
      } catch {
        case e: AlreadyClosedException =>
          fileWriter.decrementPendingWrites()
          alreadyClosed = true
          val (mapId, attemptId) = getMapAttempt(body)
          val endedAttempt = if (shuffleMapperAttempts.containsKey(shuffleKey)) {
            shuffleMapperAttempts.get(shuffleKey)(mapId)
          } else -1
          logWarning(s"Append data failed for task(shuffle $shuffleKey, map $mapId, attempt" +
            s" $attemptId), caused by ${e.getMessage}")
        case e: Exception =>
          logError("Exception encountered when write.", e)
      }
      index += 1
    }
  }

  override def handleOpenStream(
      shuffleKey: String, fileName: String): FileInfo = {
    logDebug(s"Open file $fileName for $shuffleKey")
    // find FileWriter responsible for the data
    val fileWriter = localStorageManager.getWriter(shuffleKey, fileName)
    if (fileWriter eq null) {
      logWarning(s"File $fileName for $shuffleKey was not found!")
      return null
    }
    new FileInfo(fileWriter.getFile, fileWriter.getChunkOffsets, fileWriter.getFileLength)
  }

  private def registerWithMaster() {
    logDebug("Trying to register with master.")
    var registerTimeout = RssConf.registerWorkerTimeoutMs(conf)
    val delta = 2000
    while (registerTimeout > 0) {
      val rsp = try {
        rssHARetryClient.askSync[RegisterWorkerResponse](
          RegisterWorker(host, rpcPort, pushPort, fetchPort, workerInfo.numSlots),
          classOf[RegisterWorkerResponse]
        )
      } catch {
        case throwable: Throwable =>
          logWarning(s"Register worker to master failed, will retry after 2s, exception: ",
            throwable)
          null
      }
      // Register successfully
      if (null != rsp && rsp.success) {
        registered.set(true)
        logInfo("Register worker successfully.")
        return
      }
      // Register failed, sleep and retry
      Thread.sleep(delta)
      registerTimeout = registerTimeout - delta
    }
    // If worker register still failed after retry, throw exception to stop worker process
    throw new RssException("Register worker failed.")
  }

  private val cleanTaskQueue = new LinkedBlockingQueue[jHashSet[String]]
  private val cleaner = new Thread("Cleaner") {
    override def run(): Unit = {
      while (true) {
        val expiredShuffleKeys = cleanTaskQueue.take()
        try {
          cleanup(expiredShuffleKeys)
        } catch {
          case e: Throwable =>
            logError("Cleanup failed", e)
        }
      }
    }
  }
  cleaner.setDaemon(true)
  cleaner.start()

  private def cleanup(expiredShuffleKeys: jHashSet[String]): Unit = {
    expiredShuffleKeys.asScala.foreach { shuffleKey =>
      partitionLocationInfo.getAllMasterLocations(shuffleKey).asScala.foreach { partition =>
        partition.asInstanceOf[WorkingPartition].getFileWriter.destroy()
      }
      partitionLocationInfo.getAllSlaveLocations(shuffleKey).asScala.foreach { partition =>
        partition.asInstanceOf[WorkingPartition].getFileWriter.destroy()
      }
      partitionLocationInfo.removeMasterPartitions(shuffleKey)
      partitionLocationInfo.removeSlavePartitions(shuffleKey)
      shuffleMapperAttempts.remove(shuffleKey)
      logInfo(s"Cleaned up expired shuffle $shuffleKey")
    }

    localStorageManager.cleanupExpiredShuffleKey(expiredShuffleKeys)
  }

  def isRegistered(): Boolean = {
    registered.get()
  }
}

private[deploy] object Worker extends Logging {
  def main(args: Array[String]): Unit = {
    val conf = new RssConf
    val workerArgs = new WorkerArguments(args, conf)
    // There are many entries for setting the master address, and we should unify the entries as
    // much as possible. Therefore, if the user manually specifies the address of the Master when
    // starting the Worker, we should set it in the parameters and automatically calculate what the
    // address of the Master should be used in the end.
    conf.set("rss.master.address", RpcAddress.fromRssURL(workerArgs.master).toString)

    val metricsSystem = MetricsSystem.createMetricsSystem("worker", conf, WorkerSource.ServletPath)

    val rpcEnv = RpcEnv.create(
      RpcNameConstants.WORKER_SYS,
      workerArgs.host,
      workerArgs.host,
      workerArgs.port,
      conf,
      Math.max(64, Runtime.getRuntime.availableProcessors()))
    rpcEnv.setupEndpoint(RpcNameConstants.WORKER_EP, new Worker(rpcEnv, conf, metricsSystem))

    if (RssConf.metricsSystemEnable(conf)) {
      logInfo(s"Metrics system enabled!")
      metricsSystem.start()

      var port = RssConf.workerPrometheusMetricPort(conf)
      var initialized = false
      while (!initialized) {
        try {
          val httpServer = new HttpServer(
            new HttpServerInitializer(
              new HttpRequestHandler(metricsSystem.getPrometheusHandler)), port)
          httpServer.start()
          initialized = true
        } catch {
          case e: Exception =>
            logWarning(s"HttpServer pushPort $port may already exist, try pushPort ${port + 1}.", e)
            port += 1
            Thread.sleep(1000)
        }
      }
    }

    rpcEnv.awaitTermination()
  }
}<|MERGE_RESOLUTION|>--- conflicted
+++ resolved
@@ -164,14 +164,12 @@
   }
 
   def heartBeatToMaster(): Unit = {
-<<<<<<< HEAD
     try {
       val shuffleKeys = new jHashSet[String]
       shuffleKeys.addAll(partitionLocationInfo.shuffleKeySet)
       shuffleKeys.addAll(localStorageManager.shuffleKeySet())
       val response = rssHARetryClient.askSync[HeartbeatResponse](
-        HeartbeatFromWorker(host, rpcPort, pushPort, fetchPort, workerInfo.numSlots,
-          self, shuffleKeys)
+        HeartbeatFromWorker(host, rpcPort, pushPort, fetchPort, workerInfo.numSlots, shuffleKeys)
         , classOf[HeartbeatResponse])
       cleanTaskQueue.put(response.expiredShuffleKeys)
 
@@ -187,15 +185,6 @@
               s"${Thread.currentThread().getName}", t)
         }
     }
-=======
-    val shuffleKeys = new jHashSet[String]
-    shuffleKeys.addAll(partitionLocationInfo.shuffleKeySet)
-    shuffleKeys.addAll(localStorageManager.shuffleKeySet())
-    val response = rssHARetryClient.askSync[HeartbeatResponse](
-      HeartbeatFromWorker(host, rpcPort, pushPort, fetchPort, workerInfo.numSlots, shuffleKeys)
-      , classOf[HeartbeatResponse])
-    cleanTaskQueue.put(response.expiredShuffleKeys)
->>>>>>> bbc26dfc
   }
 
   override def onStart(): Unit = {
