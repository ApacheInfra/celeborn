/*
 * Licensed to the Apache Software Foundation (ASF) under one or more
 * contributor license agreements.  See the NOTICE file distributed with
 * this work for additional information regarding copyright ownership.
 * The ASF licenses this file to You under the Apache License, Version 2.0
 * (the "License"); you may not use this file except in compliance with
 * the License.  You may obtain a copy of the License at
 *
 *    http://www.apache.org/licenses/LICENSE-2.0
 *
 * Unless required by applicable law or agreed to in writing, software
 * distributed under the License is distributed on an "AS IS" BASIS,
 * WITHOUT WARRANTIES OR CONDITIONS OF ANY KIND, either express or implied.
 * See the License for the specific language governing permissions and
 * limitations under the License.
 */

package com.aliyun.emr.rss.service.deploy.worker

import java.util.{ArrayList => jArrayList, HashSet => jHashSet}
import java.util.concurrent._
import java.util.concurrent.atomic.AtomicBoolean

import scala.collection.JavaConverters._

import io.netty.util.HashedWheelTimer

import com.aliyun.emr.rss.common.RssConf
import com.aliyun.emr.rss.common.RssConf._
import com.aliyun.emr.rss.common.exception.RssException
import com.aliyun.emr.rss.common.haclient.RssHARetryClient
import com.aliyun.emr.rss.common.internal.Logging
import com.aliyun.emr.rss.common.meta.{PartitionLocationInfo, WorkerInfo}
import com.aliyun.emr.rss.common.metrics.MetricsSystem
import com.aliyun.emr.rss.common.metrics.source.{JVMCPUSource, JVMSource, NetWorkSource}
import com.aliyun.emr.rss.common.network.TransportContext
import com.aliyun.emr.rss.common.network.client.TransportClientBootstrap
import com.aliyun.emr.rss.common.network.server.{ChannelsLimiter, MemoryTracker, TransportServerBootstrap}
import com.aliyun.emr.rss.common.protocol.{RpcNameConstants, TransportModuleConstants}
import com.aliyun.emr.rss.common.protocol.message.ControlMessages._
import com.aliyun.emr.rss.common.rpc._
import com.aliyun.emr.rss.common.util.{ThreadUtils, Utils}
import com.aliyun.emr.rss.server.common.http.{HttpServer, HttpServerInitializer}
import com.aliyun.emr.rss.service.deploy.worker.http.HttpRequestHandler

private[deploy] class Worker(
    val conf: RssConf,
    val workerArgs: WorkerArguments) extends Logging {

  val rpcEnv = RpcEnv.create(
    RpcNameConstants.WORKER_SYS,
    workerArgs.host,
    workerArgs.host,
    workerArgs.port,
    conf,
    Math.max(64, Runtime.getRuntime.availableProcessors()))

  private val host = rpcEnv.address.host
  private val rpcPort = rpcEnv.address.port
  Utils.checkHost(host)

  val metricsSystem = MetricsSystem.createMetricsSystem("worker", conf, WorkerSource.ServletPath)
  val workerSource = {
    val source = new WorkerSource(conf)
    metricsSystem.registerSource(source)
    metricsSystem.registerSource(new NetWorkSource(conf, MetricsSystem.ROLE_WOKRER))
    metricsSystem.registerSource(new JVMSource(conf, MetricsSystem.ROLE_WOKRER))
    metricsSystem.registerSource(new JVMCPUSource(conf, MetricsSystem.ROLE_WOKRER))
    source
  }

  val localStorageManager = new LocalStorageManager(conf, workerSource, this)

  val memoryTracker = MemoryTracker.initialize(
    workerPausePushDataRatio(conf),
    workerPauseRepcaliteRatio(conf),
    workerResumeRatio(conf),
    partitionSortMaxMemoryRatio(conf),
    workerDirectMemoryPressureCheckIntervalMs(conf),
    workerDirectMemoryReportIntervalSecond(conf),
    memoryTrimActionThreshold(conf))
  memoryTracker.registerMemoryListener(localStorageManager)

  val partitionsSorter = new PartitionFilesSorter(memoryTracker,
    partitionSortTimeout(conf),
    RssConf.workerFetchChunkSize(conf),
    RssConf.memoryReservedForSingleSort(conf),
    workerSource)

  var controller = new Controller(rpcEnv, conf, metricsSystem)
  rpcEnv.setupEndpoint(RpcNameConstants.WORKER_EP, controller)

  val pushDataHandler = new PushDataHandler()
  val (pushServer, pushClientFactory) = {
    val closeIdleConnections = RssConf.closeIdleConnections(conf)
    val numThreads = conf.getInt("rss.push.io.threads", localStorageManager.numDisks * 2)
    val transportConf = Utils.fromRssConf(conf, TransportModuleConstants.PUSH_MODULE, numThreads)
    val pushServerLimiter = new ChannelsLimiter(TransportModuleConstants.PUSH_MODULE)
    val transportContext: TransportContext =
      new TransportContext(transportConf, pushDataHandler, closeIdleConnections, workerSource,
        pushServerLimiter)
    val serverBootstraps = new jArrayList[TransportServerBootstrap]()
    val clientBootstraps = new jArrayList[TransportClientBootstrap]()
    (transportContext.createServer(RssConf.pushServerPort(conf), serverBootstraps),
      transportContext.createClientFactory(clientBootstraps))
  }

  val replicateHandler = new PushDataHandler()
  private val replicateServer = {
    val closeIdleConnections = RssConf.closeIdleConnections(conf)
    val numThreads = conf.getInt("rss.replicate.io.threads", localStorageManager.numDisks * 2)
    val transportConf = Utils.fromRssConf(conf, TransportModuleConstants.REPLICATE_MODULE,
      numThreads)
    val replicateLimiter = new ChannelsLimiter(TransportModuleConstants.REPLICATE_MODULE)
    val transportContext: TransportContext =
      new TransportContext(transportConf, replicateHandler, closeIdleConnections, workerSource,
        replicateLimiter)
    val serverBootstraps = new jArrayList[TransportServerBootstrap]()
    transportContext.createServer(RssConf.replicateServerPort(conf), serverBootstraps)
  }

  var fetchHandler: FetchHandler = _
  private val fetchServer = {
    val closeIdleConnections = RssConf.closeIdleConnections(conf)
    val numThreads = conf.getInt("rss.fetch.io.threads", localStorageManager.numDisks * 2)
    val transportConf = Utils.fromRssConf(conf, TransportModuleConstants.FETCH_MODULE, numThreads)
    fetchHandler = new FetchHandler(transportConf)
    val transportContext: TransportContext =
      new TransportContext(transportConf, fetchHandler, closeIdleConnections, workerSource)
    val serverBootstraps = new jArrayList[TransportServerBootstrap]()
    transportContext.createServer(RssConf.fetchServerPort(conf), serverBootstraps)
  }

  private val pushPort = pushServer.getPort
  private val fetchPort = fetchServer.getPort
  private val replicatePort = replicateServer.getPort

  assert(pushPort > 0)
  assert(fetchPort > 0)
  assert(replicatePort > 0)

  // worker info
  val workerInfo = new WorkerInfo(host, rpcPort, pushPort, fetchPort, replicatePort,
    RssConf.workerNumSlots(conf, localStorageManager.numDisks), controller.self)

  // whether this Worker registered to Master succesfully
  val registered = new AtomicBoolean(false)

  val shuffleMapperAttempts = new ConcurrentHashMap[String, Array[Int]]()
  val partitionLocationInfo = new PartitionLocationInfo

  private val rssHARetryClient = new RssHARetryClient(rpcEnv, conf)

<<<<<<< HEAD
  // worker info
  private val workerInfo = new WorkerInfo(host, rpcPort, pushPort, fetchPort, replicatePort, self)
=======
  // (workerInfo -> last connect timeout timestamp)
  val unavailablePeers = new ConcurrentHashMap[WorkerInfo, Long]()
>>>>>>> 36cc234d

  // Threads
  private val forwardMessageScheduler =
    ThreadUtils.newDaemonSingleThreadScheduledExecutor("worker-forward-message-scheduler")
  private var logAvailableFlushBuffersTask: ScheduledFuture[_] = _
  private var sendHeartbeatTask: ScheduledFuture[_] = _
  private var checkFastfailTask: ScheduledFuture[_] = _
  val replicateThreadPool = ThreadUtils.newDaemonCachedThreadPool(
    "worker-replicate-data", RssConf.workerReplicateNumThreads(conf))
  val commitThreadPool = ThreadUtils.newDaemonCachedThreadPool(
    "Worker-CommitFiles", RssConf.workerAsyncCommitFileThreads(conf))
  val asyncReplyPool = ThreadUtils.newDaemonSingleThreadScheduledExecutor("async-reply")
  val timer = new HashedWheelTimer()

  // Configs
  private val HEARTBEAT_MILLIS = RssConf.workerTimeoutMs(conf) / 4
  private val REPLICATE_FAST_FAIL_DURATION = RssConf.replicateFastFailDurationMs(conf)

  private val cleanTaskQueue = new LinkedBlockingQueue[jHashSet[String]]
  var cleaner: Thread = _

  workerSource.addGauge(
    WorkerSource.RegisteredShuffleCount, _ => partitionLocationInfo.shuffleKeySet.size())
  workerSource.addGauge(WorkerSource.SlotsUsed, _ => workerInfo.usedSlots())
  workerSource.addGauge(WorkerSource.SortMemory, _ => memoryTracker.getSortMemoryCounter.get())
  workerSource.addGauge(WorkerSource.SortingFiles, _ => partitionsSorter.getSortingCount)
  workerSource.addGauge(WorkerSource.DiskBuffer, _ => memoryTracker.getDiskBufferCounter.get())
  workerSource.addGauge(WorkerSource.NettyMemory, _ => memoryTracker.getNettyMemoryCounter.get())
  workerSource.addGauge(WorkerSource.PausePushDataCount, _ => memoryTracker.getPausePushDataCounter)
  workerSource.addGauge(WorkerSource.PausePushDataAndReplicateCount,
    _ => memoryTracker.getPausePushDataAndReplicateCounter)

<<<<<<< HEAD
  // Threads
  private val forwardMessageScheduler =
    ThreadUtils.newDaemonSingleThreadScheduledExecutor("worker-forward-message-scheduler")
  private val replicateThreadPool = ThreadUtils.newDaemonCachedThreadPool(
    "worker-replicate-data", RssConf.workerReplicateNumThreads(conf))
  private val timer = new HashedWheelTimer()

  // Configs
  private val HEARTBEAT_MILLIS = RssConf.workerTimeoutMs(conf) / 4

  // shared ExecutorService for flush
  private val commitThreadPool = ThreadUtils.newDaemonCachedThreadPool(
    "Worker-CommitFiles", RssConf.workerAsyncCommitFileThreads(conf))
  private val asyncReplyPool = ThreadUtils.newDaemonSingleThreadScheduledExecutor("async-reply")

  private var logAvailableFlushBuffersTask: ScheduledFuture[_] = _
  private var sendHeartbeatTask: ScheduledFuture[_] = _
  private var checkFastfailTask: ScheduledFuture[_] = _
=======
  def updateNumSlots(numSlots: Int): Unit = {
    workerInfo.setNumSlots(numSlots)
    heartBeatToMaster()
  }
>>>>>>> 36cc234d

  def heartBeatToMaster(): Unit = {
    val shuffleKeys = new jHashSet[String]
    shuffleKeys.addAll(partitionLocationInfo.shuffleKeySet)
    shuffleKeys.addAll(localStorageManager.shuffleKeySet())
    val response = rssHARetryClient.askSync[HeartbeatResponse](
      HeartbeatFromWorker(host, rpcPort, pushPort, fetchPort, replicatePort,
        localStorageManager.getDiskSnapshot().asJava, shuffleKeys), classOf[HeartbeatResponse])
    if (response.registered) {
      cleanTaskQueue.put(response.expiredShuffleKeys)
    } else {
      logError("Worker not registered in master, clean all shuffle data and register again.")
      // Clean all shuffle related metadata and data
      cleanup(shuffleKeys)
      try {
        registerWithMaster()
      } catch {
        case e: Throwable =>
          logError("Re-register worker failed after worker lost.", e)
          // Register failed then stop server
          controller.stop()
      }
    }
  }

  def init(): Unit = {
    logInfo(s"Starting Worker $host:$pushPort:$fetchPort:$replicatePort" +
      s" with ${workerInfo.disks}.")
    registerWithMaster()

    // start heartbeat
    sendHeartbeatTask = forwardMessageScheduler.scheduleAtFixedRate(new Runnable {
      override def run(): Unit = Utils.tryLogNonFatalError {
        heartBeatToMaster()
      }
    }, HEARTBEAT_MILLIS, HEARTBEAT_MILLIS, TimeUnit.MILLISECONDS)

    checkFastfailTask = forwardMessageScheduler.scheduleAtFixedRate(new Runnable {
      override def run(): Unit = Utils.tryLogNonFatalError {
        unavailablePeers.entrySet().asScala.foreach(entry => {
          if (System.currentTimeMillis() - entry.getValue >
            REPLICATE_FAST_FAIL_DURATION) {
            unavailablePeers.remove(entry.getKey)
          }
        })
      }
    }, 0, REPLICATE_FAST_FAIL_DURATION, TimeUnit.MILLISECONDS)

    if (RssConf.metricsSystemEnable(conf)) {
      logInfo(s"Metrics system enabled!")
      metricsSystem.start()

      var port = RssConf.workerPrometheusMetricPort(conf)
      var initialized = false
      while (!initialized) {
        try {
          val httpServer = new HttpServer(
            new HttpServerInitializer(
              new HttpRequestHandler(metricsSystem.getPrometheusHandler)), port)
          httpServer.start()
          initialized = true
        } catch {
          case e: Exception =>
            logWarning(s"HttpServer pushPort $port may already exist, try pushPort ${port + 1}.", e)
            port += 1
            Thread.sleep(1000)
        }
      }
    }

    cleaner = new Thread("Cleaner") {
      override def run(): Unit = {
        while (true) {
          val expiredShuffleKeys = cleanTaskQueue.take()
          try {
            cleanup(expiredShuffleKeys)
          } catch {
            case e: Throwable =>
              logError("Cleanup failed", e)
          }
        }
      }
    }

    pushDataHandler.init(this)
    replicateHandler.init(this)
    fetchHandler.init(this)
    controller.init(this)

    cleaner.setDaemon(true)
    cleaner.start()

    rpcEnv.awaitTermination()
    stop()
  }

  def stop(): Unit = {
    logInfo("Stopping RSS Worker.")

    if (sendHeartbeatTask != null) {
      sendHeartbeatTask.cancel(true)
      sendHeartbeatTask = null
    }
    if (logAvailableFlushBuffersTask != null) {
      logAvailableFlushBuffersTask.cancel(true)
      logAvailableFlushBuffersTask = null
    }
    if (checkFastfailTask != null) {
      checkFastfailTask.cancel(true)
      checkFastfailTask = null
    }

    forwardMessageScheduler.shutdownNow()
    replicateThreadPool.shutdownNow()
    commitThreadPool.shutdownNow()
    asyncReplyPool.shutdownNow()
    partitionsSorter.close()

    if (null != localStorageManager) {
      localStorageManager.close()
    }

    rssHARetryClient.close()
    replicateServer.close()
    fetchServer.close()
    logInfo("RSS Worker is stopped.")
  }

<<<<<<< HEAD
  override def receiveAndReply(context: RpcCallContext): PartialFunction[Any, Unit] = {
    case ReserveSlots(applicationId, shuffleId, masterLocations, slaveLocations, splitThreashold,
    splitMode, storageHint) =>
      val shuffleKey = Utils.makeShuffleKey(applicationId, shuffleId)
      workerSource.sample(WorkerSource.ReserveSlotsTime, shuffleKey) {
        logDebug(s"Received ReserveSlots request, $shuffleKey, " +
          s"master partitions: ${masterLocations.asScala.map(_.getUniqueId).mkString(",")}; " +
          s"slave partitions: ${slaveLocations.asScala.map(_.getUniqueId).mkString(",")}.")
        handleReserveSlots(context, applicationId, shuffleId, masterLocations,
          slaveLocations, splitThreashold, splitMode, storageHint)
        logDebug(s"ReserveSlots for $shuffleKey succeed.")
      }

    case CommitFiles(applicationId, shuffleId, masterIds, slaveIds, mapAttempts) =>
      val shuffleKey = Utils.makeShuffleKey(applicationId, shuffleId)
      workerSource.sample(WorkerSource.CommitFilesTime, shuffleKey) {
        logDebug(s"Received CommitFiles request, $shuffleKey, master files" +
          s" ${masterIds.asScala.mkString(",")}; slave files ${slaveIds.asScala.mkString(",")}.")
        val commitFilesTimeMs = Utils.timeIt({
          handleCommitFiles(context, shuffleKey, masterIds, slaveIds, mapAttempts)
        })
        logDebug(s"Done processed CommitFiles request with shuffleKey $shuffleKey, in " +
          s"${commitFilesTimeMs}ms.")
      }

    case GetWorkerInfos =>
      handleGetWorkerInfos(context)

    case ThreadDump =>
      handleThreadDump(context)

    case Destroy(shuffleKey, masterLocations, slaveLocations) =>
      handleDestroy(context, shuffleKey, masterLocations, slaveLocations)
  }

  private def handleReserveSlots(
      context: RpcCallContext,
      applicationId: String,
      shuffleId: Int,
      masterLocations: jList[PartitionLocation],
      slaveLocations: jList[PartitionLocation],
      splitThreshold: Long,
      splitMode: PartitionSplitMode,
      storageHint: StorageHint): Unit = {
    val shuffleKey = Utils.makeShuffleKey(applicationId, shuffleId)
    if (!localStorageManager.hasAvailableWorkingDirs) {
      val msg = "Local storage has no available dirs!"
      logError(s"[handleReserveSlots] $msg")
      context.reply(ReserveSlotsResponse(StatusCode.ReserveSlotFailed, msg))
      return
    }
    val masterPartitions = new jArrayList[PartitionLocation]()
    try {
      for (ind <- 0 until masterLocations.size()) {
        val location = masterLocations.get(ind)
        val writer = localStorageManager.createWriter(applicationId, shuffleId, location,
          splitThreshold, splitMode)
        masterPartitions.add(new WorkingPartition(location, writer))
      }
    } catch {
      case e: Exception =>
        logError(s"CreateWriter for $shuffleKey failed.", e)
    }
    if (masterPartitions.size() < masterLocations.size()) {
      val msg = s"Not all master partition satisfied for $shuffleKey"
      logWarning(s"[handleReserveSlots] $msg, will destroy writers.")
      masterPartitions.asScala.foreach(_.asInstanceOf[WorkingPartition].getFileWriter.destroy())
      context.reply(ReserveSlotsResponse(StatusCode.ReserveSlotFailed, msg))
      return
    }

    val slavePartitions = new jArrayList[PartitionLocation]()
    try {
      for (ind <- 0 until slaveLocations.size()) {
        val location = slaveLocations.get(ind)
        val writer = localStorageManager.createWriter(applicationId, shuffleId,
          location, splitThreshold, splitMode)
        slavePartitions.add(new WorkingPartition(location, writer))
      }
    } catch {
      case e: Exception =>
        logError(s"CreateWriter for $shuffleKey failed.", e)
    }
    if (slavePartitions.size() < slaveLocations.size()) {
      val msg = s"Not all slave partition satisfied for $shuffleKey"
      logWarning(s"[handleReserveSlots] $msg, destroy writers.")
      masterPartitions.asScala.foreach(_.asInstanceOf[WorkingPartition].getFileWriter.destroy())
      slavePartitions.asScala.foreach(_.asInstanceOf[WorkingPartition].getFileWriter.destroy())
      context.reply(ReserveSlotsResponse(StatusCode.ReserveSlotFailed, msg))
      return
    }

    // reserve success, update status
    partitionLocationInfo.addMasterPartitions(shuffleKey, masterPartitions)
    partitionLocationInfo.addSlavePartitions(shuffleKey, slavePartitions)
    val diskAllocationMap = (masterPartitions.asScala ++ slavePartitions.asScala)
      .groupBy(_.getDiskHint).map(i => i._1 -> new Integer(i._2.size))
    workerInfo.allocateSlots(shuffleKey, diskAllocationMap.asJava)
    logInfo(s"Reserved ${masterPartitions.size()} master location and ${slavePartitions.size()}" +
      s" slave location for $shuffleKey master: ${masterPartitions}\nslave: ${slavePartitions}.")
    context.reply(ReserveSlotsResponse(StatusCode.Success))
  }

  private def commitFiles(
      shuffleKey: String,
      uniqueIds: jList[String],
      committedIds: ConcurrentSet[String],
      failedIds: ConcurrentSet[String],
      writtenList: LinkedBlockingQueue[Long],
      master: Boolean = true
      ): CompletableFuture[Void] = {
    var future: CompletableFuture[Void] = null

    if (uniqueIds != null) {
      uniqueIds.asScala.foreach { uniqueId =>
        val task = CompletableFuture.runAsync(new Runnable {
          override def run(): Unit = {
            try {
              val location = if (master) {
                partitionLocationInfo.getMasterLocation(shuffleKey, uniqueId)
              } else {
                partitionLocationInfo.getSlaveLocation(shuffleKey, uniqueId)
              }

              if (location == null) {
                logWarning(s"Get Partition Location for $shuffleKey $uniqueId but didn't exist.")
                return
              }

              val fileWriter = location.asInstanceOf[WorkingPartition].getFileWriter
              val writtenBytes = fileWriter.close()
              if (writtenBytes > 0L) {
                logDebug(s"FileName ${fileWriter.getFile.getAbsoluteFile}, size $writtenBytes")
                writtenList.add(writtenBytes)
                val bytes = fileWriter.close()
                if (bytes > 0L) {
                  committedIds.add(uniqueId)
                }
              }
            } catch {
              case e: IOException =>
                logError(s"Commit file for $shuffleKey $uniqueId failed.", e)
                failedIds.add(uniqueId)
            }
          }
        }, commitThreadPool)

        if (future == null) {
          future = task
        } else {
          future = CompletableFuture.allOf(future, task)
        }
      }
    }

    future
  }

  private def handleCommitFiles(
      context: RpcCallContext,
      shuffleKey: String,
      masterIds: jList[String],
      slaveIds: jList[String],
      mapAttempts: Array[Int]): Unit = {
    // return null if shuffleKey does not exist
    if (!partitionLocationInfo.containsShuffle(shuffleKey)) {
      logError(s"Shuffle $shuffleKey doesn't exist!")
      context.reply(CommitFilesResponse(
        StatusCode.ShuffleNotRegistered, List.empty.asJava, List.empty.asJava,
        masterIds, slaveIds, 0, 0))
      return
    }

    // close and flush files.
    shuffleMapperAttempts.putIfAbsent(shuffleKey, mapAttempts)

    // Use ConcurrentSet to avoid excessive lock contention.
    val committedMasterIds = new ConcurrentSet[String]()
    val committedSlaveIds = new ConcurrentSet[String]()
    val failedMasterIds = new ConcurrentSet[String]()
    val failedSlaveIds = new ConcurrentSet[String]()

    val committedWrittenSize = new LinkedBlockingQueue[Long]()

    val masterFuture = commitFiles(
      shuffleKey,
      masterIds,
      committedMasterIds,
      failedMasterIds,
      committedWrittenSize)
    val slaveFuture = commitFiles(
      shuffleKey,
      slaveIds,
      committedSlaveIds,
      failedSlaveIds,
      committedWrittenSize,
      false)

    val future = if (masterFuture != null && slaveFuture != null) {
      CompletableFuture.allOf(masterFuture, slaveFuture)
    } else if (masterFuture != null) {
      masterFuture
    } else if (slaveFuture != null) {
      slaveFuture
    } else {
      null
    }

    def reply(): Unit = {
      // release slots before reply.
      val numSlotsReleased =
        partitionLocationInfo.removeMasterPartitions(shuffleKey, masterIds) +
        partitionLocationInfo.removeSlavePartitions(shuffleKey, slaveIds)

      val committedMasterIdList = new jArrayList[String](committedMasterIds)
      val committedSlaveIdList = new jArrayList[String](committedSlaveIds)
      val failedMasterIdList = new jArrayList[String](failedMasterIds)
      val failedSlaveIdList = new jArrayList[String](failedSlaveIds)
      // reply
      val totalWritten = committedWrittenSize.asScala.sum
      val fileCount = committedWrittenSize.size()
      committedWrittenSize.clear()
      if (failedMasterIds.isEmpty && failedSlaveIds.isEmpty) {
        logInfo(s"CommitFiles for $shuffleKey success with ${committedMasterIds.size()}" +
          s" master partitions and ${committedSlaveIds.size()} slave partitions!")
        context.reply(CommitFilesResponse(
          StatusCode.Success, committedMasterIdList, committedSlaveIdList,
          List.empty.asJava, List.empty.asJava, totalWritten, fileCount))
      } else {
        logWarning(s"CommitFiles for $shuffleKey failed with ${failedMasterIds.size()} master" +
          s" partitions and ${failedSlaveIds.size()} slave partitions!")
        context.reply(CommitFilesResponse(StatusCode.PartialSuccess, committedMasterIdList,
          committedSlaveIdList, failedMasterIdList, failedSlaveIdList, totalWritten, fileCount))
      }
    }

    if (future != null) {
      val result = new AtomicReference[CompletableFuture[Unit]]()
      val flushTimeout = RssConf.flushTimeout(conf)

      val timeout = timer.newTimeout(new TimerTask {
        override def run(timeout: Timeout): Unit = {
          if (result.get() != null) {
            result.get().cancel(true)
            logWarning(s"After waiting $flushTimeout s, cancel all commit file jobs.")
          }
        }
      }, flushTimeout, TimeUnit.SECONDS)

      result.set(future.handleAsync(new BiFunction[Void, Throwable, Unit] {
        override def apply(v: Void, t: Throwable): Unit = {
          if (null != t) {
            t match {
              case _: CancellationException =>
                logWarning("While handling commitFiles, canceled.")
              case ee: ExecutionException =>
                logError("While handling commitFiles, ExecutionException raised.", ee)
              case ie: InterruptedException =>
                logWarning("While handling commitFiles, interrupted.")
                Thread.currentThread().interrupt()
                throw ie
              case _: TimeoutException =>
                logWarning(s"While handling commitFiles, timeout after $flushTimeout s.")
              case throwable: Throwable =>
                logError("While handling commitFiles, exception occurs.", throwable)
            }
          } else {
            // finish, cancel timeout job first.
            timeout.cancel()
            reply()
          }
        }
      }, asyncReplyPool)) // should not use commitThreadPool in case of block by commit files.
    } else {
      // If both of two futures are null, then reply directly.
      reply()
    }
  }

  private def handleDestroy(
      context: RpcCallContext,
      shuffleKey: String,
      masterLocations: jList[String],
      slaveLocations: jList[String]): Unit = {
    // check whether shuffleKey has registered
    if (!partitionLocationInfo.containsShuffle(shuffleKey)) {
      logWarning(s"Shuffle $shuffleKey not registered!")
      context.reply(DestroyResponse(
        StatusCode.ShuffleNotRegistered, masterLocations, slaveLocations))
      return
    }

    val failedMasters = new jArrayList[String]()
    val failedSlaves = new jArrayList[String]()

    // destroy master locations
    if (masterLocations != null && !masterLocations.isEmpty) {
      masterLocations.asScala.foreach { loc =>
        val allocatedLoc = partitionLocationInfo.getMasterLocation(shuffleKey, loc)
        if (allocatedLoc == null) {
          failedMasters.add(loc)
        } else {
          allocatedLoc.asInstanceOf[WorkingPartition].getFileWriter.destroy()
        }
      }
      // remove master locations from WorkerInfo
      partitionLocationInfo.removeMasterPartitions(shuffleKey, masterLocations)
    }
    // destroy slave locations
    if (slaveLocations != null && !slaveLocations.isEmpty) {
      slaveLocations.asScala.foreach { loc =>
        val allocatedLoc = partitionLocationInfo.getSlaveLocation(shuffleKey, loc)
        if (allocatedLoc == null) {
          failedSlaves.add(loc)
        } else {
          allocatedLoc.asInstanceOf[WorkingPartition].getFileWriter.destroy()
        }
      }
      // remove slave locations from worker info
      partitionLocationInfo.removeSlavePartitions(shuffleKey, slaveLocations)
    }
    // reply
    if (failedMasters.isEmpty && failedSlaves.isEmpty) {
      logInfo(s"Destroy ${masterLocations.size()} master location and ${slaveLocations.size()}" +
        s" slave locations for $shuffleKey successfully.")
      context.reply(DestroyResponse(StatusCode.Success, List.empty.asJava, List.empty.asJava))
    } else {
      logInfo(s"Destroy ${failedMasters.size()}/${masterLocations.size()} master location and" +
        s"${failedSlaves.size()}/${slaveLocations.size()} slave location for" +
          s" $shuffleKey PartialSuccess.")
      context.reply(DestroyResponse(StatusCode.PartialSuccess, failedMasters, failedSlaves))
    }
  }

  private def handleGetWorkerInfos(context: RpcCallContext): Unit = {
    val list = new jArrayList[WorkerInfo]()
    list.add(workerInfo)
    context.reply(GetWorkerInfosResponse(StatusCode.Success, list.asScala.toList: _*))
  }

  private def handleThreadDump(context: RpcCallContext): Unit = {
    val threadDump = Utils.getThreadDump()
    context.reply(ThreadDumpResponse(threadDump))
  }

  private def getMapAttempt(body: ByteBuf): (Int, Int) = {
    // header: mapId attemptId batchId compressedTotalSize
    val header = new Array[Byte](8)
    body.getBytes(body.readerIndex(), header)
    val mapId = Platform.getInt(header, Platform.BYTE_ARRAY_OFFSET)
    val attemptId = Platform.getInt(header, Platform.BYTE_ARRAY_OFFSET + 4)
    (mapId, attemptId)
  }

  override def handlePushData(pushData: PushData, callback: RpcResponseCallback): Unit = {
    val shuffleKey = pushData.shuffleKey
    val mode = PartitionLocation.getMode(pushData.mode)
    val body = pushData.body.asInstanceOf[NettyManagedBuffer].getBuf
    val isMaster = mode == PartitionLocation.Mode.Master
    val bodySize = pushData.body().size()

    val key = s"${pushData.requestId}"
    if (isMaster) {
      workerSource.startTimer(WorkerSource.MasterPushDataTime, key)
    } else {
      workerSource.startTimer(WorkerSource.SlavePushDataTime, key)
    }

    // find FileWriter responsible for the data
    val location = if (isMaster) {
      partitionLocationInfo.getMasterLocation(shuffleKey, pushData.partitionUniqueId)
    } else {
      partitionLocationInfo.getSlaveLocation(shuffleKey, pushData.partitionUniqueId)
    }

    val wrappedCallback = new RpcResponseCallback() {
      override def onSuccess(response: ByteBuffer): Unit = {
        if (isMaster) {
          workerSource.stopTimer(WorkerSource.MasterPushDataTime, key)
          if (response.remaining() > 0) {
            val resp = ByteBuffer.allocate(response.remaining())
            resp.put(response)
            resp.flip()
            callback.onSuccess(resp)
          } else {
            callback.onSuccess(response)
          }
        } else {
          workerSource.stopTimer(WorkerSource.SlavePushDataTime, key)
          callback.onSuccess(response)
        }
      }

      override def onFailure(e: Throwable): Unit = {
        logError(s"[handlePushData.onFailure] partitionLocation: $location")
        workerSource.incCounter(WorkerSource.PushDataFailCount)
        callback.onFailure(new Exception(StatusCode.PushDataFailSlave.getMessage(), e))
      }
    }

    if (location == null) {
      val (mapId, attemptId) = getMapAttempt(body)
      if (shuffleMapperAttempts.containsKey(shuffleKey) &&
          -1 != shuffleMapperAttempts.get(shuffleKey)(mapId)) {
        // partition data has already been committed
        logInfo(s"Receive push data from speculative task(shuffle $shuffleKey, map $mapId, " +
          s" attempt $attemptId), but this mapper has already been ended.")
        wrappedCallback.onSuccess(ByteBuffer.wrap(Array[Byte](StatusCode.StageEnded.getValue)))
      } else {
        val msg = s"Partition location wasn't found for task(shuffle $shuffleKey, map $mapId, " +
          s"attempt $attemptId, uniqueId ${pushData.partitionUniqueId})."
        logWarning(s"[handlePushData] $msg")
        callback.onFailure(new Exception(StatusCode.PushDataFailPartitionNotFound.getMessage()))
      }
      return
    }
    val fileWriter = location.asInstanceOf[WorkingPartition].getFileWriter
    val exception = fileWriter.getException
    if (exception != null) {
      logWarning(s"[handlePushData] fileWriter $fileWriter has Exception $exception")
      val message = if (isMaster) {
        StatusCode.PushDataFailMain.getMessage()
      } else {
        StatusCode.PushDataFailSlave.getMessage()
      }
      callback.onFailure(new Exception(message, exception))
      return
    }
    if (isMaster && fileWriter.getFileLength > fileWriter.getSplitThreshold()) {
      fileWriter.setSplitFlag()
      if (fileWriter.getSplitMode == PartitionSplitMode.soft) {
        callback.onSuccess(ByteBuffer.wrap(Array[Byte](StatusCode.SoftSplit.getValue)))
      } else {
        callback.onSuccess(ByteBuffer.wrap(Array[Byte](StatusCode.HardSplit.getValue)))
        return
      }
    }
    fileWriter.incrementPendingWrites()

    // for master, send data to slave
    if (location.getPeer != null && isMaster) {
      pushData.body().retain()
      replicateThreadPool.submit(new Runnable {
        override def run(): Unit = {
          val peer = location.getPeer
          val peerWorker = new WorkerInfo(peer.getHost, peer.getRpcPort, peer.getPushPort,
            peer.getFetchPort, peer.getReplicatePort)
          if (unavailablePeers.containsKey(peerWorker)) {
            pushData.body().release()
            wrappedCallback.onFailure(new Exception(s"Peer $peerWorker unavailable!"))
            return
          }
          try {
            val client = pushClientFactory.createClient(peer.getHost, peer.getReplicatePort,
              location.getReduceId)
            val newPushData = new PushData(
              PartitionLocation.Mode.Slave.mode(),
              shuffleKey,
              pushData.partitionUniqueId,
              pushData.body)
            client.pushData(newPushData, wrappedCallback)
          } catch {
            case e: Exception =>
              pushData.body().release()
              unavailablePeers.put(peerWorker, System.currentTimeMillis())
              wrappedCallback.onFailure(e)
          }
        }
      })
    } else {
      wrappedCallback.onSuccess(ByteBuffer.wrap(Array[Byte]()))
    }

    try {
      fileWriter.write(body)
    } catch {
      case e: AlreadyClosedException =>
        fileWriter.decrementPendingWrites()
        val (mapId, attemptId) = getMapAttempt(body)
        val endedAttempt = if (shuffleMapperAttempts.containsKey(shuffleKey)) {
          shuffleMapperAttempts.get(shuffleKey)(mapId)
        } else -1
        logWarning(s"Append data failed for task(shuffle $shuffleKey, map $mapId, attempt" +
          s" $attemptId), caused by ${e.getMessage}")
      case e: Exception =>
        logError("Exception encountered when write.", e)
    }
  }

  override def handlePushMergedData(
      pushMergedData: PushMergedData, callback: RpcResponseCallback): Unit = {
    val shuffleKey = pushMergedData.shuffleKey
    val mode = PartitionLocation.getMode(pushMergedData.mode)
    val batchOffsets = pushMergedData.batchOffsets
    val body = pushMergedData.body.asInstanceOf[NettyManagedBuffer].getBuf
    val isMaster = mode == PartitionLocation.Mode.Master
    val bodySize = pushMergedData.body().size()

    val key = s"${pushMergedData.requestId}"
    if (isMaster) {
      workerSource.startTimer(WorkerSource.MasterPushDataTime, key)
    } else {
      workerSource.startTimer(WorkerSource.SlavePushDataTime, key)
    }

    val wrappedCallback = new RpcResponseCallback() {
      override def onSuccess(response: ByteBuffer): Unit = {
        if (isMaster) {
          workerSource.stopTimer(WorkerSource.MasterPushDataTime, key)
          if (response.remaining() > 0) {
            val resp = ByteBuffer.allocate(response.remaining())
            resp.put(response)
            resp.flip()
            callback.onSuccess(resp)
          } else {
            callback.onSuccess(response)
          }
        } else {
          workerSource.stopTimer(WorkerSource.SlavePushDataTime, key)
          callback.onSuccess(response)
        }
      }

      override def onFailure(e: Throwable): Unit = {
        workerSource.incCounter(WorkerSource.PushDataFailCount)
        callback.onFailure(new Exception(StatusCode.PushDataFailSlave.getMessage, e))
      }
    }

    // find FileWriters responsible for the data
    val locations = pushMergedData.partitionUniqueIds.map { id =>
      val loc = if (isMaster) {
        partitionLocationInfo.getMasterLocation(shuffleKey, id)
      } else {
        partitionLocationInfo.getSlaveLocation(shuffleKey, id)
      }
      if (loc == null) {
        val (mapId, attemptId) = getMapAttempt(body)
        if (shuffleMapperAttempts.containsKey(shuffleKey)
            && -1 != shuffleMapperAttempts.get(shuffleKey)(mapId)) {
          val msg = s"Receive push data from speculative task(shuffle $shuffleKey, map $mapId," +
            s" attempt $attemptId), but this mapper has already been ended."
          logInfo(msg)
          wrappedCallback.onSuccess(ByteBuffer.wrap(Array[Byte](StatusCode.StageEnded.getValue)))
        } else {
          val msg = s"Partition location wasn't found for task(shuffle $shuffleKey, map $mapId," +
            s" attempt $attemptId, uniqueId $id)."
          logWarning(s"[handlePushMergedData] $msg")
          wrappedCallback.onFailure(new Exception(msg))
        }
        return
      }
      loc
    }

    val fileWriters = locations.map(_.asInstanceOf[WorkingPartition].getFileWriter)
    val fileWriterWithException = fileWriters.find(_.getException != null)
    if (fileWriterWithException.nonEmpty) {
      val exception = fileWriterWithException.get.getException
      logDebug(s"[handlePushMergedData] fileWriter ${fileWriterWithException}" +
          s" has Exception $exception")
      val message = if (isMaster) {
        StatusCode.PushDataFailMain.getMessage()
      } else {
        StatusCode.PushDataFailSlave.getMessage()
      }
      callback.onFailure(new Exception(message, exception))
      return
    }
    fileWriters.foreach(_.incrementPendingWrites())

    // for master, send data to slave
    if (locations.head.getPeer != null && isMaster) {
      pushMergedData.body().retain()
      replicateThreadPool.submit(new Runnable {
        override def run(): Unit = {
          val location = locations.head
          val peer = location.getPeer
          val peerWorker = new WorkerInfo(peer.getHost,
            peer.getRpcPort, peer.getPushPort, peer.getFetchPort, peer.getReplicatePort, null)
          if (unavailablePeers.containsKey(peerWorker)) {
            pushMergedData.body().release()
            wrappedCallback.onFailure(new Exception(s"Peer $peerWorker unavailable!"))
            return
          }
          try {
            val client = pushClientFactory.createClient(
              peer.getHost, peer.getReplicatePort, location.getReduceId)
            val newPushMergedData = new PushMergedData(
              PartitionLocation.Mode.Slave.mode(),
              shuffleKey,
              pushMergedData.partitionUniqueIds,
              batchOffsets,
              pushMergedData.body)
            client.pushMergedData(newPushMergedData, wrappedCallback)
          } catch {
            case e: Exception =>
              pushMergedData.body().release()
              unavailablePeers.put(peerWorker, System.currentTimeMillis())
              wrappedCallback.onFailure(e)
          }
        }
      })
    } else {
      wrappedCallback.onSuccess(ByteBuffer.wrap(Array[Byte]()))
    }

    var index = 0
    var fileWriter: FileWriter = null
    var alreadyClosed = false
    while (index < fileWriters.length) {
      fileWriter = fileWriters(index)
      val offset = body.readerIndex() + batchOffsets(index)
      val length = if (index == fileWriters.length - 1) {
        body.readableBytes() - batchOffsets(index)
      } else {
        batchOffsets(index + 1) - batchOffsets(index)
      }
      val batchBody = body.slice(offset, length)

      try {
        if (!alreadyClosed) {
          fileWriter.write(batchBody)
        } else {
          fileWriter.decrementPendingWrites()
        }
      } catch {
        case e: AlreadyClosedException =>
          fileWriter.decrementPendingWrites()
          alreadyClosed = true
          val (mapId, attemptId) = getMapAttempt(body)
          val endedAttempt = if (shuffleMapperAttempts.containsKey(shuffleKey)) {
            shuffleMapperAttempts.get(shuffleKey)(mapId)
          } else -1
          logWarning(s"Append data failed for task(shuffle $shuffleKey, map $mapId, attempt" +
            s" $attemptId), caused by ${e.getMessage}")
        case e: Exception =>
          logError("Exception encountered when write.", e)
      }
      index += 1
    }
  }

  override def handleOpenStream(shuffleKey: String, fileName: String, startMapIndex: Int,
    endMapIndex: Int): FileInfo = {
    // find FileWriter responsible for the data
    val fileWriter = localStorageManager.getWriter(shuffleKey, fileName)
    if (fileWriter eq null) {
      logWarning(s"File $fileName for $shuffleKey was not found!")
      return null
    }
    partitionsSorter.openStream(shuffleKey, fileName, fileWriter, startMapIndex, endMapIndex);
  }

=======
>>>>>>> 36cc234d
  private def registerWithMaster() {
    var registerTimeout = RssConf.registerWorkerTimeoutMs(conf)
    val delta = 2000
    while (registerTimeout > 0) {
      val rsp = try {
        rssHARetryClient.askSync[RegisterWorkerResponse](
          RegisterWorker(host, rpcPort, pushPort, fetchPort, replicatePort, workerInfo.disks),
          classOf[RegisterWorkerResponse]
        )
      } catch {
        case throwable: Throwable =>
          logWarning(s"Register worker to master failed, will retry after 2s, exception: ",
            throwable)
          null
      }
      // Register successfully
      if (null != rsp && rsp.success) {
        registered.set(true)
        logInfo("Register worker successfully.")
        return
      }
      // Register failed, sleep and retry
      Thread.sleep(delta)
      registerTimeout = registerTimeout - delta
    }
    // If worker register still failed after retry, throw exception to stop worker process
    throw new RssException("Register worker failed.")
  }

  private def cleanup(expiredShuffleKeys: jHashSet[String]): Unit = synchronized {
    expiredShuffleKeys.asScala.foreach { shuffleKey =>
      partitionLocationInfo.getAllMasterLocations(shuffleKey).asScala.foreach { partition =>
        partition.asInstanceOf[WorkingPartition].getFileWriter.destroy()
      }
      partitionLocationInfo.getAllSlaveLocations(shuffleKey).asScala.foreach { partition =>
        partition.asInstanceOf[WorkingPartition].getFileWriter.destroy()
      }
      partitionLocationInfo.removeMasterPartitions(shuffleKey)
      partitionLocationInfo.removeSlavePartitions(shuffleKey)
      shuffleMapperAttempts.remove(shuffleKey)
      logInfo(s"Cleaned up expired shuffle $shuffleKey")
    }
    partitionsSorter.cleanup(expiredShuffleKeys)
    localStorageManager.cleanupExpiredShuffleKey(expiredShuffleKeys)
  }

  def isRegistered(): Boolean = {
    registered.get()
  }
}

private[deploy] object Worker extends Logging {
  def main(args: Array[String]): Unit = {
    val conf = new RssConf
    val workerArgs = new WorkerArguments(args, conf)
    // There are many entries for setting the master address, and we should unify the entries as
    // much as possible. Therefore, if the user manually specifies the address of the Master when
    // starting the Worker, we should set it in the parameters and automatically calculate what the
    // address of the Master should be used in the end.
    if (workerArgs.master != null) {
      conf.set("rss.master.address", RpcAddress.fromRssURL(workerArgs.master).toString)
    }

    val worker = new Worker(conf, workerArgs)
    worker.init()
  }
}<|MERGE_RESOLUTION|>--- conflicted
+++ resolved
@@ -151,13 +151,8 @@
 
   private val rssHARetryClient = new RssHARetryClient(rpcEnv, conf)
 
-<<<<<<< HEAD
-  // worker info
-  private val workerInfo = new WorkerInfo(host, rpcPort, pushPort, fetchPort, replicatePort, self)
-=======
   // (workerInfo -> last connect timeout timestamp)
   val unavailablePeers = new ConcurrentHashMap[WorkerInfo, Long]()
->>>>>>> 36cc234d
 
   // Threads
   private val forwardMessageScheduler =
@@ -190,31 +185,10 @@
   workerSource.addGauge(WorkerSource.PausePushDataAndReplicateCount,
     _ => memoryTracker.getPausePushDataAndReplicateCounter)
 
-<<<<<<< HEAD
-  // Threads
-  private val forwardMessageScheduler =
-    ThreadUtils.newDaemonSingleThreadScheduledExecutor("worker-forward-message-scheduler")
-  private val replicateThreadPool = ThreadUtils.newDaemonCachedThreadPool(
-    "worker-replicate-data", RssConf.workerReplicateNumThreads(conf))
-  private val timer = new HashedWheelTimer()
-
-  // Configs
-  private val HEARTBEAT_MILLIS = RssConf.workerTimeoutMs(conf) / 4
-
-  // shared ExecutorService for flush
-  private val commitThreadPool = ThreadUtils.newDaemonCachedThreadPool(
-    "Worker-CommitFiles", RssConf.workerAsyncCommitFileThreads(conf))
-  private val asyncReplyPool = ThreadUtils.newDaemonSingleThreadScheduledExecutor("async-reply")
-
-  private var logAvailableFlushBuffersTask: ScheduledFuture[_] = _
-  private var sendHeartbeatTask: ScheduledFuture[_] = _
-  private var checkFastfailTask: ScheduledFuture[_] = _
-=======
   def updateNumSlots(numSlots: Int): Unit = {
     workerInfo.setNumSlots(numSlots)
     heartBeatToMaster()
   }
->>>>>>> 36cc234d
 
   def heartBeatToMaster(): Unit = {
     val shuffleKeys = new jHashSet[String]
@@ -343,663 +317,6 @@
     logInfo("RSS Worker is stopped.")
   }
 
-<<<<<<< HEAD
-  override def receiveAndReply(context: RpcCallContext): PartialFunction[Any, Unit] = {
-    case ReserveSlots(applicationId, shuffleId, masterLocations, slaveLocations, splitThreashold,
-    splitMode, storageHint) =>
-      val shuffleKey = Utils.makeShuffleKey(applicationId, shuffleId)
-      workerSource.sample(WorkerSource.ReserveSlotsTime, shuffleKey) {
-        logDebug(s"Received ReserveSlots request, $shuffleKey, " +
-          s"master partitions: ${masterLocations.asScala.map(_.getUniqueId).mkString(",")}; " +
-          s"slave partitions: ${slaveLocations.asScala.map(_.getUniqueId).mkString(",")}.")
-        handleReserveSlots(context, applicationId, shuffleId, masterLocations,
-          slaveLocations, splitThreashold, splitMode, storageHint)
-        logDebug(s"ReserveSlots for $shuffleKey succeed.")
-      }
-
-    case CommitFiles(applicationId, shuffleId, masterIds, slaveIds, mapAttempts) =>
-      val shuffleKey = Utils.makeShuffleKey(applicationId, shuffleId)
-      workerSource.sample(WorkerSource.CommitFilesTime, shuffleKey) {
-        logDebug(s"Received CommitFiles request, $shuffleKey, master files" +
-          s" ${masterIds.asScala.mkString(",")}; slave files ${slaveIds.asScala.mkString(",")}.")
-        val commitFilesTimeMs = Utils.timeIt({
-          handleCommitFiles(context, shuffleKey, masterIds, slaveIds, mapAttempts)
-        })
-        logDebug(s"Done processed CommitFiles request with shuffleKey $shuffleKey, in " +
-          s"${commitFilesTimeMs}ms.")
-      }
-
-    case GetWorkerInfos =>
-      handleGetWorkerInfos(context)
-
-    case ThreadDump =>
-      handleThreadDump(context)
-
-    case Destroy(shuffleKey, masterLocations, slaveLocations) =>
-      handleDestroy(context, shuffleKey, masterLocations, slaveLocations)
-  }
-
-  private def handleReserveSlots(
-      context: RpcCallContext,
-      applicationId: String,
-      shuffleId: Int,
-      masterLocations: jList[PartitionLocation],
-      slaveLocations: jList[PartitionLocation],
-      splitThreshold: Long,
-      splitMode: PartitionSplitMode,
-      storageHint: StorageHint): Unit = {
-    val shuffleKey = Utils.makeShuffleKey(applicationId, shuffleId)
-    if (!localStorageManager.hasAvailableWorkingDirs) {
-      val msg = "Local storage has no available dirs!"
-      logError(s"[handleReserveSlots] $msg")
-      context.reply(ReserveSlotsResponse(StatusCode.ReserveSlotFailed, msg))
-      return
-    }
-    val masterPartitions = new jArrayList[PartitionLocation]()
-    try {
-      for (ind <- 0 until masterLocations.size()) {
-        val location = masterLocations.get(ind)
-        val writer = localStorageManager.createWriter(applicationId, shuffleId, location,
-          splitThreshold, splitMode)
-        masterPartitions.add(new WorkingPartition(location, writer))
-      }
-    } catch {
-      case e: Exception =>
-        logError(s"CreateWriter for $shuffleKey failed.", e)
-    }
-    if (masterPartitions.size() < masterLocations.size()) {
-      val msg = s"Not all master partition satisfied for $shuffleKey"
-      logWarning(s"[handleReserveSlots] $msg, will destroy writers.")
-      masterPartitions.asScala.foreach(_.asInstanceOf[WorkingPartition].getFileWriter.destroy())
-      context.reply(ReserveSlotsResponse(StatusCode.ReserveSlotFailed, msg))
-      return
-    }
-
-    val slavePartitions = new jArrayList[PartitionLocation]()
-    try {
-      for (ind <- 0 until slaveLocations.size()) {
-        val location = slaveLocations.get(ind)
-        val writer = localStorageManager.createWriter(applicationId, shuffleId,
-          location, splitThreshold, splitMode)
-        slavePartitions.add(new WorkingPartition(location, writer))
-      }
-    } catch {
-      case e: Exception =>
-        logError(s"CreateWriter for $shuffleKey failed.", e)
-    }
-    if (slavePartitions.size() < slaveLocations.size()) {
-      val msg = s"Not all slave partition satisfied for $shuffleKey"
-      logWarning(s"[handleReserveSlots] $msg, destroy writers.")
-      masterPartitions.asScala.foreach(_.asInstanceOf[WorkingPartition].getFileWriter.destroy())
-      slavePartitions.asScala.foreach(_.asInstanceOf[WorkingPartition].getFileWriter.destroy())
-      context.reply(ReserveSlotsResponse(StatusCode.ReserveSlotFailed, msg))
-      return
-    }
-
-    // reserve success, update status
-    partitionLocationInfo.addMasterPartitions(shuffleKey, masterPartitions)
-    partitionLocationInfo.addSlavePartitions(shuffleKey, slavePartitions)
-    val diskAllocationMap = (masterPartitions.asScala ++ slavePartitions.asScala)
-      .groupBy(_.getDiskHint).map(i => i._1 -> new Integer(i._2.size))
-    workerInfo.allocateSlots(shuffleKey, diskAllocationMap.asJava)
-    logInfo(s"Reserved ${masterPartitions.size()} master location and ${slavePartitions.size()}" +
-      s" slave location for $shuffleKey master: ${masterPartitions}\nslave: ${slavePartitions}.")
-    context.reply(ReserveSlotsResponse(StatusCode.Success))
-  }
-
-  private def commitFiles(
-      shuffleKey: String,
-      uniqueIds: jList[String],
-      committedIds: ConcurrentSet[String],
-      failedIds: ConcurrentSet[String],
-      writtenList: LinkedBlockingQueue[Long],
-      master: Boolean = true
-      ): CompletableFuture[Void] = {
-    var future: CompletableFuture[Void] = null
-
-    if (uniqueIds != null) {
-      uniqueIds.asScala.foreach { uniqueId =>
-        val task = CompletableFuture.runAsync(new Runnable {
-          override def run(): Unit = {
-            try {
-              val location = if (master) {
-                partitionLocationInfo.getMasterLocation(shuffleKey, uniqueId)
-              } else {
-                partitionLocationInfo.getSlaveLocation(shuffleKey, uniqueId)
-              }
-
-              if (location == null) {
-                logWarning(s"Get Partition Location for $shuffleKey $uniqueId but didn't exist.")
-                return
-              }
-
-              val fileWriter = location.asInstanceOf[WorkingPartition].getFileWriter
-              val writtenBytes = fileWriter.close()
-              if (writtenBytes > 0L) {
-                logDebug(s"FileName ${fileWriter.getFile.getAbsoluteFile}, size $writtenBytes")
-                writtenList.add(writtenBytes)
-                val bytes = fileWriter.close()
-                if (bytes > 0L) {
-                  committedIds.add(uniqueId)
-                }
-              }
-            } catch {
-              case e: IOException =>
-                logError(s"Commit file for $shuffleKey $uniqueId failed.", e)
-                failedIds.add(uniqueId)
-            }
-          }
-        }, commitThreadPool)
-
-        if (future == null) {
-          future = task
-        } else {
-          future = CompletableFuture.allOf(future, task)
-        }
-      }
-    }
-
-    future
-  }
-
-  private def handleCommitFiles(
-      context: RpcCallContext,
-      shuffleKey: String,
-      masterIds: jList[String],
-      slaveIds: jList[String],
-      mapAttempts: Array[Int]): Unit = {
-    // return null if shuffleKey does not exist
-    if (!partitionLocationInfo.containsShuffle(shuffleKey)) {
-      logError(s"Shuffle $shuffleKey doesn't exist!")
-      context.reply(CommitFilesResponse(
-        StatusCode.ShuffleNotRegistered, List.empty.asJava, List.empty.asJava,
-        masterIds, slaveIds, 0, 0))
-      return
-    }
-
-    // close and flush files.
-    shuffleMapperAttempts.putIfAbsent(shuffleKey, mapAttempts)
-
-    // Use ConcurrentSet to avoid excessive lock contention.
-    val committedMasterIds = new ConcurrentSet[String]()
-    val committedSlaveIds = new ConcurrentSet[String]()
-    val failedMasterIds = new ConcurrentSet[String]()
-    val failedSlaveIds = new ConcurrentSet[String]()
-
-    val committedWrittenSize = new LinkedBlockingQueue[Long]()
-
-    val masterFuture = commitFiles(
-      shuffleKey,
-      masterIds,
-      committedMasterIds,
-      failedMasterIds,
-      committedWrittenSize)
-    val slaveFuture = commitFiles(
-      shuffleKey,
-      slaveIds,
-      committedSlaveIds,
-      failedSlaveIds,
-      committedWrittenSize,
-      false)
-
-    val future = if (masterFuture != null && slaveFuture != null) {
-      CompletableFuture.allOf(masterFuture, slaveFuture)
-    } else if (masterFuture != null) {
-      masterFuture
-    } else if (slaveFuture != null) {
-      slaveFuture
-    } else {
-      null
-    }
-
-    def reply(): Unit = {
-      // release slots before reply.
-      val numSlotsReleased =
-        partitionLocationInfo.removeMasterPartitions(shuffleKey, masterIds) +
-        partitionLocationInfo.removeSlavePartitions(shuffleKey, slaveIds)
-
-      val committedMasterIdList = new jArrayList[String](committedMasterIds)
-      val committedSlaveIdList = new jArrayList[String](committedSlaveIds)
-      val failedMasterIdList = new jArrayList[String](failedMasterIds)
-      val failedSlaveIdList = new jArrayList[String](failedSlaveIds)
-      // reply
-      val totalWritten = committedWrittenSize.asScala.sum
-      val fileCount = committedWrittenSize.size()
-      committedWrittenSize.clear()
-      if (failedMasterIds.isEmpty && failedSlaveIds.isEmpty) {
-        logInfo(s"CommitFiles for $shuffleKey success with ${committedMasterIds.size()}" +
-          s" master partitions and ${committedSlaveIds.size()} slave partitions!")
-        context.reply(CommitFilesResponse(
-          StatusCode.Success, committedMasterIdList, committedSlaveIdList,
-          List.empty.asJava, List.empty.asJava, totalWritten, fileCount))
-      } else {
-        logWarning(s"CommitFiles for $shuffleKey failed with ${failedMasterIds.size()} master" +
-          s" partitions and ${failedSlaveIds.size()} slave partitions!")
-        context.reply(CommitFilesResponse(StatusCode.PartialSuccess, committedMasterIdList,
-          committedSlaveIdList, failedMasterIdList, failedSlaveIdList, totalWritten, fileCount))
-      }
-    }
-
-    if (future != null) {
-      val result = new AtomicReference[CompletableFuture[Unit]]()
-      val flushTimeout = RssConf.flushTimeout(conf)
-
-      val timeout = timer.newTimeout(new TimerTask {
-        override def run(timeout: Timeout): Unit = {
-          if (result.get() != null) {
-            result.get().cancel(true)
-            logWarning(s"After waiting $flushTimeout s, cancel all commit file jobs.")
-          }
-        }
-      }, flushTimeout, TimeUnit.SECONDS)
-
-      result.set(future.handleAsync(new BiFunction[Void, Throwable, Unit] {
-        override def apply(v: Void, t: Throwable): Unit = {
-          if (null != t) {
-            t match {
-              case _: CancellationException =>
-                logWarning("While handling commitFiles, canceled.")
-              case ee: ExecutionException =>
-                logError("While handling commitFiles, ExecutionException raised.", ee)
-              case ie: InterruptedException =>
-                logWarning("While handling commitFiles, interrupted.")
-                Thread.currentThread().interrupt()
-                throw ie
-              case _: TimeoutException =>
-                logWarning(s"While handling commitFiles, timeout after $flushTimeout s.")
-              case throwable: Throwable =>
-                logError("While handling commitFiles, exception occurs.", throwable)
-            }
-          } else {
-            // finish, cancel timeout job first.
-            timeout.cancel()
-            reply()
-          }
-        }
-      }, asyncReplyPool)) // should not use commitThreadPool in case of block by commit files.
-    } else {
-      // If both of two futures are null, then reply directly.
-      reply()
-    }
-  }
-
-  private def handleDestroy(
-      context: RpcCallContext,
-      shuffleKey: String,
-      masterLocations: jList[String],
-      slaveLocations: jList[String]): Unit = {
-    // check whether shuffleKey has registered
-    if (!partitionLocationInfo.containsShuffle(shuffleKey)) {
-      logWarning(s"Shuffle $shuffleKey not registered!")
-      context.reply(DestroyResponse(
-        StatusCode.ShuffleNotRegistered, masterLocations, slaveLocations))
-      return
-    }
-
-    val failedMasters = new jArrayList[String]()
-    val failedSlaves = new jArrayList[String]()
-
-    // destroy master locations
-    if (masterLocations != null && !masterLocations.isEmpty) {
-      masterLocations.asScala.foreach { loc =>
-        val allocatedLoc = partitionLocationInfo.getMasterLocation(shuffleKey, loc)
-        if (allocatedLoc == null) {
-          failedMasters.add(loc)
-        } else {
-          allocatedLoc.asInstanceOf[WorkingPartition].getFileWriter.destroy()
-        }
-      }
-      // remove master locations from WorkerInfo
-      partitionLocationInfo.removeMasterPartitions(shuffleKey, masterLocations)
-    }
-    // destroy slave locations
-    if (slaveLocations != null && !slaveLocations.isEmpty) {
-      slaveLocations.asScala.foreach { loc =>
-        val allocatedLoc = partitionLocationInfo.getSlaveLocation(shuffleKey, loc)
-        if (allocatedLoc == null) {
-          failedSlaves.add(loc)
-        } else {
-          allocatedLoc.asInstanceOf[WorkingPartition].getFileWriter.destroy()
-        }
-      }
-      // remove slave locations from worker info
-      partitionLocationInfo.removeSlavePartitions(shuffleKey, slaveLocations)
-    }
-    // reply
-    if (failedMasters.isEmpty && failedSlaves.isEmpty) {
-      logInfo(s"Destroy ${masterLocations.size()} master location and ${slaveLocations.size()}" +
-        s" slave locations for $shuffleKey successfully.")
-      context.reply(DestroyResponse(StatusCode.Success, List.empty.asJava, List.empty.asJava))
-    } else {
-      logInfo(s"Destroy ${failedMasters.size()}/${masterLocations.size()} master location and" +
-        s"${failedSlaves.size()}/${slaveLocations.size()} slave location for" +
-          s" $shuffleKey PartialSuccess.")
-      context.reply(DestroyResponse(StatusCode.PartialSuccess, failedMasters, failedSlaves))
-    }
-  }
-
-  private def handleGetWorkerInfos(context: RpcCallContext): Unit = {
-    val list = new jArrayList[WorkerInfo]()
-    list.add(workerInfo)
-    context.reply(GetWorkerInfosResponse(StatusCode.Success, list.asScala.toList: _*))
-  }
-
-  private def handleThreadDump(context: RpcCallContext): Unit = {
-    val threadDump = Utils.getThreadDump()
-    context.reply(ThreadDumpResponse(threadDump))
-  }
-
-  private def getMapAttempt(body: ByteBuf): (Int, Int) = {
-    // header: mapId attemptId batchId compressedTotalSize
-    val header = new Array[Byte](8)
-    body.getBytes(body.readerIndex(), header)
-    val mapId = Platform.getInt(header, Platform.BYTE_ARRAY_OFFSET)
-    val attemptId = Platform.getInt(header, Platform.BYTE_ARRAY_OFFSET + 4)
-    (mapId, attemptId)
-  }
-
-  override def handlePushData(pushData: PushData, callback: RpcResponseCallback): Unit = {
-    val shuffleKey = pushData.shuffleKey
-    val mode = PartitionLocation.getMode(pushData.mode)
-    val body = pushData.body.asInstanceOf[NettyManagedBuffer].getBuf
-    val isMaster = mode == PartitionLocation.Mode.Master
-    val bodySize = pushData.body().size()
-
-    val key = s"${pushData.requestId}"
-    if (isMaster) {
-      workerSource.startTimer(WorkerSource.MasterPushDataTime, key)
-    } else {
-      workerSource.startTimer(WorkerSource.SlavePushDataTime, key)
-    }
-
-    // find FileWriter responsible for the data
-    val location = if (isMaster) {
-      partitionLocationInfo.getMasterLocation(shuffleKey, pushData.partitionUniqueId)
-    } else {
-      partitionLocationInfo.getSlaveLocation(shuffleKey, pushData.partitionUniqueId)
-    }
-
-    val wrappedCallback = new RpcResponseCallback() {
-      override def onSuccess(response: ByteBuffer): Unit = {
-        if (isMaster) {
-          workerSource.stopTimer(WorkerSource.MasterPushDataTime, key)
-          if (response.remaining() > 0) {
-            val resp = ByteBuffer.allocate(response.remaining())
-            resp.put(response)
-            resp.flip()
-            callback.onSuccess(resp)
-          } else {
-            callback.onSuccess(response)
-          }
-        } else {
-          workerSource.stopTimer(WorkerSource.SlavePushDataTime, key)
-          callback.onSuccess(response)
-        }
-      }
-
-      override def onFailure(e: Throwable): Unit = {
-        logError(s"[handlePushData.onFailure] partitionLocation: $location")
-        workerSource.incCounter(WorkerSource.PushDataFailCount)
-        callback.onFailure(new Exception(StatusCode.PushDataFailSlave.getMessage(), e))
-      }
-    }
-
-    if (location == null) {
-      val (mapId, attemptId) = getMapAttempt(body)
-      if (shuffleMapperAttempts.containsKey(shuffleKey) &&
-          -1 != shuffleMapperAttempts.get(shuffleKey)(mapId)) {
-        // partition data has already been committed
-        logInfo(s"Receive push data from speculative task(shuffle $shuffleKey, map $mapId, " +
-          s" attempt $attemptId), but this mapper has already been ended.")
-        wrappedCallback.onSuccess(ByteBuffer.wrap(Array[Byte](StatusCode.StageEnded.getValue)))
-      } else {
-        val msg = s"Partition location wasn't found for task(shuffle $shuffleKey, map $mapId, " +
-          s"attempt $attemptId, uniqueId ${pushData.partitionUniqueId})."
-        logWarning(s"[handlePushData] $msg")
-        callback.onFailure(new Exception(StatusCode.PushDataFailPartitionNotFound.getMessage()))
-      }
-      return
-    }
-    val fileWriter = location.asInstanceOf[WorkingPartition].getFileWriter
-    val exception = fileWriter.getException
-    if (exception != null) {
-      logWarning(s"[handlePushData] fileWriter $fileWriter has Exception $exception")
-      val message = if (isMaster) {
-        StatusCode.PushDataFailMain.getMessage()
-      } else {
-        StatusCode.PushDataFailSlave.getMessage()
-      }
-      callback.onFailure(new Exception(message, exception))
-      return
-    }
-    if (isMaster && fileWriter.getFileLength > fileWriter.getSplitThreshold()) {
-      fileWriter.setSplitFlag()
-      if (fileWriter.getSplitMode == PartitionSplitMode.soft) {
-        callback.onSuccess(ByteBuffer.wrap(Array[Byte](StatusCode.SoftSplit.getValue)))
-      } else {
-        callback.onSuccess(ByteBuffer.wrap(Array[Byte](StatusCode.HardSplit.getValue)))
-        return
-      }
-    }
-    fileWriter.incrementPendingWrites()
-
-    // for master, send data to slave
-    if (location.getPeer != null && isMaster) {
-      pushData.body().retain()
-      replicateThreadPool.submit(new Runnable {
-        override def run(): Unit = {
-          val peer = location.getPeer
-          val peerWorker = new WorkerInfo(peer.getHost, peer.getRpcPort, peer.getPushPort,
-            peer.getFetchPort, peer.getReplicatePort)
-          if (unavailablePeers.containsKey(peerWorker)) {
-            pushData.body().release()
-            wrappedCallback.onFailure(new Exception(s"Peer $peerWorker unavailable!"))
-            return
-          }
-          try {
-            val client = pushClientFactory.createClient(peer.getHost, peer.getReplicatePort,
-              location.getReduceId)
-            val newPushData = new PushData(
-              PartitionLocation.Mode.Slave.mode(),
-              shuffleKey,
-              pushData.partitionUniqueId,
-              pushData.body)
-            client.pushData(newPushData, wrappedCallback)
-          } catch {
-            case e: Exception =>
-              pushData.body().release()
-              unavailablePeers.put(peerWorker, System.currentTimeMillis())
-              wrappedCallback.onFailure(e)
-          }
-        }
-      })
-    } else {
-      wrappedCallback.onSuccess(ByteBuffer.wrap(Array[Byte]()))
-    }
-
-    try {
-      fileWriter.write(body)
-    } catch {
-      case e: AlreadyClosedException =>
-        fileWriter.decrementPendingWrites()
-        val (mapId, attemptId) = getMapAttempt(body)
-        val endedAttempt = if (shuffleMapperAttempts.containsKey(shuffleKey)) {
-          shuffleMapperAttempts.get(shuffleKey)(mapId)
-        } else -1
-        logWarning(s"Append data failed for task(shuffle $shuffleKey, map $mapId, attempt" +
-          s" $attemptId), caused by ${e.getMessage}")
-      case e: Exception =>
-        logError("Exception encountered when write.", e)
-    }
-  }
-
-  override def handlePushMergedData(
-      pushMergedData: PushMergedData, callback: RpcResponseCallback): Unit = {
-    val shuffleKey = pushMergedData.shuffleKey
-    val mode = PartitionLocation.getMode(pushMergedData.mode)
-    val batchOffsets = pushMergedData.batchOffsets
-    val body = pushMergedData.body.asInstanceOf[NettyManagedBuffer].getBuf
-    val isMaster = mode == PartitionLocation.Mode.Master
-    val bodySize = pushMergedData.body().size()
-
-    val key = s"${pushMergedData.requestId}"
-    if (isMaster) {
-      workerSource.startTimer(WorkerSource.MasterPushDataTime, key)
-    } else {
-      workerSource.startTimer(WorkerSource.SlavePushDataTime, key)
-    }
-
-    val wrappedCallback = new RpcResponseCallback() {
-      override def onSuccess(response: ByteBuffer): Unit = {
-        if (isMaster) {
-          workerSource.stopTimer(WorkerSource.MasterPushDataTime, key)
-          if (response.remaining() > 0) {
-            val resp = ByteBuffer.allocate(response.remaining())
-            resp.put(response)
-            resp.flip()
-            callback.onSuccess(resp)
-          } else {
-            callback.onSuccess(response)
-          }
-        } else {
-          workerSource.stopTimer(WorkerSource.SlavePushDataTime, key)
-          callback.onSuccess(response)
-        }
-      }
-
-      override def onFailure(e: Throwable): Unit = {
-        workerSource.incCounter(WorkerSource.PushDataFailCount)
-        callback.onFailure(new Exception(StatusCode.PushDataFailSlave.getMessage, e))
-      }
-    }
-
-    // find FileWriters responsible for the data
-    val locations = pushMergedData.partitionUniqueIds.map { id =>
-      val loc = if (isMaster) {
-        partitionLocationInfo.getMasterLocation(shuffleKey, id)
-      } else {
-        partitionLocationInfo.getSlaveLocation(shuffleKey, id)
-      }
-      if (loc == null) {
-        val (mapId, attemptId) = getMapAttempt(body)
-        if (shuffleMapperAttempts.containsKey(shuffleKey)
-            && -1 != shuffleMapperAttempts.get(shuffleKey)(mapId)) {
-          val msg = s"Receive push data from speculative task(shuffle $shuffleKey, map $mapId," +
-            s" attempt $attemptId), but this mapper has already been ended."
-          logInfo(msg)
-          wrappedCallback.onSuccess(ByteBuffer.wrap(Array[Byte](StatusCode.StageEnded.getValue)))
-        } else {
-          val msg = s"Partition location wasn't found for task(shuffle $shuffleKey, map $mapId," +
-            s" attempt $attemptId, uniqueId $id)."
-          logWarning(s"[handlePushMergedData] $msg")
-          wrappedCallback.onFailure(new Exception(msg))
-        }
-        return
-      }
-      loc
-    }
-
-    val fileWriters = locations.map(_.asInstanceOf[WorkingPartition].getFileWriter)
-    val fileWriterWithException = fileWriters.find(_.getException != null)
-    if (fileWriterWithException.nonEmpty) {
-      val exception = fileWriterWithException.get.getException
-      logDebug(s"[handlePushMergedData] fileWriter ${fileWriterWithException}" +
-          s" has Exception $exception")
-      val message = if (isMaster) {
-        StatusCode.PushDataFailMain.getMessage()
-      } else {
-        StatusCode.PushDataFailSlave.getMessage()
-      }
-      callback.onFailure(new Exception(message, exception))
-      return
-    }
-    fileWriters.foreach(_.incrementPendingWrites())
-
-    // for master, send data to slave
-    if (locations.head.getPeer != null && isMaster) {
-      pushMergedData.body().retain()
-      replicateThreadPool.submit(new Runnable {
-        override def run(): Unit = {
-          val location = locations.head
-          val peer = location.getPeer
-          val peerWorker = new WorkerInfo(peer.getHost,
-            peer.getRpcPort, peer.getPushPort, peer.getFetchPort, peer.getReplicatePort, null)
-          if (unavailablePeers.containsKey(peerWorker)) {
-            pushMergedData.body().release()
-            wrappedCallback.onFailure(new Exception(s"Peer $peerWorker unavailable!"))
-            return
-          }
-          try {
-            val client = pushClientFactory.createClient(
-              peer.getHost, peer.getReplicatePort, location.getReduceId)
-            val newPushMergedData = new PushMergedData(
-              PartitionLocation.Mode.Slave.mode(),
-              shuffleKey,
-              pushMergedData.partitionUniqueIds,
-              batchOffsets,
-              pushMergedData.body)
-            client.pushMergedData(newPushMergedData, wrappedCallback)
-          } catch {
-            case e: Exception =>
-              pushMergedData.body().release()
-              unavailablePeers.put(peerWorker, System.currentTimeMillis())
-              wrappedCallback.onFailure(e)
-          }
-        }
-      })
-    } else {
-      wrappedCallback.onSuccess(ByteBuffer.wrap(Array[Byte]()))
-    }
-
-    var index = 0
-    var fileWriter: FileWriter = null
-    var alreadyClosed = false
-    while (index < fileWriters.length) {
-      fileWriter = fileWriters(index)
-      val offset = body.readerIndex() + batchOffsets(index)
-      val length = if (index == fileWriters.length - 1) {
-        body.readableBytes() - batchOffsets(index)
-      } else {
-        batchOffsets(index + 1) - batchOffsets(index)
-      }
-      val batchBody = body.slice(offset, length)
-
-      try {
-        if (!alreadyClosed) {
-          fileWriter.write(batchBody)
-        } else {
-          fileWriter.decrementPendingWrites()
-        }
-      } catch {
-        case e: AlreadyClosedException =>
-          fileWriter.decrementPendingWrites()
-          alreadyClosed = true
-          val (mapId, attemptId) = getMapAttempt(body)
-          val endedAttempt = if (shuffleMapperAttempts.containsKey(shuffleKey)) {
-            shuffleMapperAttempts.get(shuffleKey)(mapId)
-          } else -1
-          logWarning(s"Append data failed for task(shuffle $shuffleKey, map $mapId, attempt" +
-            s" $attemptId), caused by ${e.getMessage}")
-        case e: Exception =>
-          logError("Exception encountered when write.", e)
-      }
-      index += 1
-    }
-  }
-
-  override def handleOpenStream(shuffleKey: String, fileName: String, startMapIndex: Int,
-    endMapIndex: Int): FileInfo = {
-    // find FileWriter responsible for the data
-    val fileWriter = localStorageManager.getWriter(shuffleKey, fileName)
-    if (fileWriter eq null) {
-      logWarning(s"File $fileName for $shuffleKey was not found!")
-      return null
-    }
-    partitionsSorter.openStream(shuffleKey, fileName, fileWriter, startMapIndex, endMapIndex);
-  }
-
-=======
->>>>>>> 36cc234d
   private def registerWithMaster() {
     var registerTimeout = RssConf.registerWorkerTimeoutMs(conf)
     val delta = 2000
