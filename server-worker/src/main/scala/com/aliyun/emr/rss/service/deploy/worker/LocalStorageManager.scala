/*
 * Licensed to the Apache Software Foundation (ASF) under one or more
 * contributor license agreements.  See the NOTICE file distributed with
 * this work for additional information regarding copyright ownership.
 * The ASF licenses this file to You under the Apache License, Version 2.0
 * (the "License"); you may not use this file except in compliance with
 * the License.  You may obtain a copy of the License at
 *
 *    http://www.apache.org/licenses/LICENSE-2.0
 *
 * Unless required by applicable law or agreed to in writing, software
 * distributed under the License is distributed on an "AS IS" BASIS,
 * WITHOUT WARRANTIES OR CONDITIONS OF ANY KIND, either express or implied.
 * See the License for the specific language governing permissions and
 * limitations under the License.
 */

package com.aliyun.emr.rss.service.deploy.worker

import java.io.{File, IOException}
import java.nio.channels.{ClosedByInterruptException, FileChannel}
import java.util
import java.util.concurrent.{ConcurrentHashMap, Executors, LinkedBlockingQueue, ThreadPoolExecutor, TimeUnit}
<<<<<<< HEAD
import java.util.concurrent.atomic.{AtomicInteger, AtomicLong, LongAdder}
import java.util.function
=======
import java.util.concurrent.atomic.{AtomicBoolean, AtomicInteger}
>>>>>>> 892acc51
import java.util.function.IntUnaryOperator

import scala.collection.JavaConverters._
import scala.collection.mutable
import scala.collection.mutable.ListBuffer
import scala.util.Random

import com.google.common.util.concurrent.ThreadFactoryBuilder
import io.netty.buffer.CompositeByteBuf

import com.aliyun.emr.rss.common.RssConf
import com.aliyun.emr.rss.common.exception.RssException
import com.aliyun.emr.rss.common.internal.Logging
import com.aliyun.emr.rss.common.meta.DiskInfo
import com.aliyun.emr.rss.common.metrics.source.AbstractSource
import com.aliyun.emr.rss.common.network.server.MemoryTracker
import com.aliyun.emr.rss.common.network.server.MemoryTracker.MemoryTrackerListener
import com.aliyun.emr.rss.common.protocol.{PartitionLocation, PartitionSplitMode}
import com.aliyun.emr.rss.common.util.{ThreadUtils, Utils}

private[worker] case class FlushTask(
  buffer: CompositeByteBuf,
  fileChannel: FileChannel,
  notifier: FileWriter.FlushNotifier)

private[worker] final class DiskFlusher(
  val workingDir: File,
  workerSource: AbstractSource,
  val deviceMonitor: DeviceMonitor,
<<<<<<< HEAD
  val threadCount: Int
) extends DeviceObserver with Logging {
  private lazy val diskFlusherId = System.identityHashCode(this)
  private val workingQueue = new LinkedBlockingQueue[FlushTask]()
  private val bufferQueue = new LinkedBlockingQueue[CompositeByteBuf]()
  private val flushCount = new LongAdder
  private val flushTotalTime = new LongAdder
  private val usedSlots = new LongAdder
  private val writeActionPool = ThreadUtils.newDaemonFixedThreadPool(threadCount, workingDir.getName + "-flusher")
=======
  val threadCount: Int) extends DeviceObserver with Logging {
  private lazy val diskFlusherId = System.identityHashCode(this)
  private val workingQueue = new LinkedBlockingQueue[FlushTask](queueCapacity)
  private val bufferQueue = new LinkedBlockingQueue[CompositeByteBuf](queueCapacity)
  private val writeActionPool = ThreadUtils.newDaemonFixedThreadPool(threadCount,
    workingDir.getName + "-flusher")
  for (_ <- 0 until queueCapacity) {
    bufferQueue.put(Unpooled.compositeBuffer(256))
  }
>>>>>>> 892acc51

  @volatile
  private var lastBeginFlushTime: Long = -1
  def getLastFlushTime: Long = lastBeginFlushTime

  val stopFlag = new AtomicBoolean(false)
  val rand = new Random()

  private val worker = new Thread(s"$this") {
    override def run(): Unit = {
      while (!stopFlag.get()) {
        val task = workingQueue.take()
        writeActionPool.submit(new Runnable {
          override def run(): Unit = {
<<<<<<< HEAD
            val key = s"DiskFlusher-$workingDir"
=======
            val key = s"DiskFlusher-$workingDir-${rand.nextInt()}"
>>>>>>> 892acc51
            workerSource.sample(WorkerSource.FlushDataTime, key) {
              if (!task.notifier.hasException) {
                try {
                  lastBeginFlushTime = System.nanoTime()
                  task.fileChannel.write(task.buffer.nioBuffers())
<<<<<<< HEAD
                  val flushUsedTime = System.nanoTime() - lastBeginFlushTime
                  flushCount.increment()
                  flushTotalTime.add(flushUsedTime)
                } catch {
                  // InterruptedIOException when notifyError
                  case _: ClosedByInterruptException =>
                  case e: IOException =>
                    task.notifier.setException(e)
                    stopFlag = true
=======
                } catch {
                  case _: ClosedByInterruptException =>
                  case e: IOException =>
                    task.notifier.setException(e)
                    stopFlag.set(true)
>>>>>>> 892acc51
                    logError(s"$this write failed, report to DeviceMonitor, exeption: $e")
                    reportError(workingDir, e, DeviceErrorType.ReadOrWriteFailure)
                }
                lastBeginFlushTime = -1
              }
              returnBuffer(task.buffer)
              task.notifier.numPendingFlushes.decrementAndGet()
            }
          }
        })
      }
    }
  }
  worker.setDaemon(true)
  worker.setUncaughtExceptionHandler(new Thread.UncaughtExceptionHandler {
    override def uncaughtException(t: Thread, e: Throwable): Unit = {
      logError(s"$this thread terminated.", e)
    }
  })
  worker.start()

  deviceMonitor.registerDiskFlusher(this)

  def averageFlushTime(): Double = {
    val tmpFlushTotalTime = flushTotalTime.sumThenReset()
    val tmpFlushCount = flushCount.sumThenReset()
    if (tmpFlushCount != 0) {
      tmpFlushTotalTime / tmpFlushCount
    } else {
      0
    }
  }

  def addWriter(): Unit = {
    usedSlots.increment()
  }

  def removeWriter(): Unit = {
    usedSlots.decrement()
  }

  def getSlots(): Long = {
    usedSlots.sum();
  }

  def takeBuffer(timeoutMs: Long): CompositeByteBuf = {
    bufferQueue.poll(timeoutMs, TimeUnit.MILLISECONDS)
  }

  def returnBuffer(buffer: CompositeByteBuf): Unit = {
    MemoryTracker.instance().releaseDiskBuffer(buffer.readableBytes())
    buffer.removeComponents(0, buffer.numComponents())
    buffer.clear()

    bufferQueue.put(buffer)
  }

  def addTask(task: FlushTask, timeoutMs: Long): Boolean = {
    workingQueue.offer(task, timeoutMs, TimeUnit.MILLISECONDS)
  }

  override def notifyError(deviceName: String, dirs: ListBuffer[File] = null,
    deviceErrorType: DeviceErrorType): Unit = {
    logError(s"$this is notified Device $deviceName Error $deviceErrorType! Stop Flusher.")
    stopFlag.set(true)
    try {
      writeActionPool.shutdown()
      worker.interrupt()
      writeActionPool.shutdown()
    } catch {
      case e: Exception =>
        logError(s"Exception when interrupt worker: $worker, $e")
    }
    workingQueue.asScala.foreach(task => {
      task.buffer.removeComponents(0, task.buffer.numComponents())
      task.buffer.clear()
    })
    deviceMonitor.unregisterDiskFlusher(this)
  }

  override def reportError(workingDir: File, e: IOException,
    deviceErrorType: DeviceErrorType): Unit = {
    deviceMonitor.reportDeviceError(workingDir, e, deviceErrorType)
  }

  def bufferQueueInfo(): String = s"$this available buffers: ${bufferQueue.size()}"

  override def hashCode(): Int = {
    workingDir.hashCode()
  }

  override def equals(obj: Any): Boolean = {
    obj.isInstanceOf[DiskFlusher] &&
      obj.asInstanceOf[DiskFlusher].workingDir.equals(workingDir)
  }

  override def toString(): String = {
    s"DiskFlusher@$diskFlusherId-" + workingDir.toString
  }
}

private[worker] final class LocalStorageManager(
  conf: RssConf,
  workerSource: AbstractSource,
  worker: Worker) extends DeviceObserver with Logging with MemoryTrackerListener{

  // workingdir
  val isolatedWorkingDirs =
    new ConcurrentHashMap[File, DeviceErrorType](RssConf.workerBaseDirs(conf).length)

<<<<<<< HEAD
  val workingDirLimits = new util.HashMap[File, Long]()
  val workingDirUsage = new util.HashMap[File, AtomicLong]()
  val shuffleKeyGroupedWorkingDirWriters = new ConcurrentHashMap[String, ConcurrentHashMap[File, FileWriter]]()
  // mountpoint -> filewriter
  val workingDirWriters = new ConcurrentHashMap[File, util.ArrayList[FileWriter]]()
  val spaceMonitorInterval = RssConf.diskSpaceMonitorInterval(conf)
  val workingDirMountPoints = new ConcurrentHashMap[File, String]()

  private val dirWriterMapFunc =
    new java.util.function.Function[String, ConcurrentHashMap[File, FileWriter]]() {
      override def apply(key: String): ConcurrentHashMap[File, FileWriter] =
        new ConcurrentHashMap()
    }

  private val workingDirWriterListFunc =
    new function.Function[File, util.ArrayList[FileWriter]]() {
      override def apply(t: File): util.ArrayList[FileWriter] = new util.ArrayList[FileWriter]()
    }

  private val workingDirThreads: util.Map[File, Int] = new util.HashMap[File, Int]()
=======
  val diskFlusherThreadCount = RssConf.diskFlusherThreadCount(conf)

>>>>>>> 892acc51
  private val workingDirs: util.ArrayList[File] = {
    val baseDirs = RssConf.workerBaseDirs(conf).map(i => (new File(i._1, RssConf.WorkingDirName), i._2, i._3))
    val availableDirs = new mutable.HashSet[File]()

    baseDirs.foreach { dirWithInfos =>
      workingDirLimits.put(dirWithInfos._1, dirWithInfos._2)
      workingDirUsage.put(dirWithInfos._1, new AtomicLong())
      if (!DeviceMonitor.checkDiskReadAndWrite(conf, ListBuffer[File](dirWithInfos._1))) {
        availableDirs += dirWithInfos._1
        workingDirThreads.put(dirWithInfos._1, dirWithInfos._3)
      } else {
        logWarning(s"Exception when trying to create a file in ${dirWithInfos._1}, add to blacklist.")
        isolatedWorkingDirs.put(dirWithInfos._1, DeviceErrorType.ReadOrWriteFailure)
      }
    }
    if (availableDirs.size <= 0) {
      throw new IOException("No available working directory.")
    }
    new util.ArrayList[File](availableDirs.asJava)
  }

  def workingDirsSnapshot(): util.ArrayList[File] =
    workingDirs.synchronized(new util.ArrayList[File](workingDirs))

  def hasAvailableWorkingDirs(): Boolean = workingDirsSnapshot().size() > 0

  val writerFlushBufferSize: Long = RssConf.workerFlushBufferSize(conf)

  private val dirOperators: ConcurrentHashMap[File, ThreadPoolExecutor] = {
    val cleaners = new ConcurrentHashMap[File, ThreadPoolExecutor]()
    workingDirsSnapshot().asScala.foreach {
      dir => cleaners.put(dir,
        ThreadUtils.newDaemonCachedThreadPool(s"Disk-cleaner-${dir.getAbsoluteFile}", 1))
    }
    cleaners
  }

  val (deviceInfos, mountInfos) = DeviceInfo.getDeviceAndMountInfos(workingDirsSnapshot())
  private val deviceMonitor = DeviceMonitor.createDeviceMonitor(conf, this, deviceInfos, mountInfos)

  private val HDDThreadCount = RssConf.HDDFlusherThread(conf)
  private val SSDThreadCount = RssConf.SSDFlusherThread(conf)

  private val diskFlushers: ConcurrentHashMap[File, DiskFlusher] = {
    val flushers = new ConcurrentHashMap[File, DiskFlusher]()
<<<<<<< HEAD
    mountInfos.asScala.foreach(item => {
      new DiskFlusher(new File(item._1), workerSource, deviceMonitor,
        workingDirThreads.get(item._2.dirInfos.head))
    })
=======
    workingDirsSnapshot().asScala.foreach {
      dir => flushers.put(dir, new DiskFlusher(dir, queueCapacity, workerSource,
        deviceMonitor, diskFlusherThreadCount))
    }
>>>>>>> 892acc51
    flushers
  }

  private val actionService = Executors.newSingleThreadScheduledExecutor(new ThreadFactoryBuilder()
    .setNameFormat("StorageManager-action-thread").build)

  deviceMonitor.startCheck()

  private val spaceMonitorService = Executors.newSingleThreadScheduledExecutor(new ThreadFactoryBuilder()
    .setNameFormat("StorageManager-monitor-thread").build)
  spaceMonitorService.scheduleAtFixedRate(new Runnable {
    override def run(): Unit = {
      for (dir <- workingDirsSnapshot().asScala) {
        val usage = workingDirUsage.get(dir)
        val dirWrittenSize = shuffleKeyGroupedWorkingDirWriters.values().asScala
          .map(_.get(dir)).map(i => i.getFileLength).sum
        for (entry <- mountInfos.entrySet().asScala) {
          val mountPoint = entry.getKey
          if (entry.getValue.dirInfos.contains(dir)) {
            val tmpFile = new File(mountPoint)
            val usedSpace = tmpFile.getTotalSpace - tmpFile.getUsableSpace
            usage.set(Math.max(usedSpace, dirWrittenSize))
          }
        }
      }
    }
  }, spaceMonitorInterval, spaceMonitorInterval, TimeUnit.MILLISECONDS)

  override def notifyError(deviceName: String, dirs: ListBuffer[File],
    deviceErrorType: DeviceErrorType): Unit = this.synchronized {

    dirs.foreach(dir => {
      workingDirs.synchronized {
        workingDirs.remove(dir)
      }

      val operator = dirOperators.remove(dir)
      if (operator != null) {
        operator.shutdown()
      }
      diskFlushers.remove(dir)

      isolatedWorkingDirs.put(dir, deviceErrorType)
    })
    logWarning(s"Isolate working dir ${dirs} for ${deviceErrorType}")
  }

  override def notifyHealthy(dirs: ListBuffer[File]): Unit = this.synchronized {
    dirs.foreach(dir => {
      isolatedWorkingDirs.remove(dir)
      if (!diskFlushers.containsKey(dir)) {
<<<<<<< HEAD
        diskFlushers.put(dir, new DiskFlusher(dir, workerSource, deviceMonitor,
          workingDirThreads.get(dir)))
=======
        diskFlushers.put(dir, new DiskFlusher(dir, queueCapacity, workerSource,
          deviceMonitor, diskFlusherThreadCount))
>>>>>>> 892acc51
      }
      if (!dirOperators.containsKey(dir)) {
        dirOperators.put(dir,
          ThreadUtils.newDaemonCachedThreadPool(s"Disk-cleaner-${dir.getAbsoluteFile}", 1))
      }
      workingDirs.synchronized{
        if (!workingDirs.contains(dir)) {
          workingDirs.add(dir)
        }
      }
    })

  }

  def isolateDirs(dirs: ListBuffer[File], errorType: DeviceErrorType): Unit = this.synchronized {
    val availableDisks = numDisks()
    dirs.foreach(dir => {
      workingDirs.synchronized {
        workingDirs.remove(dir)
      }
      isolatedWorkingDirs.put(dir, errorType)
    })
  }

  override def notifyHighDiskUsage(dirs: ListBuffer[File]): Unit = {
    isolateDirs(dirs, DeviceErrorType.InsufficientDiskSpace)
  }

  override def notifySlowFlush(dirs: ListBuffer[File]): Unit = {
    isolateDirs(dirs, DeviceErrorType.FlushTimeout)
  }

  private val fetchChunkSize = RssConf.workerFetchChunkSize(conf)

  private val counter = new AtomicInteger()
  private val counterOperator = new IntUnaryOperator() {
    override def applyAsInt(operand: Int): Int = {
      val dirs = workingDirsSnapshot()
      if (dirs.size() > 0) {
        (operand + 1) % dirs.size()
      } else 0
    }
  }

  // shuffleKey -> (fileName -> writer)
  private val writers =
    new ConcurrentHashMap[String, ConcurrentHashMap[String, FileWriter]]()

  private def getNextIndex() = counter.getAndUpdate(counterOperator)

  private val newMapFunc =
    new java.util.function.Function[String, ConcurrentHashMap[String, FileWriter]]() {
      override def apply(key: String): ConcurrentHashMap[String, FileWriter] =
        new ConcurrentHashMap()
    }

  def numDisks(): Int = workingDirs.synchronized {
    mountInfos.size()
  }

  @throws[IOException]
  def createWriter(
    appId: String,
    shuffleId: Int,
    location: PartitionLocation,
    splitThreshold: Long,
    splitMode: PartitionSplitMode): FileWriter = {
    if (!hasAvailableWorkingDirs()) {
      throw new IOException("No available working dirs!")
    }

    val reduceId = location.getReduceId
    val epoch = location.getEpoch
    val mode = location.getMode
    val fileName = s"$reduceId-$epoch-${mode.mode()}"

    var retryCount = 0
    var exception: IOException = null
    while (retryCount < RssConf.createFileWriterRetryCount(conf)) {
      val index = getNextIndex()
      val dirs = workingDirsSnapshot()
      val dir = dirs.get(index % dirs.size())
      val shuffleDir = new File(dir, s"$appId/$shuffleId")
      val file = new File(shuffleDir, fileName)

      try {
        shuffleDir.mkdirs()
        val createFileSuccess = file.createNewFile()
        if (!createFileSuccess) {
          throw new RssException("create app shuffle data dir or file failed")
        }
        val writerSpecifiedDiskFlusher = diskFlushers.get(dir)
        val fileWriter = new FileWriter(file, writerSpecifiedDiskFlusher, dir, fetchChunkSize,
          writerFlushBufferSize, workerSource, conf, deviceMonitor, splitThreshold, splitMode)
        deviceMonitor.registerFileWriter(fileWriter)

        val shuffleKey = Utils.makeShuffleKey(appId, shuffleId)
        val dirWriters = shuffleKeyGroupedWorkingDirWriters.computeIfAbsent(shuffleKey, dirWriterMapFunc)
        dirWriters.put(dir, fileWriter)
        val list = workingDirWriters.computeIfAbsent(dir, workingDirWriterListFunc)
        list.synchronized {
          list.add(fileWriter)
        }
        val shuffleMap = writers.computeIfAbsent(shuffleKey, newMapFunc)
        shuffleMap.put(fileName, fileWriter)
        location.setDiskHint(workingDirMountPoints.get(dir))
        return fileWriter
      } catch {
        case t: Throwable =>
          logError("Create Writer failed, report to DeviceMonitor", t)
          exception = new IOException(t)
          deviceMonitor.reportDeviceError(dir, exception, DeviceErrorType.ReadOrWriteFailure)
      }
      retryCount += 1
    }

    throw exception
  }

  def getWriter(shuffleKey: String, fileName: String): FileWriter = {
    val shuffleMap = writers.get(shuffleKey)
    if (shuffleMap ne null) {
      shuffleMap.get(fileName)
    } else {
      null
    }
  }

  def shuffleKeySet(): util.Set[String] = writers.keySet()

  def cleanupExpiredShuffleKey(expiredShuffleKeys: util.HashSet[String]): Unit = {
    val workingDirs = workingDirsSnapshot()
    workingDirs.addAll(isolatedWorkingDirs.asScala.filterNot(entry => {
      DeviceErrorType.criticalError(entry._2)
    }).keySet.asJava)

    expiredShuffleKeys.asScala.foreach { shuffleKey =>
      logInfo(s"Cleanup expired shuffle $shuffleKey.")
      writers.remove(shuffleKey)
      shuffleKeyGroupedWorkingDirWriters.remove(shuffleKey)
      val (appId, shuffleId) = Utils.splitShuffleKey(shuffleKey)
      workingDirs.asScala.foreach { workingDir =>
        val dir = new File(workingDir, s"$appId/$shuffleId")
        deleteDirectory(dir, dirOperators.get(workingDir))
      }
    }
  }

  private val noneEmptyDirExpireDurationMs = RssConf.noneEmptyDirExpireDurationMs(conf)
  private val noneEmptyDirCleanUpThreshold = RssConf.noneEmptyDirCleanUpThreshold(conf)
  private val emptyDirExpireDurationMs = RssConf.emptyDirExpireDurationMs(conf)

  private val localStorageScheduler =
    ThreadUtils.newDaemonSingleThreadScheduledExecutor("local-storage-scheduler")

  localStorageScheduler.scheduleAtFixedRate(new Runnable {
    override def run(): Unit = {
      try {
        // Clean up empty dirs, since the appDir do not delete during expired shuffle key cleanup
        cleanupExpiredAppDirs(expireDuration =
          System.currentTimeMillis() - emptyDirExpireDurationMs)

        // Clean up non-empty dirs which has not been modified
        // in the past {{noneEmptyExpireDurationsMs}}, since
        // non empty dirs may exist after cluster restart.
        cleanupExpiredAppDirs(deleteRecursively = true,
          System.currentTimeMillis() - noneEmptyDirExpireDurationMs)
      } catch {
        case exception: Exception =>
          logWarning(s"Cleanup expired shuffle data exception: ${exception.getMessage}")
      }
    }
  }, 30, 30, TimeUnit.MINUTES)

  val slowFlushInterval: Long = RssConf.slowFlushIntervalMs(conf)
  localStorageScheduler.scheduleAtFixedRate(new Runnable {
    override def run(): Unit = {
      val currentTime = System.nanoTime()
      diskFlushers.values().asScala.foreach(flusher => {
        logInfo(flusher.bufferQueueInfo())
        val lastFlushTime = flusher.getLastFlushTime
        if (lastFlushTime != -1 &&
          currentTime - lastFlushTime  > slowFlushInterval * 1000 * 1000) {
          flusher.reportError(flusher.workingDir, new IOException("Slow Flusher!"),
            DeviceErrorType.FlushTimeout)
        }
      })
    }
  }, slowFlushInterval, slowFlushInterval, TimeUnit.MILLISECONDS)

  private def cleanupExpiredAppDirs(
    deleteRecursively: Boolean = false, expireDuration: Long): Unit = {
    val workingDirs = workingDirsSnapshot()
    workingDirs.addAll(isolatedWorkingDirs.asScala.filterNot(entry => {
      DeviceErrorType.criticalError(entry._2)
    }).keySet.asJava)

    workingDirs.asScala.foreach { workingDir =>
      var appDirs = workingDir.listFiles

      if (appDirs != null) {
        if (deleteRecursively) {
          appDirs = appDirs.sortBy(_.lastModified()).take(noneEmptyDirCleanUpThreshold)

          for (appDir <- appDirs if appDir.lastModified() < expireDuration) {
            val executionThreadPool = dirOperators.get(workingDir)
            deleteDirectory(appDir, executionThreadPool)
            logInfo(s"Deleted expired app dirs $appDir.")
          }
        } else {
          for (appDir <- appDirs if appDir.lastModified() < expireDuration) {
            if (appDir.list().isEmpty) {
              deleteFileWithRetry(appDir)
            }
          }
        }
      }
    }
  }

  private def deleteDirectory(dir: File, threadPool: ThreadPoolExecutor): Unit = {
    val allContents = dir.listFiles
    if (allContents != null) {
      for (file <- allContents) {
        deleteDirectory(file, threadPool)
      }
    }
    threadPool.submit(new Runnable {
      override def run(): Unit = {
        deleteFileWithRetry(dir)
      }
    })
  }

  private def deleteFileWithRetry(file: File): Unit = {
    if (file.exists()) {
      var retryCount = 0
      var deleteSuccess = false
      while (!deleteSuccess && retryCount <= 3) {
        deleteSuccess = file.delete()
        retryCount = retryCount + 1
        if (!deleteSuccess) {
          Thread.sleep(200 * retryCount)
        }
      }
      if (deleteSuccess) {
        logInfo(s"Deleted expired app dirs $file.")
      } else {
        logWarning(s"Delete expired app dirs $file failed.")
      }
    }
  }

  def close(): Unit = {
    if (null != dirOperators) {
      dirOperators.asScala.foreach(entry => {
        entry._2.shutdownNow()
      })
    }
    localStorageScheduler.shutdownNow()
    if (null != deviceMonitor) {
      deviceMonitor.close()
    }
  }

  private def flushFileWriters(): Unit = {
    writers.entrySet().asScala.foreach(u =>
      u.getValue.asScala
        .foreach(f => f._2.flushOnMemoryPressure()))
  }

  override def onPause(moduleName: String): Unit = {
  }

  override def onResume(moduleName: String): Unit = {
  }

  override def onTrim(): Unit = {
    actionService.submit(new Runnable {
      override def run(): Unit = {
        flushFileWriters()
      }
    })
  }

  def getDiskSnapshot(): Map[String, DiskInfo] = {
    mountInfos.asScala.map(item => {
      val mountInfo = item._2
      val woringDirUsableSpace = mountInfo.mountPointFile.getUsableSpace
      val flushTime = diskFlushers.get(mountInfo.mountPointFile).averageFlushTime()
      val usedSlots = diskFlushers.get(mountInfo.mountPointFile).getSlots()
      item._1 -> new DiskInfo(item._1, woringDirUsableSpace, flushTime, usedSlots)
    }).toMap
  }
}<|MERGE_RESOLUTION|>--- conflicted
+++ resolved
@@ -21,12 +21,8 @@
 import java.nio.channels.{ClosedByInterruptException, FileChannel}
 import java.util
 import java.util.concurrent.{ConcurrentHashMap, Executors, LinkedBlockingQueue, ThreadPoolExecutor, TimeUnit}
-<<<<<<< HEAD
 import java.util.concurrent.atomic.{AtomicInteger, AtomicLong, LongAdder}
-import java.util.function
-=======
-import java.util.concurrent.atomic.{AtomicBoolean, AtomicInteger}
->>>>>>> 892acc51
+import java.util.concurrent.atomic.AtomicBoolean
 import java.util.function.IntUnaryOperator
 
 import scala.collection.JavaConverters._
@@ -56,27 +52,16 @@
   val workingDir: File,
   workerSource: AbstractSource,
   val deviceMonitor: DeviceMonitor,
-<<<<<<< HEAD
   val threadCount: Int
 ) extends DeviceObserver with Logging {
   private lazy val diskFlusherId = System.identityHashCode(this)
   private val workingQueue = new LinkedBlockingQueue[FlushTask]()
   private val bufferQueue = new LinkedBlockingQueue[CompositeByteBuf]()
+  private val writeActionPool = ThreadUtils.newDaemonFixedThreadPool(threadCount,
+    workingDir.getName + "-flusher")
   private val flushCount = new LongAdder
   private val flushTotalTime = new LongAdder
   private val usedSlots = new LongAdder
-  private val writeActionPool = ThreadUtils.newDaemonFixedThreadPool(threadCount, workingDir.getName + "-flusher")
-=======
-  val threadCount: Int) extends DeviceObserver with Logging {
-  private lazy val diskFlusherId = System.identityHashCode(this)
-  private val workingQueue = new LinkedBlockingQueue[FlushTask](queueCapacity)
-  private val bufferQueue = new LinkedBlockingQueue[CompositeByteBuf](queueCapacity)
-  private val writeActionPool = ThreadUtils.newDaemonFixedThreadPool(threadCount,
-    workingDir.getName + "-flusher")
-  for (_ <- 0 until queueCapacity) {
-    bufferQueue.put(Unpooled.compositeBuffer(256))
-  }
->>>>>>> 892acc51
 
   @volatile
   private var lastBeginFlushTime: Long = -1
@@ -91,33 +76,21 @@
         val task = workingQueue.take()
         writeActionPool.submit(new Runnable {
           override def run(): Unit = {
-<<<<<<< HEAD
-            val key = s"DiskFlusher-$workingDir"
-=======
             val key = s"DiskFlusher-$workingDir-${rand.nextInt()}"
->>>>>>> 892acc51
             workerSource.sample(WorkerSource.FlushDataTime, key) {
               if (!task.notifier.hasException) {
                 try {
                   lastBeginFlushTime = System.nanoTime()
                   task.fileChannel.write(task.buffer.nioBuffers())
-<<<<<<< HEAD
                   val flushUsedTime = System.nanoTime() - lastBeginFlushTime
                   flushCount.increment()
                   flushTotalTime.add(flushUsedTime)
                 } catch {
-                  // InterruptedIOException when notifyError
+
                   case _: ClosedByInterruptException =>
                   case e: IOException =>
                     task.notifier.setException(e)
-                    stopFlag = true
-=======
-                } catch {
-                  case _: ClosedByInterruptException =>
-                  case e: IOException =>
-                    task.notifier.setException(e)
-                    stopFlag.set(true)
->>>>>>> 892acc51
+                    stopFlag .set(true)
                     logError(s"$this write failed, report to DeviceMonitor, exeption: $e")
                     reportError(workingDir, e, DeviceErrorType.ReadOrWriteFailure)
                 }
@@ -228,7 +201,6 @@
   val isolatedWorkingDirs =
     new ConcurrentHashMap[File, DeviceErrorType](RssConf.workerBaseDirs(conf).length)
 
-<<<<<<< HEAD
   val workingDirLimits = new util.HashMap[File, Long]()
   val workingDirUsage = new util.HashMap[File, AtomicLong]()
   val shuffleKeyGroupedWorkingDirWriters = new ConcurrentHashMap[String, ConcurrentHashMap[File, FileWriter]]()
@@ -249,10 +221,6 @@
     }
 
   private val workingDirThreads: util.Map[File, Int] = new util.HashMap[File, Int]()
-=======
-  val diskFlusherThreadCount = RssConf.diskFlusherThreadCount(conf)
-
->>>>>>> 892acc51
   private val workingDirs: util.ArrayList[File] = {
     val baseDirs = RssConf.workerBaseDirs(conf).map(i => (new File(i._1, RssConf.WorkingDirName), i._2, i._3))
     val availableDirs = new mutable.HashSet[File]()
@@ -298,17 +266,10 @@
 
   private val diskFlushers: ConcurrentHashMap[File, DiskFlusher] = {
     val flushers = new ConcurrentHashMap[File, DiskFlusher]()
-<<<<<<< HEAD
     mountInfos.asScala.foreach(item => {
       new DiskFlusher(new File(item._1), workerSource, deviceMonitor,
         workingDirThreads.get(item._2.dirInfos.head))
     })
-=======
-    workingDirsSnapshot().asScala.foreach {
-      dir => flushers.put(dir, new DiskFlusher(dir, queueCapacity, workerSource,
-        deviceMonitor, diskFlusherThreadCount))
-    }
->>>>>>> 892acc51
     flushers
   }
 
@@ -360,13 +321,8 @@
     dirs.foreach(dir => {
       isolatedWorkingDirs.remove(dir)
       if (!diskFlushers.containsKey(dir)) {
-<<<<<<< HEAD
         diskFlushers.put(dir, new DiskFlusher(dir, workerSource, deviceMonitor,
           workingDirThreads.get(dir)))
-=======
-        diskFlushers.put(dir, new DiskFlusher(dir, queueCapacity, workerSource,
-          deviceMonitor, diskFlusherThreadCount))
->>>>>>> 892acc51
       }
       if (!dirOperators.containsKey(dir)) {
         dirOperators.put(dir,
