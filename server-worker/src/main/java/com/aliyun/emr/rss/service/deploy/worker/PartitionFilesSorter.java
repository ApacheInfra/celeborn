--- conflicted
+++ resolved
@@ -97,17 +97,10 @@
     return shuffleSortTaskDeque.size();
   }
 
-<<<<<<< HEAD
-  public FileInfo openStream(String shuffleKey, String fileName, Writer writer,
-    int startMapIndex, int endMapIndex) {
-    if (endMapIndex == Integer.MAX_VALUE) {
-      return new FileInfo(writer.getFile(), writer.getChunkOffsets());
-=======
   public FileInfo openStream(String shuffleKey, String fileName, FileInfo fileInfo,
     int startMapIndex, int endMapIndex) {
     if (endMapIndex == Integer.MAX_VALUE) {
       return fileInfo;
->>>>>>> 50d50819
     } else {
       String fileId = shuffleKey + "-" + fileName;
 
@@ -116,13 +109,8 @@
       Set<String> sorting =
         sortingShuffleFiles.computeIfAbsent(shuffleKey, v -> ConcurrentHashMap.newKeySet());
 
-<<<<<<< HEAD
-      String sortedFileName = writer.getFile().getAbsolutePath() + SORTED_SUFFIX;
-      String indexFileName = writer.getFile().getAbsolutePath() + INDEX_SUFFIX;
-=======
       String sortedFileName = fileInfo.getFile().getAbsolutePath() + SORTED_SUFFIX;
       String indexFileName = fileInfo.getFile().getAbsolutePath() + INDEX_SUFFIX;
->>>>>>> 50d50819
 
       if (sorted.contains(fileId)) {
         return resolve(shuffleKey, fileId, sortedFileName, indexFileName,
@@ -131,11 +119,7 @@
 
       synchronized (sorting) {
         if (!sorting.contains(fileId)) {
-<<<<<<< HEAD
-          FileSorter fileSorter = new FileSorter(writer.getFile(), writer.getFileLength(),
-=======
           FileSorter fileSorter = new FileSorter(fileInfo.getFile(), fileInfo.getFileLength(),
->>>>>>> 50d50819
             fileId, shuffleKey);
           sorting.add(fileId);
           try {
