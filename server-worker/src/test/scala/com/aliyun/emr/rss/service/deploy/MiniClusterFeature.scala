--- conflicted
+++ resolved
@@ -82,10 +82,7 @@
       map.foreach(m => conf.set(m._1, m._2))
     }
     logInfo("rss conf created")
-<<<<<<< HEAD
-=======
 
->>>>>>> da7ac172
     val workerArguments = new WorkerArguments(Array(), conf)
     logInfo("worker argument created")
     try {
