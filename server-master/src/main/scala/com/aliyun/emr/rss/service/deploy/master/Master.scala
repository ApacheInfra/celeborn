/*
 * Licensed to the Apache Software Foundation (ASF) under one or more
 * contributor license agreements.  See the NOTICE file distributed with
 * this work for additional information regarding copyright ownership.
 * The ASF licenses this file to You under the Apache License, Version 2.0
 * (the "License"); you may not use this file except in compliance with
 * the License.  You may obtain a copy of the License at
 *
 *    http://www.apache.org/licenses/LICENSE-2.0
 *
 * Unless required by applicable law or agreed to in writing, software
 * distributed under the License is distributed on an "AS IS" BASIS,
 * WITHOUT WARRANTIES OR CONDITIONS OF ANY KIND, either express or implied.
 * See the License for the specific language governing permissions and
 * limitations under the License.
 */

package com.aliyun.emr.rss.service.deploy.master

import java.util
import java.util.concurrent.{ScheduledFuture, TimeUnit}

import scala.collection.JavaConverters._
import scala.collection.mutable
import scala.util.Random

import com.aliyun.emr.rss.common.RssConf
import com.aliyun.emr.rss.common.RssConf.haEnabled
import com.aliyun.emr.rss.common.haclient.RssHARetryClient
import com.aliyun.emr.rss.common.internal.Logging
import com.aliyun.emr.rss.common.meta.{DiskInfo, WorkerInfo}
import com.aliyun.emr.rss.common.metrics.MetricsSystem
import com.aliyun.emr.rss.common.metrics.source.{JVMCPUSource, JVMSource}
import com.aliyun.emr.rss.common.protocol.{PartitionLocation, RpcNameConstants}
import com.aliyun.emr.rss.common.protocol.message.ControlMessages._
import com.aliyun.emr.rss.common.protocol.message.StatusCode
import com.aliyun.emr.rss.common.rpc._
import com.aliyun.emr.rss.common.util.{ThreadUtils, Utils}
import com.aliyun.emr.rss.server.common.http.{HttpServer, HttpServerInitializer}
import com.aliyun.emr.rss.service.deploy.master.clustermeta.SingleMasterMetaManager
import com.aliyun.emr.rss.service.deploy.master.clustermeta.ha.{
  HAHelper,
  HAMasterMetaManager,
  MetaHandler
}
import com.aliyun.emr.rss.service.deploy.master.http.HttpRequestHandler

private[deploy] class Master(
    override val rpcEnv: RpcEnv,
    val conf: RssConf,
    val metricsSystem: MetricsSystem
) extends RpcEndpoint
  with Logging {

  private val statusSystem = if (haEnabled(conf)) {
    val sys = new HAMasterMetaManager(rpcEnv, conf)
    val handler = new MetaHandler(sys)
    handler.setUpMasterRatisServer(conf)
    sys
  } else {
    new SingleMasterMetaManager(rpcEnv, conf)
  }

  // Threads
  private val forwardMessageThread =
    ThreadUtils.newDaemonSingleThreadScheduledExecutor("master-forward-message-thread")
  private var checkForWorkerTimeOutTask: ScheduledFuture[_] = _
  private var checkForApplicationTimeOutTask: ScheduledFuture[_] = _
  private val nonEagerHandler = ThreadUtils.newDaemonCachedThreadPool("master-noneager-handler", 64)

  // Config constants
  private val WorkerTimeoutMs = RssConf.workerTimeoutMs(conf)
  private val ApplicationTimeoutMs = RssConf.applicationTimeoutMs(conf)

  // States
  private def workersSnapShot: util.List[WorkerInfo] =
    statusSystem.workers.synchronized(new util.ArrayList[WorkerInfo](statusSystem.workers))

  private def minimumUsableSize = RssConf.diskMinimumUsableSize(conf)

  private val partitionSizeUpdateInitialDelay = RssConf.partitionSizeUpdaterInitialDelay(conf)
  private val partitionSizeUpdateInterval = RssConf.partitionSizeUpdateInterval(conf)
  private val partitionSizeUpdateService =
    ThreadUtils.newDaemonSingleThreadScheduledExecutor("partition-size-updater")
  partitionSizeUpdateService.scheduleAtFixedRate(
    new Runnable {
      override def run(): Unit = {
        statusSystem.handleUpdatePartitionSize()
        logInfo(s"Cluster estimate partition size ${statusSystem.estimatedPartitionSize}")
      }
    },
    partitionSizeUpdateInitialDelay,
    partitionSizeUpdateInterval,
    TimeUnit.MILLISECONDS
  )

  // init and register master metrics
  private val masterSource = {
    val source = new MasterSource(conf)
    source.addGauge(MasterSource.RegisteredShuffleCount, _ => statusSystem.registeredShuffle.size())
    // blacklist worker count
    source.addGauge(MasterSource.BlacklistedWorkerCount, _ => statusSystem.blacklist.size())

    // worker count
    source.addGauge(MasterSource.WorkerCount, _ => statusSystem.workers.size())
    val clusterSlotsUsageLimit: Double = RssConf.clusterSlotsUsageLimitPercent(conf)
    // worker slots used count
    source.addGauge(
      MasterSource.WorkerSlotsUsedCount,
      _ => workersSnapShot.asScala.map(_.usedSlots()).sum
    )
    // slots overload worker count
    source.addGauge(MasterSource.PartitionSize, _ => statusSystem.estimatedPartitionSize)

    metricsSystem.registerSource(source)
    metricsSystem.registerSource(new JVMSource(conf, MetricsSystem.ROLE_MASTER))
    metricsSystem.registerSource(new JVMCPUSource(conf, MetricsSystem.ROLE_MASTER))
    source
  }

  // start threads to check timeout for workers and applications
  override def onStart(): Unit = {
    checkForWorkerTimeOutTask = forwardMessageThread.scheduleAtFixedRate(
      new Runnable {
        override def run(): Unit = Utils.tryLogNonFatalError {
          self.send(CheckForWorkerTimeOut)
        }
      },
      0,
      WorkerTimeoutMs,
      TimeUnit.MILLISECONDS
    )

    checkForApplicationTimeOutTask = forwardMessageThread.scheduleAtFixedRate(
      new Runnable {
        override def run(): Unit = Utils.tryLogNonFatalError {
          self.send(CheckForApplicationTimeOut)
        }
      },
      0,
      ApplicationTimeoutMs / 2,
      TimeUnit.MILLISECONDS
    )
  }

  override def onStop(): Unit = {
    logInfo("Stopping RSS Master.")
    if (checkForWorkerTimeOutTask != null) {
      checkForWorkerTimeOutTask.cancel(true)
    }
    if (checkForApplicationTimeOutTask != null) {
      checkForApplicationTimeOutTask.cancel(true)
    }
    forwardMessageThread.shutdownNow()
    logInfo("RSS Master is stopped.")
  }

  override def onDisconnected(address: RpcAddress): Unit = {
    // The disconnected client could've been either a worker or an app; remove whichever it was
    logDebug(s"Client $address got disassociated.")
  }

  def executeWithLeaderChecker[T](context: RpcCallContext, f: => T): Unit =
    if (HAHelper.checkShouldProcess(context, statusSystem)) f

  override def receive: PartialFunction[Any, Unit] = {
    case CheckForWorkerTimeOut =>
      executeWithLeaderChecker(null, timeoutDeadWorkers())
    case CheckForApplicationTimeOut =>
      executeWithLeaderChecker(null, timeoutDeadApplications())
    case WorkerLost(host, rpcPort, pushPort, fetchPort, replicatePort, requestId) =>
      logDebug(s"Received worker lost $host:$rpcPort:$pushPort:$fetchPort.")
      executeWithLeaderChecker(
        null,
        handleWorkerLost(null, host, rpcPort, pushPort, fetchPort, replicatePort, requestId)
      )
  }

  override def receiveAndReply(context: RpcCallContext): PartialFunction[Any, Unit] = {
    case HeartBeatFromApplication(appId, totalWritten, fileCount, requestId) =>
      logDebug(s"Received heartbeat from app $appId")
      executeWithLeaderChecker(
        context,
        handleHeartBeatFromApplication(context, appId, totalWritten, fileCount, requestId)
      )

    case RegisterWorker(host, rpcPort, pushPort, fetchPort, replicatePort, disks, requestId) =>
      logDebug(
        s"Received RegisterWorker request $requestId, $host:$pushPort:$replicatePort" +
          s" $disks."
      )
      executeWithLeaderChecker(
        context,
        handleRegisterWorker(
          context,
          host,
          rpcPort,
          pushPort,
          fetchPort,
          replicatePort,
          disks,
          requestId
        )
      )

    case requestSlots @ RequestSlots(_, _, _, _, _, _) =>
      logTrace(s"Received RequestSlots request $requestSlots.")
      executeWithLeaderChecker(context, handleRequestSlots(context, requestSlots))

    case ReleaseSlots(applicationId, shuffleId, workerIds, slots, requestId) =>
      logTrace(
        s"Received ReleaseSlots request $requestId, $applicationId, $shuffleId," +
          s"workers ${workerIds.asScala.mkString(",")}, slots ${slots.asScala.mkString(",")}"
      )
      executeWithLeaderChecker(
        context,
        handleReleaseSlots(context, applicationId, shuffleId, workerIds, slots, requestId)
      )

    case UnregisterShuffle(applicationId, shuffleId, requestId) =>
      logDebug(s"Received UnregisterShuffle request $requestId, $applicationId, $shuffleId")
      executeWithLeaderChecker(
        context,
        handleUnregisterShuffle(context, applicationId, shuffleId, requestId)
      )

    case msg: GetBlacklist =>
      executeWithLeaderChecker(context, handleGetBlacklist(context, msg))

    case ApplicationLost(appId, requestId) =>
      logDebug(s"Received ApplicationLost request $requestId, $appId.")
      executeWithLeaderChecker(context, handleApplicationLost(context, appId, requestId))

    case HeartbeatFromWorker(
      host,
      rpcPort,
      pushPort,
      fetchPort,
      replicatePort,
      disks,
      shuffleKeys,
      requestId
    ) =>
      logDebug(s"Received heartbeat from worker $host:$rpcPort:$pushPort:$fetchPort.")
      executeWithLeaderChecker(
        context,
        handleHeartBeatFromWorker(
          context,
          host,
          rpcPort,
          pushPort,
          fetchPort,
          replicatePort,
          disks,
          shuffleKeys,
          requestId
        )
      )

    case GetWorkerInfos =>
      executeWithLeaderChecker(context, handleGetWorkerInfos(context))

    case ReportWorkerFailure(failedWorkers: util.List[WorkerInfo], requestId: String) =>
      executeWithLeaderChecker(context, handleReportNodeFailure(context, failedWorkers, requestId))

    case GetClusterLoadStatus(numPartitions: Int) =>
      executeWithLeaderChecker(context, handleGetClusterLoadStatus(context, numPartitions))
  }

  private def timeoutDeadWorkers() {
    val currentTime = System.currentTimeMillis()
    var ind = 0
    workersSnapShot.asScala.foreach { worker =>
      if (
        worker.lastHeartbeat < currentTime - WorkerTimeoutMs
        && !statusSystem.workerLostEvents.contains(worker)
      ) {
        logWarning(s"Worker ${worker.readableAddress()} timeout! Trigger WorkerLost event.")
        // trigger WorkerLost event
        self.send(
          WorkerLost(
            worker.host,
            worker.rpcPort,
            worker.pushPort,
            worker.fetchPort,
            worker.replicatePort,
            RssHARetryClient.genRequestId()
          )
        )
      }
      ind += 1
    }
  }

  private def timeoutDeadApplications(): Unit = {
    val currentTime = System.currentTimeMillis()
    statusSystem.appHeartbeatTime.keySet().asScala.foreach { key =>
      if (statusSystem.appHeartbeatTime.get(key) < currentTime - ApplicationTimeoutMs) {
        logWarning(s"Application $key timeout, trigger applicationLost event.")
        val requestId = RssHARetryClient.genRequestId()
        var res = self.askSync[ApplicationLostResponse](ApplicationLost(key, requestId))
        var retry = 1
        while (res.status != StatusCode.Success && retry <= 3) {
          res = self.askSync[ApplicationLostResponse](ApplicationLost(key, requestId))
          retry += 1
        }
        if (retry > 3) {
          logWarning(s"Handle ApplicationLost event for $key failed more than 3 times!")
        }
      }
    }
  }

  private def handleHeartBeatFromWorker(
      context: RpcCallContext,
      host: String,
      rpcPort: Int,
      pushPort: Int,
      fetchPort: Int,
      replicatePort: Int,
      disks: util.Map[String, DiskInfo],
      shuffleKeys: util.HashSet[String],
      requestId: String
  ): Unit = {
    val targetWorker = new WorkerInfo(host, rpcPort, pushPort, fetchPort, replicatePort)
    val registered = workersSnapShot.asScala
      .find(_ == targetWorker)
      .isDefined
    if (!registered) {
      logWarning(
        s"Received heartbeat from unknown worker " +
          s"$host:$rpcPort:$pushPort:$fetchPort:$replicatePort."
      )
    } else {
      statusSystem.handleWorkerHeartBeat(
        host,
        rpcPort,
        pushPort,
        fetchPort,
        replicatePort,
        disks,
        System.currentTimeMillis(),
        requestId
      )
    }

    statusSystem.handleWorkerHeartBeat(
      host,
      rpcPort,
      pushPort,
      fetchPort,
      replicatePort,
      disks,
      System.currentTimeMillis(),
      requestId
    )

    val expiredShuffleKeys = new util.HashSet[String]
    shuffleKeys.asScala.foreach { shuffleKey =>
      if (!statusSystem.registeredShuffle.contains(shuffleKey)) {
        logWarning(s"Shuffle $shuffleKey expired on $host:$rpcPort:$pushPort:$fetchPort.")
        expiredShuffleKeys.add(shuffleKey)
      }
    }
    context.reply(HeartbeatResponse(expiredShuffleKeys, registered))
  }

  private def handleWorkerLost(
      context: RpcCallContext,
      host: String,
      rpcPort: Int,
      pushPort: Int,
      fetchPort: Int,
      replicatePort: Int,
      requestId: String
  ): Unit = {
    val targetWorker = new WorkerInfo(
      host,
      rpcPort,
      pushPort,
      fetchPort,
      replicatePort,
      new util.HashMap[String, DiskInfo](),
      null
    )
    val worker: WorkerInfo = workersSnapShot.asScala
      .find(_ == targetWorker)
      .orNull
    if (worker == null) {
      logWarning(
        s"Unknown worker $host:$rpcPort:$pushPort:$fetchPort" +
          s" for WorkerLost handler!"
      )
      return
    }

    statusSystem.handleWorkerLost(host, rpcPort, pushPort, fetchPort, replicatePort, requestId)

    if (context != null) {
      context.reply(WorkerLostResponse(true))
    }
  }

  def handleRegisterWorker(
      context: RpcCallContext,
      host: String,
      rpcPort: Int,
      pushPort: Int,
      fetchPort: Int,
      replicatePort: Int,
      disks: util.Map[String, DiskInfo],
      requestId: String
  ): Unit = {
    val workerToRegister =
      new WorkerInfo(host, rpcPort, pushPort, fetchPort, replicatePort, disks, null)
    disks.asScala.values.foreach { disk =>
      disk.maxSlots = disk.usableSpace / statusSystem.estimatedPartitionSize
    }
    if (workersSnapShot.contains(workerToRegister)) {
      logWarning(
        s"Receive RegisterWorker while worker" +
          s" ${workerToRegister.toString()} already exists,trigger WorkerLost."
      )
      if (!statusSystem.workerLostEvents.contains(workerToRegister)) {
        self.send(
          WorkerLost(
            host,
            rpcPort,
            pushPort,
            fetchPort,
            replicatePort,
            RssHARetryClient.genRequestId()
          )
        )
      }
      context.reply(RegisterWorkerResponse(false, "Worker already registered!"))
    } else if (statusSystem.workerLostEvents.contains(workerToRegister)) {
      logWarning(
        s"Receive RegisterWorker while worker $workerToRegister " +
          s"in workerLostEvents."
      )
      context.reply(RegisterWorkerResponse(false, "Worker in workerLostEvents."))
    } else {
      statusSystem.handleRegisterWorker(
        host,
        rpcPort,
        pushPort,
        fetchPort,
        replicatePort,
        disks,
        requestId
      )
      logInfo(s"Registered worker $workerToRegister.")
      context.reply(RegisterWorkerResponse(true, ""))
    }
  }

  def handleRequestSlots(context: RpcCallContext, requestSlots: RequestSlots): Unit = {
    val numReducers = requestSlots.partitionIdList.size()
    val shuffleKey = Utils.makeShuffleKey(requestSlots.applicationId, requestSlots.shuffleId)

    // offer slots
    val slots = statusSystem.workers.synchronized {
      MasterUtil.offerSlots(
        workersNotBlacklisted(),
<<<<<<< HEAD
        requestSlots.reduceIdList,
        requestSlots.shouldReplicate,
        minimumUsableSize
=======
        requestSlots.partitionIdList,
        requestSlots.shouldReplicate
>>>>>>> ebadb130
      )
    }
    log.info(s"offer slots: $slots")

    // reply false if offer slots failed
    if (slots == null || slots.isEmpty) {
      logError(s"Offer slots for $numReducers reducers of $shuffleKey failed!")
      context.reply(RequestSlotsResponse(StatusCode.SlotNotAvailable, new WorkerResource()))
      return
    }

    // register shuffle success, update status
    statusSystem.handleRequestSlots(
      shuffleKey,
      requestSlots.hostname,
      Utils.workerSlotsDistribution(slots.asInstanceOf[WorkerResource]),
      requestSlots.requestId
    )

    logInfo(
      s"Offer slots successfully for $numReducers reducers of $shuffleKey" +
        s" on ${slots.size()} workers."
    )

    val workersNotSelected = workersNotBlacklisted().asScala.filter(!slots.containsKey(_))
    val extraSlotsSize = Math.min(RssConf.offerSlotsExtraSize(conf), workersNotSelected.size)
    if (extraSlotsSize > 0) {
      var index = Random.nextInt(workersNotSelected.size)
      (1 to extraSlotsSize).foreach(_ => {
        slots.put(
          workersNotSelected(index),
          (new util.ArrayList[PartitionLocation](), new util.ArrayList[PartitionLocation]())
        )
        index = (index + 1) % workersNotSelected.size
      })
      logInfo(s"Offered extra $extraSlotsSize slots for $shuffleKey")
    }

    context.reply(RequestSlotsResponse(StatusCode.Success, slots.asInstanceOf[WorkerResource]))
  }

  def handleReleaseSlots(
      context: RpcCallContext,
      applicationId: String,
      shuffleId: Int,
      workerIds: util.List[String],
      slots: util.List[String],
      requestId: String
  ): Unit = {
    val shuffleKey = Utils.makeShuffleKey(applicationId, shuffleId)
    statusSystem.handleReleaseSlots(shuffleKey, workerIds, slots, requestId)
    logInfo(s"[handleReleaseSlots] Release all slots of $shuffleKey")
    context.reply(ReleaseSlotsResponse(StatusCode.Success))
  }

  def handleUnregisterShuffle(
      context: RpcCallContext,
      applicationId: String,
      shuffleId: Int,
      requestId: String
  ): Unit = {
    val shuffleKey = Utils.makeShuffleKey(applicationId, shuffleId)
    statusSystem.handleUnRegisterShuffle(shuffleKey, requestId)
    logInfo(s"Unregister shuffle $shuffleKey")
    context.reply(UnregisterShuffleResponse(StatusCode.Success))
  }

  def handleGetBlacklist(context: RpcCallContext, msg: GetBlacklist): Unit = {
    msg.localBlacklist.removeAll(workersSnapShot)
    context.reply(
      GetBlacklistResponse(
        StatusCode.Success,
        new util.ArrayList(statusSystem.blacklist),
        msg.localBlacklist
      )
    )
  }

  private def handleGetWorkerInfos(context: RpcCallContext): Unit = {
    context.reply(GetWorkerInfosResponse(StatusCode.Success, workersSnapShot.asScala: _*))
  }

  private def handleReportNodeFailure(
      context: RpcCallContext,
      failedWorkers: util.List[WorkerInfo],
      requestId: String
  ): Unit = {
    logInfo(
      s"Receive ReportNodeFailure $failedWorkers, current blacklist" +
        s"${statusSystem.blacklist}"
    )
    statusSystem.handleReportWorkerFailure(failedWorkers, requestId)
    context.reply(OneWayMessageResponse)
  }

  def handleApplicationLost(context: RpcCallContext, appId: String, requestId: String): Unit = {
    nonEagerHandler.submit(new Runnable {
      override def run(): Unit = {
        statusSystem.handleAppLost(appId, requestId)
        logInfo(s"Removed application $appId")
        context.reply(ApplicationLostResponse(StatusCode.Success))
      }
    })
  }

  private def handleHeartBeatFromApplication(
      context: RpcCallContext,
      appId: String,
      totalWritten: Long,
      fileCount: Long,
      requestId: String
  ): Unit = {
    statusSystem.handleAppHeartbeat(
      appId,
      totalWritten,
      fileCount,
      System.currentTimeMillis(),
      requestId
    )
    context.reply(OneWayMessageResponse)
  }

  private def handleGetClusterLoadStatus(context: RpcCallContext, numPartitions: Int): Unit = {
    val clusterSlotsUsageLimit: Double = RssConf.clusterSlotsUsageLimitPercent(conf)
    val (totalSlots, usedSlots, _) = getClusterLoad

    val totalUsedRatio: Double = (usedSlots + numPartitions) / totalSlots.toDouble
    val result = totalUsedRatio >= clusterSlotsUsageLimit
    logInfo(
      s"Current cluster slots usage:$totalUsedRatio, conf:$clusterSlotsUsageLimit, " +
        s"overload:$result"
    )
    context.reply(GetClusterLoadStatusResponse(result))
  }

  private def getClusterLoad: (Long, Long, Long) = {
    val workers: mutable.Buffer[WorkerInfo] = workersSnapShot.asScala
    if (workers.isEmpty) {
      return (0, 0, 0)
    }

    val clusterSlotsUsageLimit: Double = RssConf.clusterSlotsUsageLimitPercent(conf)

    val (totalSlots, usedSlots, overloadWorkers) = workers
      .map(workerInfo => {
        val allSlots: Long = workerInfo.disks.values().asScala.map(_.maxSlots).sum
        val usedSlots: Long = workerInfo.usedSlots()
        val flag: Int = if (usedSlots / allSlots.toDouble >= clusterSlotsUsageLimit) 1 else 0
        (allSlots, usedSlots, flag)
      })
      .reduce((pair1, pair2) => {
        (pair1._1 + pair2._1, pair1._2 + pair2._2, pair1._3 + pair2._3)
      })

    (totalSlots, usedSlots, overloadWorkers)
  }

  private def workersNotBlacklisted(
      tmpBlacklist: Set[WorkerInfo] = Set.empty
  ): util.List[WorkerInfo] = {
    workersSnapShot.asScala.filter { w =>
      !statusSystem.blacklist.contains(w) && !tmpBlacklist.contains(w)
    }.asJava
  }

  def getWorkerInfos: String = {
    val sb = new StringBuilder
    workersSnapShot.asScala.foreach { w =>
      sb.append("==========WorkerInfos in Master==========\n")
      sb.append(w).append("\n")

      val workerInfo = requestGetWorkerInfos(w.endpoint).workerInfos.asJava
        .get(0)

      sb.append("==========WorkerInfos in Workers==========\n")
      sb.append(workerInfo).append("\n")

      if (w.hasSameInfoWith(workerInfo)) {
        sb.append("Consist!").append("\n")
      } else {
        sb.append("[ERROR] Inconsistent!").append("\n")
      }
    }

    sb.toString()
  }

  def getThreadDump: String = {
    val sb = new StringBuilder
    val threadDump = Utils.getThreadDump()
    sb.append("==========Master ThreadDump==========\n")
    sb.append(threadDump).append("\n")
    workersSnapShot.asScala.foreach(w => {
      sb.append(s"==========Worker ${w.readableAddress()} ThreadDump==========\n")
      if (w.endpoint == null) {
        w.setupEndpoint(
          this.rpcEnv.setupEndpointRef(
            RpcAddress
              .apply(w.host, w.rpcPort),
            RpcNameConstants.WORKER_EP
          )
        )
      }
      val res = requestThreadDump(w.endpoint)
      sb.append(res.threadDump).append("\n")
    })

    sb.toString()
  }

  def getHostnameList: String = {
    statusSystem.hostnameSet.asScala.mkString(",")
  }

  private def requestGetWorkerInfos(endpoint: RpcEndpointRef): GetWorkerInfosResponse = {
    try {
      endpoint.askSync[GetWorkerInfosResponse](GetWorkerInfos)
    } catch {
      case e: Exception =>
        logError(s"AskSync GetWorkerInfos failed.", e)
        val result = new util.ArrayList[WorkerInfo]
        result.add(
          new WorkerInfo("unknown", -1, -1, -1, -1, new util.HashMap[String, DiskInfo](), null)
        )
        GetWorkerInfosResponse(StatusCode.Failed, result.asScala: _*)
    }
  }

  private def requestThreadDump(endpoint: RpcEndpointRef): ThreadDumpResponse = {
    try {
      endpoint.askSync[ThreadDumpResponse](ThreadDump)
    } catch {
      case e: Exception =>
        logError(s"AskSync ThreadDump failed.", e)
        ThreadDumpResponse("Unknown")
    }
  }
}

private[deploy] object Master extends Logging {
  def main(args: Array[String]): Unit = {
    val conf = new RssConf()

    val metricsSystem = MetricsSystem.createMetricsSystem("master", conf, MasterSource.ServletPath)

    val masterArgs = new MasterArguments(args, conf)
    val rpcEnv = RpcEnv.create(
      RpcNameConstants.MASTER_SYS,
      masterArgs.host,
      masterArgs.host,
      masterArgs.port,
      conf,
      Math.max(64, Runtime.getRuntime.availableProcessors())
    )
    val master = new Master(rpcEnv, conf, metricsSystem)
    rpcEnv.setupEndpoint(RpcNameConstants.MASTER_EP, master)

    val handlers = if (RssConf.metricsSystemEnable(conf)) {
      logInfo(s"Metrics system enabled.")
      metricsSystem.start()
      new HttpRequestHandler(master, metricsSystem.getPrometheusHandler)
    } else {
      new HttpRequestHandler(master, null)
    }

    val httpServer =
      new HttpServer(new HttpServerInitializer(handlers), RssConf.masterPrometheusMetricPort(conf))
    httpServer.start()

    rpcEnv.awaitTermination()
  }
}<|MERGE_RESOLUTION|>--- conflicted
+++ resolved
@@ -463,14 +463,9 @@
     val slots = statusSystem.workers.synchronized {
       MasterUtil.offerSlots(
         workersNotBlacklisted(),
-<<<<<<< HEAD
-        requestSlots.reduceIdList,
+        requestSlots.partitionIdList,
         requestSlots.shouldReplicate,
         minimumUsableSize
-=======
-        requestSlots.partitionIdList,
-        requestSlots.shouldReplicate
->>>>>>> ebadb130
       )
     }
     log.info(s"offer slots: $slots")
