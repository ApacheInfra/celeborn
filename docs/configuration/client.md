---
license: |
  Licensed to the Apache Software Foundation (ASF) under one or more
  contributor license agreements.  See the NOTICE file distributed with
  this work for additional information regarding copyright ownership.
  The ASF licenses this file to You under the Apache License, Version 2.0
  (the "License"); you may not use this file except in compliance with
  the License.  You may obtain a copy of the License at
  
      https://www.apache.org/licenses/LICENSE-2.0
  
  Unless required by applicable law or agreed to in writing, software
  distributed under the License is distributed on an "AS IS" BASIS,
  WITHOUT WARRANTIES OR CONDITIONS OF ANY KIND, either express or implied.
  See the License for the specific language governing permissions and
  limitations under the License.
---

<!--begin-include-->
| Key | Default | Description | Since |
| --- | ------- | ----------- | ----- |
| celeborn.client.application.heartbeatInterval | 10s | Interval for client to send heartbeat message to master. | 0.3.0 | 
| celeborn.client.closeIdleConnections | true | Whether client will close idle connections. | 0.3.0 | 
<<<<<<< HEAD
| celeborn.client.excludeSlaveOnFailure.enabled | true | When true, Celeborn will exclude partition's peer worker on failure when push data to slave failed. | 0.3.0 | 
| celeborn.client.excludedWorker.expireTimeout | 600s | Timeout time for LifecycleManager to clear reserved excluded worker. | 0.3.0 | 
=======
| celeborn.client.commitFiles.ignoreExcludedWorker | false | When true, LifecycleManager will skip workers which are in the excluded list. | 0.3.0 | 
| celeborn.client.excludedWorker.expireTimeout | 180s | Timeout time for LifecycleManager to clear reserved excluded worker. Default to be 1.5 * `celeborn.master.heartbeat.worker.timeout`to cover worker heartbeat timeout check period | 0.3.0 | 
| celeborn.client.fetch.excludeWorkerOnFailure.enabled | false | Whether to enable shuffle client-side fetch exclude workers on failure. | 0.3.0 | 
| celeborn.client.fetch.excludedWorker.expireTimeout | &lt;value of celeborn.client.excludedWorker.expireTimeout&gt; | ShuffleClient is a static object, it will be used in the whole lifecycle of Executor,We give a expire time for blacklisted worker to avoid a transient worker issues. | 0.3.0 | 
>>>>>>> da853473
| celeborn.client.fetch.maxReqsInFlight | 3 | Amount of in-flight chunk fetch request. | 0.3.0 | 
| celeborn.client.fetch.maxRetriesForEachReplica | 3 | Max retry times of fetch chunk on each replica | 0.3.0 | 
| celeborn.client.fetch.timeout | 30s | Timeout for a task to fetch chunk. | 0.3.0 | 
| celeborn.client.flink.compression.enabled | true | Whether to compress data in Flink plugin. | 0.3.0 | 
| celeborn.client.flink.inputGate.concurrentReadings | 2147483647 | Max concurrent reading channels for a input gate. | 0.3.0 | 
| celeborn.client.flink.inputGate.memory | 32m | Memory reserved for a input gate. | 0.3.0 | 
| celeborn.client.flink.inputGate.minMemory | 8m | Min memory reserved for a input gate. | 0.3.0 | 
| celeborn.client.flink.inputGate.supportFloatingBuffer | true | Whether to support floating buffer in Flink input gates. | 0.3.0 | 
| celeborn.client.flink.resultPartition.memory | 64m | Memory reserved for a result partition. | 0.3.0 | 
| celeborn.client.flink.resultPartition.minMemory | 8m | Min memory reserved for a result partition. | 0.3.0 | 
| celeborn.client.flink.resultPartition.supportFloatingBuffer | true | Whether to support floating buffer for result partitions. | 0.3.0 | 
| celeborn.client.push.buffer.initial.size | 8k |  | 0.3.0 | 
| celeborn.client.push.buffer.max.size | 64k | Max size of reducer partition buffer memory for shuffle hash writer. The pushed data will be buffered in memory before sending to Celeborn worker. For performance consideration keep this buffer size higher than 32K. Example: If reducer amount is 2000, buffer size is 64K, then each task will consume up to `64KiB * 2000 = 125MiB` heap memory. | 0.3.0 | 
| celeborn.client.push.data.timeout | 120s | Timeout for a task to push data rpc message. This value should better be more than twice of `celeborn.<module>.push.timeoutCheck.interval` | 0.3.0 | 
| celeborn.client.push.excludeOnFailure.enabled | false | Whether to enable shuffle client-side push exclude workers on failures. | 0.3.0 | 
| celeborn.client.push.limit.inFlight.sleepInterval | 50ms | Sleep interval when check netty in-flight requests to be done. | 0.3.0 | 
| celeborn.client.push.limit.inFlight.timeout | &lt;undefined&gt; | Timeout for netty in-flight requests to be done.Default value should be `celeborn.client.push.data.timeout * 2`. | 0.3.0 | 
| celeborn.client.push.limit.strategy | SIMPLE | The strategy used to control the push speed. Valid strategies are SIMPLE and SLOWSTART. the SLOWSTART strategy is usually cooperate with congest control mechanism in the worker side. | 0.3.0 | 
| celeborn.client.push.maxReqsInFlight | 4 | Amount of Netty in-flight requests per worker. The maximum memory is `celeborn.push.maxReqsInFlight` * `celeborn.push.buffer.max.size` * compression ratio(1 in worst case), default: 64Kib * 32 = 2Mib | 0.3.0 | 
| celeborn.client.push.queue.capacity | 512 | Push buffer queue size for a task. The maximum memory is `celeborn.push.buffer.max.size` * `celeborn.push.queue.capacity`, default: 64KiB * 512 = 32MiB | 0.3.0 | 
| celeborn.client.push.replicate.enabled | false | When true, Celeborn worker will replicate shuffle data to another Celeborn worker asynchronously to ensure the pushed shuffle data won't be lost after the node failure. | 0.3.0 | 
| celeborn.client.push.retry.threads | 8 | Thread number to process shuffle re-send push data requests. | 0.3.0 | 
| celeborn.client.push.revive.maxRetries | 5 | Max retry times for reviving when celeborn push data failed. | 0.3.0 | 
| celeborn.client.push.slowStart.initialSleepTime | 500ms | The initial sleep time if the current max in flight requests is 0 | 0.3.0 | 
| celeborn.client.push.slowStart.maxSleepTime | 2s | If celeborn.client.push.limit.strategy is set to SLOWSTART, push side will take a sleep strategy for each batch of requests, this controls the max sleep time if the max in flight requests limit is 1 for a long time | 0.3.0 | 
| celeborn.client.push.sort.randomizePartitionId.enabled | false | Whether to randomize partitionId in push sorter. If true, partitionId will be randomized when sort data to avoid skew when push to worker | 0.3.0 | 
| celeborn.client.push.splitPartition.threads | 8 | Thread number to process shuffle split request in shuffle client. | 0.3.0 | 
| celeborn.client.push.stageEnd.timeout | &lt;value of celeborn.&lt;module&gt;.io.connectionTimeout&gt; | Timeout for waiting StageEnd. During this process, there are `celeborn.client.requestCommitFiles.maxRetries` times for retry opportunities for committing filesand 1 times for releasing slots request. User can customize this value according to your setting. By default, the value is the max timeout value `celeborn.<module>.io.connectionTimeout`. | 0.3.0 | 
| celeborn.client.push.takeTaskMaxWaitAttempts | 1 | Max wait times if no task available to push to worker. | 0.3.0 | 
| celeborn.client.push.takeTaskWaitInterval | 50ms | Wait interval if no task available to push to worker. | 0.3.0 | 
| celeborn.client.registerShuffle.maxRetries | 3 | Max retry times for client to register shuffle. | 0.3.0 | 
| celeborn.client.registerShuffle.retryWait | 3s | Wait time before next retry if register shuffle failed. | 0.3.0 | 
| celeborn.client.requestCommitFiles.maxRetries | 2 | Max retry times for requestCommitFiles RPC. | 0.3.0 | 
| celeborn.client.reserveSlots.maxRetries | 3 | Max retry times for client to reserve slots. | 0.3.0 | 
| celeborn.client.reserveSlots.rackware.enabled | false | Whether need to place different replicates on different racks when allocating slots. | 0.3.0 | 
| celeborn.client.reserveSlots.retryWait | 3s | Wait time before next retry if reserve slots failed. | 0.3.0 | 
| celeborn.client.rpc.cache.concurrencyLevel | 32 | The number of write locks to update rpc cache. | 0.3.0 | 
| celeborn.client.rpc.cache.expireTime | 15s | The time before a cache item is removed. | 0.3.0 | 
| celeborn.client.rpc.cache.size | 256 | The max cache items count for rpc cache. | 0.3.0 | 
| celeborn.client.rpc.getReducerFileGroup.askTimeout | &lt;value of celeborn.&lt;module&gt;.io.connectionTimeout&gt; | Timeout for ask operations during getting reducer file group information. During this process, there are `celeborn.client.requestCommitFiles.maxRetries` times for retry opportunities for committing filesand 1 times for releasing slots request. User can customize this value according to your setting. By default, the value is the max timeout value `celeborn.<module>.io.connectionTimeout`. | 0.2.0 | 
| celeborn.client.rpc.maxParallelism | 1024 | Max parallelism of client on sending RPC requests. | 0.3.0 | 
| celeborn.client.rpc.registerShuffle.askTimeout | &lt;value of celeborn.&lt;module&gt;.io.connectionTimeout&gt; | Timeout for ask operations during register shuffle. During this process, there are two times for retry opportunities for requesting slots, one request for establishing a connection with Worker and `celeborn.client.reserveSlots.maxRetries` times for retry opportunities for reserving slots. User can customize this value according to your setting. By default, the value is the max timeout value `celeborn.<module>.io.connectionTimeout`. | 0.3.0 | 
| celeborn.client.rpc.requestPartition.askTimeout | &lt;value of celeborn.&lt;module&gt;.io.connectionTimeout&gt; | Timeout for ask operations during requesting change partition location, such as reviving or spliting partition. During this process, there are `celeborn.client.reserveSlots.maxRetries` times for retry opportunities for reserving slots. User can customize this value according to your setting. By default, the value is the max timeout value `celeborn.<module>.io.connectionTimeout`. | 0.2.0 | 
| celeborn.client.rpc.reserveSlots.askTimeout | &lt;value of celeborn.rpc.askTimeout&gt; | Timeout for LifecycleManager request reserve slots. | 0.3.0 | 
| celeborn.client.shuffle.batchHandleChangePartition.enabled | false | When true, LifecycleManager will handle change partition request in batch. Otherwise, LifecycleManager will process the requests one by one | 0.3.0 | 
| celeborn.client.shuffle.batchHandleChangePartition.interval | 100ms | Interval for LifecycleManager to schedule handling change partition requests in batch. | 0.3.0 | 
| celeborn.client.shuffle.batchHandleChangePartition.threads | 8 | Threads number for LifecycleManager to handle change partition request in batch. | 0.3.0 | 
| celeborn.client.shuffle.batchHandleCommitPartition.enabled | false | When true, LifecycleManager will handle commit partition request in batch. Otherwise, LifecycleManager won't commit partition before stage end | 0.3.0 | 
| celeborn.client.shuffle.batchHandleCommitPartition.interval | 5s | Interval for LifecycleManager to schedule handling commit partition requests in batch. | 0.3.0 | 
| celeborn.client.shuffle.batchHandleCommitPartition.threads | 8 | Threads number for LifecycleManager to handle commit partition request in batch. | 0.3.0 | 
| celeborn.client.shuffle.batchHandleReleasePartition.enabled | true | When true, LifecycleManager will handle release partition request in batch. Otherwise, LifecycleManager will process release partition request immediately | 0.3.0 | 
| celeborn.client.shuffle.batchHandleReleasePartition.interval | 5s | Interval for LifecycleManager to schedule handling release partition requests in batch. | 0.3.0 | 
| celeborn.client.shuffle.batchHandleReleasePartition.threads | 8 | Threads number for LifecycleManager to handle release partition request in batch. | 0.3.0 | 
| celeborn.client.shuffle.compression.codec | LZ4 | The codec used to compress shuffle data. By default, Celeborn provides two codecs: `lz4` and `zstd`. | 0.3.0 | 
| celeborn.client.shuffle.compression.zstd.level | 1 | Compression level for Zstd compression codec, its value should be an integer between -5 and 22. Increasing the compression level will result in better compression at the expense of more CPU and memory. | 0.3.0 | 
| celeborn.client.shuffle.expired.checkInterval | 60s | Interval for client to check expired shuffles. | 0.3.0 | 
| celeborn.client.shuffle.manager.port | 0 | Port used by the LifecycleManager on the Driver. | 0.3.0 | 
| celeborn.client.shuffle.partition.type | REDUCE | Type of shuffle's partition. | 0.3.0 | 
| celeborn.client.shuffle.partitionSplit.mode | SOFT | soft: the shuffle file size might be larger than split threshold. hard: the shuffle file size will be limited to split threshold. | 0.3.0 | 
| celeborn.client.shuffle.partitionSplit.threshold | 1G | Shuffle file size threshold, if file size exceeds this, trigger split. | 0.3.0 | 
| celeborn.client.shuffle.rangeReadFilter.enabled | false | If a spark application have skewed partition, this value can set to true to improve performance. | 0.2.0 | 
| celeborn.client.spark.push.sort.memory.threshold | 64m | When SortBasedPusher use memory over the threshold, will trigger push data. | 0.3.0 | 
| celeborn.client.spark.push.sort.pipeline.enabled | false | Whether to enable pipelining for sort based shuffle writer. If true, double buffering will be used to pipeline push | 0.3.0 | 
| celeborn.client.spark.push.unsafeRow.fastWrite.enabled | true | This is Celeborn's optimization on UnsafeRow for Spark and it's true by default. If you have changed UnsafeRow's memory layout set this to false. | 0.2.2 | 
| celeborn.client.spark.shuffle.forceFallback.enabled | false | Whether force fallback shuffle to Spark's default. | 0.3.0 | 
| celeborn.client.spark.shuffle.forceFallback.numPartitionsThreshold | 500000 | Celeborn will only accept shuffle of partition number lower than this configuration value. | 0.3.0 | 
| celeborn.client.spark.shuffle.writer | HASH | Celeborn supports the following kind of shuffle writers. 1. hash: hash-based shuffle writer works fine when shuffle partition count is normal; 2. sort: sort-based shuffle writer works fine when memory pressure is high or shuffle partition count is huge. | 0.3.0 | 
| celeborn.master.endpoints | &lt;localhost&gt;:9097 | Endpoints of master nodes for celeborn client to connect, allowed pattern is: `<host1>:<port1>[,<host2>:<port2>]*`, e.g. `clb1:9097,clb2:9098,clb3:9099`. If the port is omitted, 9097 will be used. | 0.2.0 | 
| celeborn.shuffle.chunk.size | 8m | Max chunk size of reducer's merged shuffle data. For example, if a reducer's shuffle data is 128M and the data will need 16 fetch chunk requests to fetch. | 0.2.0 | 
<!--end-include--><|MERGE_RESOLUTION|>--- conflicted
+++ resolved
@@ -21,15 +21,10 @@
 | --- | ------- | ----------- | ----- |
 | celeborn.client.application.heartbeatInterval | 10s | Interval for client to send heartbeat message to master. | 0.3.0 | 
 | celeborn.client.closeIdleConnections | true | Whether client will close idle connections. | 0.3.0 | 
-<<<<<<< HEAD
-| celeborn.client.excludeSlaveOnFailure.enabled | true | When true, Celeborn will exclude partition's peer worker on failure when push data to slave failed. | 0.3.0 | 
-| celeborn.client.excludedWorker.expireTimeout | 600s | Timeout time for LifecycleManager to clear reserved excluded worker. | 0.3.0 | 
-=======
 | celeborn.client.commitFiles.ignoreExcludedWorker | false | When true, LifecycleManager will skip workers which are in the excluded list. | 0.3.0 | 
 | celeborn.client.excludedWorker.expireTimeout | 180s | Timeout time for LifecycleManager to clear reserved excluded worker. Default to be 1.5 * `celeborn.master.heartbeat.worker.timeout`to cover worker heartbeat timeout check period | 0.3.0 | 
 | celeborn.client.fetch.excludeWorkerOnFailure.enabled | false | Whether to enable shuffle client-side fetch exclude workers on failure. | 0.3.0 | 
 | celeborn.client.fetch.excludedWorker.expireTimeout | &lt;value of celeborn.client.excludedWorker.expireTimeout&gt; | ShuffleClient is a static object, it will be used in the whole lifecycle of Executor,We give a expire time for blacklisted worker to avoid a transient worker issues. | 0.3.0 | 
->>>>>>> da853473
 | celeborn.client.fetch.maxReqsInFlight | 3 | Amount of in-flight chunk fetch request. | 0.3.0 | 
 | celeborn.client.fetch.maxRetriesForEachReplica | 3 | Max retry times of fetch chunk on each replica | 0.3.0 | 
 | celeborn.client.fetch.timeout | 30s | Timeout for a task to fetch chunk. | 0.3.0 | 
