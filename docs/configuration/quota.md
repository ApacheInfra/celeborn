--- conflicted
+++ resolved
@@ -20,7 +20,6 @@
 | Key | Default | isDynamic | Description | Since | Deprecated |
 | --- | ------- | --------- | ----------- | ----- | ---------- |
 | celeborn.quota.configuration.path | &lt;undefined&gt; | false | Quota configuration file path. The file format should be yaml. Quota configuration file template can be found under conf directory. | 0.2.0 |  | 
-<<<<<<< HEAD
 | celeborn.quota.diskBytesWritten | -1 | true | Quota dynamic configuration for written disk bytes. | 0.5.0 |  | 
 | celeborn.quota.diskFileCount | -1 | true | Quota dynamic configuration for written disk file count. | 0.5.0 |  | 
 | celeborn.quota.enabled | true | false | When true, before registering shuffle, LifecycleManager should check if current user have enough quota space, if cluster don't have enough quota space for current user, fallback to Spark's default shuffle | 0.2.0 |  | 
@@ -29,11 +28,9 @@
 | celeborn.quota.identity.provider | org.apache.celeborn.common.identity.DefaultIdentityProvider | false | IdentityProvider class name. Default class is `org.apache.celeborn.common.identity.DefaultIdentityProvider`. Optional values: org.apache.celeborn.common.identity.HadoopBasedIdentityProvider user name will be obtained by UserGroupInformation.getUserName; org.apache.celeborn.common.identity.DefaultIdentityProvider user name and tenant id are default values or user-specific values. | 0.2.0 |  | 
 | celeborn.quota.identity.user-specific.tenant | default | false | Tenant id if celeborn.quota.identity.provider is org.apache.celeborn.common.identity.DefaultIdentityProvider. | 0.3.0 |  | 
 | celeborn.quota.identity.user-specific.userName | default | false | User name if celeborn.quota.identity.provider is org.apache.celeborn.common.identity.DefaultIdentityProvider. | 0.3.0 |  | 
-=======
 | celeborn.quota.enabled | true | false | When true, before registering shuffle, LifecycleManager should check if current user have enough quota space, if cluster don't have enough quota space for current user, fallback to Spark's default shuffle | 0.2.0 |  | 
 | celeborn.quota.identity.provider | org.apache.celeborn.common.identity.DefaultIdentityProvider | false | IdentityProvider class name. Default class is `org.apache.celeborn.common.identity.DefaultIdentityProvider`. Optional values: org.apache.celeborn.common.identity.HadoopBasedIdentityProvider user name will be obtained by UserGroupInformation.getUserName; org.apache.celeborn.common.identity.DefaultIdentityProvider user name and tenant id are default values or user-specific values. | 0.2.0 |  | 
 | celeborn.quota.identity.user-specific.tenant | default | false | Tenant id if celeborn.quota.identity.provider is org.apache.celeborn.common.identity.DefaultIdentityProvider. | 0.3.0 |  | 
 | celeborn.quota.identity.user-specific.userName | default | false | User name if celeborn.quota.identity.provider is org.apache.celeborn.common.identity.DefaultIdentityProvider. | 0.3.0 |  | 
 | celeborn.quota.manager | org.apache.celeborn.common.quota.DefaultQuotaManager | false | QuotaManger class name. Default class is `org.apache.celeborn.common.quota.DefaultQuotaManager`. | 0.2.0 |  | 
->>>>>>> 92704c7d
 <!--end-include-->