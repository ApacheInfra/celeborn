--- conflicted
+++ resolved
@@ -17,129 +17,6 @@
 ---
 
 <!--begin-include-->
-<<<<<<< HEAD
-| Key | Default | isDynamic | Description | Since | Deprecated |
-| --- | ------- | --------- | ----------- | ----- | ---------- |
-| celeborn.cluster.name | default | false | Celeborn cluster name. | 0.5.0 |  | 
-| celeborn.dynamicConfig.enabled | false | false | Whether to enable dynamic configuration. | 0.5.0 |  | 
-| celeborn.dynamicConfig.refresh.interval | 120s | false | Interval for refreshing the corresponding dynamic config periodically. | 0.4.0 |  | 
-| celeborn.dynamicConfig.store.backend | FS | false | Store backend for dynamic config service. Available options: FS, DB. | 0.4.0 |  | 
-| celeborn.dynamicConfig.store.db.fetch.pageSize | 1000 | false | The page size for db store to query configurations. | 0.5.0 |  | 
-| celeborn.dynamicConfig.store.db.hikari.connectionTimeout | 30s | false | The connection timeout that a client will wait for a connection from the pool for db store backend. | 0.5.0 |  | 
-| celeborn.dynamicConfig.store.db.hikari.driverClassName |  | false | The jdbc driver class name of db store backend. | 0.5.0 |  | 
-| celeborn.dynamicConfig.store.db.hikari.idleTimeout | 600s | false | The idle timeout that a connection is allowed to sit idle in the pool for db store backend. | 0.5.0 |  | 
-| celeborn.dynamicConfig.store.db.hikari.jdbcUrl |  | false | The jdbc url of db store backend. | 0.5.0 |  | 
-| celeborn.dynamicConfig.store.db.hikari.maxLifetime | 1800s | false | The maximum lifetime of a connection in the pool for db store backend. | 0.5.0 |  | 
-| celeborn.dynamicConfig.store.db.hikari.maximumPoolSize | 2 | false | The maximum pool size of db store backend. | 0.5.0 |  | 
-| celeborn.dynamicConfig.store.db.hikari.password |  | false | The password of db store backend. | 0.5.0 |  | 
-| celeborn.dynamicConfig.store.db.hikari.username |  | false | The username of db store backend. | 0.5.0 |  | 
-| celeborn.internal.port.enabled | false | false | Whether to create a internal port on Masters/Workers for inter-Masters/Workers communication. This is beneficial when SASL authentication is enforced for all interactions between clients and Celeborn Services, but the services can exchange messages without being subject to SASL authentication. | 0.5.0 |  | 
-| celeborn.master.endpoints | &lt;localhost&gt;:9097 | false | Endpoints of master nodes for celeborn client to connect, allowed pattern is: `<host1>:<port1>[,<host2>:<port2>]*`, e.g. `clb1:9097,clb2:9098,clb3:9099`. If the port is omitted, 9097 will be used. | 0.2.0 |  | 
-| celeborn.master.estimatedPartitionSize.minSize | 8mb | false | Ignore partition size smaller than this configuration of partition size for estimation. | 0.3.0 | celeborn.shuffle.minPartitionSizeToEstimate | 
-| celeborn.master.internal.endpoints | &lt;localhost&gt;:8097 | false | Endpoints of master nodes just for celeborn workers to connect, allowed pattern is: `<host1>:<port1>[,<host2>:<port2>]*`, e.g. `clb1:8097,clb2:8097,clb3:8097`. If the port is omitted, 8097 will be used. | 0.5.0 |  | 
-| celeborn.shuffle.chunk.size | 8m | false | Max chunk size of reducer's merged shuffle data. For example, if a reducer's shuffle data is 128M and the data will need 16 fetch chunk requests to fetch. | 0.2.0 |  | 
-| celeborn.storage.availableTypes | HDD | false | Enabled storages. Available options: MEMORY,HDD,SSD,HDFS. Note: HDD and SSD would be treated as identical. | 0.3.0 | celeborn.storage.activeTypes | 
-| celeborn.storage.hdfs.dir | &lt;undefined&gt; | false | HDFS base directory for Celeborn to store shuffle data. | 0.2.0 |  | 
-| celeborn.storage.hdfs.kerberos.keytab | &lt;undefined&gt; | false | Kerberos keytab file path for HDFS storage connection. | 0.3.2 |  | 
-| celeborn.storage.hdfs.kerberos.principal | &lt;undefined&gt; | false | Kerberos principal for HDFS storage connection. | 0.3.2 |  | 
-| celeborn.worker.activeConnection.max | &lt;undefined&gt; | false | If the number of active connections on a worker exceeds this configuration value, the worker will be marked as high-load in the heartbeat report, and the master will not include that node in the response of RequestSlots. | 0.3.1 |  | 
-| celeborn.worker.bufferStream.threadsPerMountpoint | 8 | false | Threads count for read buffer per mount point. | 0.3.0 |  | 
-| celeborn.worker.clean.threads | 64 | false | Thread number of worker to clean up expired shuffle keys. | 0.3.2 |  | 
-| celeborn.worker.closeIdleConnections | false | false | Whether worker will close idle connections. | 0.2.0 |  | 
-| celeborn.worker.commitFiles.threads | 32 | false | Thread number of worker to commit shuffle data files asynchronously. It's recommended to set at least `128` when `HDFS` is enabled in `celeborn.storage.activeTypes`. | 0.3.0 | celeborn.worker.commit.threads | 
-| celeborn.worker.commitFiles.timeout | 120s | false | Timeout for a Celeborn worker to commit files of a shuffle. It's recommended to set at least `240s` when `HDFS` is enabled in `celeborn.storage.activeTypes`. | 0.3.0 | celeborn.worker.shuffle.commit.timeout | 
-| celeborn.worker.congestionControl.check.interval | 10ms | false | Interval of worker checks congestion if celeborn.worker.congestionControl.enabled is true. | 0.3.2 |  | 
-| celeborn.worker.congestionControl.enabled | false | false | Whether to enable congestion control or not. | 0.3.0 |  | 
-| celeborn.worker.congestionControl.high.watermark | &lt;undefined&gt; | false | If the total bytes in disk buffer exceeds this configure, will start to congestusers whose produce rate is higher than the potential average consume rate. The congestion will stop if the produce rate is lower or equal to the average consume rate, or the total pending bytes lower than celeborn.worker.congestionControl.low.watermark | 0.3.0 |  | 
-| celeborn.worker.congestionControl.low.watermark | &lt;undefined&gt; | false | Will stop congest users if the total pending bytes of disk buffer is lower than this configuration | 0.3.0 |  | 
-| celeborn.worker.congestionControl.sample.time.window | 10s | false | The worker holds a time sliding list to calculate users' produce/consume rate | 0.3.0 |  | 
-| celeborn.worker.congestionControl.user.inactive.interval | 10min | false | How long will consider this user is inactive if it doesn't send data | 0.3.0 |  | 
-| celeborn.worker.decommission.checkInterval | 30s | false | The wait interval of checking whether all the shuffle expired during worker decommission | 0.4.0 |  | 
-| celeborn.worker.decommission.forceExitTimeout | 6h | false | The wait time of waiting for all the shuffle expire during worker decommission. | 0.4.0 |  | 
-| celeborn.worker.directMemoryRatioForMemoryShuffleStorage | 0.0 | false | Max ratio of direct memory to store shuffle data | 0.2.0 |  | 
-| celeborn.worker.directMemoryRatioForReadBuffer | 0.1 | false | Max ratio of direct memory for read buffer | 0.2.0 |  | 
-| celeborn.worker.directMemoryRatioToPauseReceive | 0.85 | false | If direct memory usage reaches this limit, the worker will stop to receive data from Celeborn shuffle clients. | 0.2.0 |  | 
-| celeborn.worker.directMemoryRatioToPauseReplicate | 0.95 | false | If direct memory usage reaches this limit, the worker will stop to receive replication data from other workers. This value should be higher than celeborn.worker.directMemoryRatioToPauseReceive. | 0.2.0 |  | 
-| celeborn.worker.directMemoryRatioToResume | 0.7 | false | If direct memory usage is less than this limit, worker will resume. | 0.2.0 |  | 
-| celeborn.worker.disk.clean.threads | 4 | false | Thread number of worker to clean up directories of expired shuffle keys on disk. | 0.3.2 |  | 
-| celeborn.worker.fetch.heartbeat.enabled | false | false | enable the heartbeat from worker to client when fetching data | 0.3.0 |  | 
-| celeborn.worker.fetch.io.threads | &lt;undefined&gt; | false | Netty IO thread number of worker to handle client fetch data. The default threads number is the number of flush thread. | 0.2.0 |  | 
-| celeborn.worker.fetch.port | 0 | false | Server port for Worker to receive fetch data request from ShuffleClient. | 0.2.0 |  | 
-| celeborn.worker.flusher.buffer.size | 256k | false | Size of buffer used by a single flusher. | 0.2.0 |  | 
-| celeborn.worker.flusher.diskTime.slidingWindow.size | 20 | false | The size of sliding windows used to calculate statistics about flushed time and count. | 0.3.0 | celeborn.worker.flusher.avgFlushTime.slidingWindow.size | 
-| celeborn.worker.flusher.hdd.threads | 1 | false | Flusher's thread count per disk used for write data to HDD disks. | 0.2.0 |  | 
-| celeborn.worker.flusher.hdfs.buffer.size | 4m | false | Size of buffer used by a HDFS flusher. | 0.3.0 |  | 
-| celeborn.worker.flusher.hdfs.threads | 8 | false | Flusher's thread count used for write data to HDFS. | 0.2.0 |  | 
-| celeborn.worker.flusher.shutdownTimeout | 3s | false | Timeout for a flusher to shutdown. | 0.2.0 |  | 
-| celeborn.worker.flusher.ssd.threads | 16 | false | Flusher's thread count per disk used for write data to SSD disks. | 0.2.0 |  | 
-| celeborn.worker.flusher.threads | 16 | false | Flusher's thread count per disk for unknown-type disks. | 0.2.0 |  | 
-| celeborn.worker.graceful.shutdown.checkSlotsFinished.interval | 1s | false | The wait interval of checking whether all released slots to be committed or destroyed during worker graceful shutdown | 0.2.0 |  | 
-| celeborn.worker.graceful.shutdown.checkSlotsFinished.timeout | 480s | false | The wait time of waiting for the released slots to be committed or destroyed during worker graceful shutdown. | 0.2.0 |  | 
-| celeborn.worker.graceful.shutdown.enabled | false | false | When true, during worker shutdown, the worker will wait for all released slots to be committed or destroyed. | 0.2.0 |  | 
-| celeborn.worker.graceful.shutdown.partitionSorter.shutdownTimeout | 120s | false | The wait time of waiting for sorting partition files during worker graceful shutdown. | 0.2.0 |  | 
-| celeborn.worker.graceful.shutdown.recoverDbBackend | LEVELDB | false | Specifies a disk-based store used in local db. LEVELDB or ROCKSDB. | 0.4.0 |  | 
-| celeborn.worker.graceful.shutdown.recoverPath | &lt;tmp&gt;/recover | false | The path to store DB. | 0.2.0 |  | 
-| celeborn.worker.graceful.shutdown.saveCommittedFileInfo.interval | 5s | false | Interval for a Celeborn worker to flush committed file infos into Level DB. | 0.3.1 |  | 
-| celeborn.worker.graceful.shutdown.saveCommittedFileInfo.sync | false | false | Whether to call sync method to save committed file infos into Level DB to handle OS crash. | 0.3.1 |  | 
-| celeborn.worker.graceful.shutdown.timeout | 600s | false | The worker's graceful shutdown timeout time. | 0.2.0 |  | 
-| celeborn.worker.http.host | &lt;localhost&gt; | false | Worker's http host. | 0.4.0 | celeborn.metrics.worker.prometheus.host,celeborn.worker.metrics.prometheus.host | 
-| celeborn.worker.http.port | 9096 | false | Worker's http port. | 0.4.0 | celeborn.metrics.worker.prometheus.port,celeborn.worker.metrics.prometheus.port | 
-| celeborn.worker.jvmQuake.check.interval | 1s | false | Interval of gc behavior checking for worker jvm quake. | 0.4.0 |  | 
-| celeborn.worker.jvmQuake.dump.enabled | true | false | Whether to heap dump for the maximum GC 'deficit' during worker jvm quake. | 0.4.0 |  | 
-| celeborn.worker.jvmQuake.dump.path | &lt;tmp&gt;/jvm-quake/dump/&lt;pid&gt; | false | The path of heap dump for the maximum GC 'deficit' during worker jvm quake. | 0.4.0 |  | 
-| celeborn.worker.jvmQuake.dump.threshold | 30s | false | The threshold of heap dump for the maximum GC 'deficit' which can be accumulated before jvmquake takes action. Meanwhile, there is no heap dump generated when dump threshold is greater than kill threshold. | 0.4.0 |  | 
-| celeborn.worker.jvmQuake.enabled | false | false | When true, Celeborn worker will start the jvm quake to monitor of gc behavior, which enables early detection of memory management issues and facilitates fast failure. | 0.4.0 |  | 
-| celeborn.worker.jvmQuake.exitCode | 502 | false | The exit code of system kill for the maximum GC 'deficit' during worker jvm quake. | 0.4.0 |  | 
-| celeborn.worker.jvmQuake.kill.threshold | 60s | false | The threshold of system kill for the maximum GC 'deficit' which can be accumulated before jvmquake takes action. | 0.4.0 |  | 
-| celeborn.worker.jvmQuake.runtimeWeight | 5.0 | false | The factor by which to multiply running JVM time, when weighing it against GCing time. 'Deficit' is accumulated as `gc_time - runtime * runtime_weight`, and is compared against threshold to determine whether to take action. | 0.4.0 |  | 
-| celeborn.worker.monitor.disk.check.interval | 30s | false | Intervals between device monitor to check disk. | 0.3.0 | celeborn.worker.monitor.disk.checkInterval | 
-| celeborn.worker.monitor.disk.check.timeout | 30s | false | Timeout time for worker check device status. | 0.3.0 | celeborn.worker.disk.check.timeout | 
-| celeborn.worker.monitor.disk.checklist | readwrite,diskusage | false | Monitor type for disk, available items are: iohang, readwrite and diskusage. | 0.2.0 |  | 
-| celeborn.worker.monitor.disk.enabled | true | false | When true, worker will monitor device and report to master. | 0.3.0 |  | 
-| celeborn.worker.monitor.disk.notifyError.expireTimeout | 10m | false | The expire timeout of non-critical device error. Only notify critical error when the number of non-critical errors for a period of time exceeds threshold. | 0.3.0 |  | 
-| celeborn.worker.monitor.disk.notifyError.threshold | 64 | false | Device monitor will only notify critical error once the accumulated valid non-critical error number exceeding this threshold. | 0.3.0 |  | 
-| celeborn.worker.monitor.disk.sys.block.dir | /sys/block | false | The directory where linux file block information is stored. | 0.2.0 |  | 
-| celeborn.worker.monitor.memory.check.interval | 10ms | false | Interval of worker direct memory checking. | 0.3.0 | celeborn.worker.memory.checkInterval | 
-| celeborn.worker.monitor.memory.report.interval | 10s | false | Interval of worker direct memory tracker reporting to log. | 0.3.0 | celeborn.worker.memory.reportInterval | 
-| celeborn.worker.monitor.memory.trimChannelWaitInterval | 1s | false | Wait time after worker trigger channel to trim cache. | 0.3.0 |  | 
-| celeborn.worker.monitor.memory.trimFlushWaitInterval | 1s | false | Wait time after worker trigger StorageManger to flush data. | 0.3.0 |  | 
-| celeborn.worker.partition.initial.readBuffersMax | 1024 | false | Max number of initial read buffers | 0.3.0 |  | 
-| celeborn.worker.partition.initial.readBuffersMin | 1 | false | Min number of initial read buffers | 0.3.0 |  | 
-| celeborn.worker.partitionSorter.directMemoryRatioThreshold | 0.1 | false | Max ratio of partition sorter's memory for sorting, when reserved memory is higher than max partition sorter memory, partition sorter will stop sorting. | 0.2.0 |  | 
-| celeborn.worker.push.heartbeat.enabled | false | false | enable the heartbeat from worker to client when pushing data | 0.3.0 |  | 
-| celeborn.worker.push.io.threads | &lt;undefined&gt; | false | Netty IO thread number of worker to handle client push data. The default threads number is the number of flush thread. | 0.2.0 |  | 
-| celeborn.worker.push.port | 0 | false | Server port for Worker to receive push data request from ShuffleClient. | 0.2.0 |  | 
-| celeborn.worker.readBuffer.allocationWait | 50ms | false | The time to wait when buffer dispatcher can not allocate a buffer. | 0.3.0 |  | 
-| celeborn.worker.readBuffer.target.changeThreshold | 1mb | false | The target ratio for pre read memory usage. | 0.3.0 |  | 
-| celeborn.worker.readBuffer.target.ratio | 0.9 | false | The target ratio for read ahead buffer's memory usage. | 0.3.0 |  | 
-| celeborn.worker.readBuffer.target.updateInterval | 100ms | false | The interval for memory manager to calculate new read buffer's target memory. | 0.3.0 |  | 
-| celeborn.worker.readBuffer.toTriggerReadMin | 32 | false | Min buffers count for map data partition to trigger read. | 0.3.0 |  | 
-| celeborn.worker.register.timeout | 180s | false | Worker register timeout. | 0.2.0 |  | 
-| celeborn.worker.replicate.fastFail.duration | 60s | false | If a replicate request not replied during the duration, worker will mark the replicate data request as failed.It's recommended to set at least `240s` when `HDFS` is enabled in `celeborn.storage.activeTypes`. | 0.2.0 |  | 
-| celeborn.worker.replicate.io.threads | &lt;undefined&gt; | false | Netty IO thread number of worker to replicate shuffle data. The default threads number is the number of flush thread. | 0.2.0 |  | 
-| celeborn.worker.replicate.port | 0 | false | Server port for Worker to receive replicate data request from other Workers. | 0.2.0 |  | 
-| celeborn.worker.replicate.randomConnection.enabled | true | false | Whether worker will create random connection to peer when replicate data. When false, worker tend to reuse the same cached TransportClient to a specific replicate worker; when true, worker tend to use different cached TransportClient. Netty will use the same thread to serve the same connection, so with more connections replicate server can leverage more netty threads | 0.2.1 |  | 
-| celeborn.worker.replicate.threads | 64 | false | Thread number of worker to replicate shuffle data. | 0.2.0 |  | 
-| celeborn.worker.rpc.port | 0 | false | Server port for Worker to receive RPC request. | 0.2.0 |  | 
-| celeborn.worker.shuffle.partitionSplit.enabled | true | false | enable the partition split on worker side | 0.3.0 | celeborn.worker.partition.split.enabled | 
-| celeborn.worker.shuffle.partitionSplit.max | 2g | false | Specify the maximum partition size for splitting, and ensure that individual partition files are always smaller than this limit. | 0.3.0 |  | 
-| celeborn.worker.shuffle.partitionSplit.min | 1m | false | Min size for a partition to split | 0.3.0 | celeborn.shuffle.partitionSplit.min | 
-| celeborn.worker.sortPartition.indexCache.expire | 180s | false | PartitionSorter's cache item expire time. | 0.4.0 |  | 
-| celeborn.worker.sortPartition.indexCache.maxWeight | 100000 | false | PartitionSorter's cache max weight for index buffer. | 0.4.0 |  | 
-| celeborn.worker.sortPartition.reservedMemory.enabled | true | false | When true, partition sorter will reserve memory configured by `celeborn.worker.sortPartition.reservedMemoryPerPartition` to allocate a block of memory for warming up while sorting a shuffle file off-heap with page cache for non-hdfs files.Otherwise, partition sorter seeks to position of each block and does not warm up for non-hdfs files. | 0.5.0 |  | 
-| celeborn.worker.sortPartition.reservedMemoryPerPartition | 1mb | false | Reserved memory when sorting a shuffle file off-heap. | 0.3.0 | celeborn.worker.partitionSorter.reservedMemoryPerPartition | 
-| celeborn.worker.sortPartition.threads | &lt;undefined&gt; | false | PartitionSorter's thread counts. It's recommended to set at least `64` when `HDFS` is enabled in `celeborn.storage.activeTypes`. | 0.3.0 | celeborn.worker.partitionSorter.threads | 
-| celeborn.worker.sortPartition.timeout | 220s | false | Timeout for a shuffle file to sort. | 0.3.0 | celeborn.worker.partitionSorter.sort.timeout | 
-| celeborn.worker.storage.checkDirsEmpty.maxRetries | 3 | false | The number of retries for a worker to check if the working directory is cleaned up before registering with the master. | 0.3.0 | celeborn.worker.disk.checkFileClean.maxRetries | 
-| celeborn.worker.storage.checkDirsEmpty.timeout | 1000ms | false | The wait time per retry for a worker to check if the working directory is cleaned up before registering with the master. | 0.3.0 | celeborn.worker.disk.checkFileClean.timeout | 
-| celeborn.worker.storage.dirs | &lt;undefined&gt; | false | Directory list to store shuffle data. It's recommended to configure one directory on each disk. Storage size limit can be set for each directory. For the sake of performance, there should be no more than 2 flush threads on the same disk partition if you are using HDD, and should be 8 or more flush threads on the same disk partition if you are using SSD. For example: `dir1[:capacity=][:disktype=][:flushthread=],dir2[:capacity=][:disktype=][:flushthread=]` | 0.2.0 |  | 
-| celeborn.worker.storage.disk.reserve.ratio | &lt;undefined&gt; | false | Celeborn worker reserved ratio for each disk. The minimum usable size for each disk is the max space between the reserved space and the space calculate via reserved ratio. | 0.3.2 |  | 
-| celeborn.worker.storage.disk.reserve.size | 5G | false | Celeborn worker reserved space for each disk. | 0.3.0 | celeborn.worker.disk.reserve.size | 
-| celeborn.worker.storage.expireDirs.timeout | 1h | false | The timeout for a expire dirs to be deleted on disk. | 0.3.2 |  | 
-| celeborn.worker.storage.workingDir | celeborn-worker/shuffle_data | false | Worker's working dir path name. | 0.3.0 | celeborn.worker.workingDir | 
-| celeborn.worker.writer.close.timeout | 120s | false | Timeout for a file writer to close | 0.2.0 |  | 
-| celeborn.worker.writer.create.maxAttempts | 3 | false | Retry count for a file writer to create if its creation was failed. | 0.2.0 |  | 
-=======
 | Key | Default | Description | Since | Deprecated |
 | --- | ------- | ----------- | ----- | ---------- |
 | celeborn.cluster.name | default | Celeborn cluster name. | 0.5.0 |  | 
@@ -260,5 +137,4 @@
 | celeborn.worker.storage.workingDir | celeborn-worker/shuffle_data | Worker's working dir path name. | 0.3.0 | celeborn.worker.workingDir | 
 | celeborn.worker.writer.close.timeout | 120s | Timeout for a file writer to close | 0.2.0 |  | 
 | celeborn.worker.writer.create.maxAttempts | 3 | Retry count for a file writer to create if its creation was failed. | 0.2.0 |  | 
->>>>>>> 64b43382
 <!--end-include-->