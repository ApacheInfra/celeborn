---
hide:
  - navigation

license: |
  Licensed to the Apache Software Foundation (ASF) under one or more
  contributor license agreements.  See the NOTICE file distributed with
  this work for additional information regarding copyright ownership.
  The ASF licenses this file to You under the Apache License, Version 2.0
  (the "License"); you may not use this file except in compliance with
  the License.  You may obtain a copy of the License at

      https://www.apache.org/licenses/LICENSE-2.0

  Unless required by applicable law or agreed to in writing, software
  distributed under the License is distributed on an "AS IS" BASIS,
  WITHOUT WARRANTIES OR CONDITIONS OF ANY KIND, either express or implied.
  See the License for the specific language governing permissions and
  limitations under the License.
---

# Migration Guide

## Upgrading from 0.3 to 0.4

- Since 0.4.0, Celeborn won't be compatible with Celeborn client that versions below 0.3.0.
  Note that: It's strongly recommended to use the same version of Client and Celeborn Master/Worker in production.

- Since 0.4.0, Celeborn won't support `org.apache.spark.shuffle.celeborn.RssShuffleManager`.

- Since 0.4.0, Celeborn changed the default value of `celeborn.<module>.io.numConnectionsPerPeer` from `2` to `1`.

<<<<<<< HEAD
## Upgrading from 0.3.1 to 0.3.2

- Since 0.3.1, Celeborn changed the default value of `raft.client.rpc.request.timeout` from `3s` to `10s`.

- Since 0.3.1, Celeborn changed the default value of `raft.client.rpc.watch.request.timeout` from `10s` to `20s`.
=======
- Since 0.4.0, Celeborn has changed the names of the prometheus master and worker configuration as shown in the table below:

    | Key Before v0.4.0                         | Key After v0.4.0            |
    |-------------------------------------------|-----------------------------|
    | `celeborn.metrics.master.prometheus.host` | `celeborn.master.http.host` |
    | `celeborn.metrics.master.prometheus.port` | `celeborn.master.http.port` |
    | `celeborn.metrics.worker.prometheus.host` | `celeborn.worker.http.host` |
    | `celeborn.metrics.worker.prometheus.port` | `celeborn.worker.http.port` |

- Since 0.4.0, Celeborn deprecate `celeborn.worker.storage.baseDir.prefix` and `celeborn.worker.storage.baseDir.number`.
  Please use `celeborn.worker.storage.dirs` instead.
>>>>>>> bfa341c3

## Upgrading from 0.3.0 to 0.3.1

- Since 0.3.1, Celeborn changed the default value of `celeborn.worker.directMemoryRatioToResume` from `0.5` to `0.7`.

- Since 0.3.1, Celeborn changed the default value of `celeborn.worker.monitor.disk.check.interval` from `60` to `30`.

- Since 0.3.1, name of JVM metrics changed, see details at CELEBORN-1007.

## Upgrading from 0.2 to 0.3

 - Celeborn 0.2 Client is compatible with 0.3 Master/Server, it allows to upgrade Master/Worker first then Client.
   Note that: It's strongly recommended to use the same version of Client and Celeborn Master/Worker in production.

 - Since 0.3.0, the support of deprecated configurations `rss.*` is removed.
   All configurations listed in 0.2.1 docs still take effect, but some of those are deprecated too, please read
   the bootstrap logs and follow the suggestion to migrate to the new configuration.

 - From 0.3.0 on the default value for `celeborn.client.push.replicate.enabled` is changed from `true` to `false`, users
   who want replication on should explicitly enable replication. For example, to enable replication for Spark
   users should add the spark config when submitting job: `spark.celeborn.client.push.replicate.enabled=true`

 - From 0.3.0 on the default value for `celeborn.worker.storage.workingDir` is changed from `hadoop/rss-worker/shuffle_data` to `celeborn-worker/shuffle_data`,
   users who want to use origin working dir path should set this configuration.

 - Since 0.3.0, configuration namespace `celeborn.ha.master` is deprecated, and will be removed in the future versions.
   All configurations `celeborn.ha.master.*` should migrate to `celeborn.master.ha.*`.

 - Since 0.3.0, environment variables `CELEBORN_MASTER_HOST` and `CELEBORN_MASTER_PORT` are removed.
   Instead `CELEBORN_LOCAL_HOSTNAME` works on both master and worker, which takes high priority than configurations defined in properties file.

 - Since 0.3.0, the Celeborn Master URL schema is changed from `rss://` to `celeborn://`, for users who start Worker by
   `sbin/start-worker.sh rss://<master-host>:<master-port>`, should migrate to `sbin/start-worker.sh celeborn://<master-host>:<master-port>`.

 - Since 0.3.0, Celeborn supports overriding Hadoop configuration(`core-site.xml`, `hdfs-site.xml`, etc.) from Celeborn configuration with the additional prefix `celeborn.hadoop.`. 
   On Spark client side, user should set Hadoop configuration like `spark.celeborn.hadoop.foo=bar`, note that `spark.hadoop.foo=bar` does not take effect;
   on Flink client and Celeborn Master/Worker side, user should set like `celeborn.hadoop.foo=bar`.

 - Since 0.3.0, Celeborn master metrics `BlacklistedWorkerCount` is renamed as `ExcludedWorkerCount`.

 - Since 0.3.0, Celeborn master http request url `/blacklistedWorkers` is renamed as `/excludedWorkers`.

 - Since 0.3.0, introduces a terminology update for Celeborn worker data replication, replacing the previous `master/slave` terminology with `primary/replica`. In alignment with this change, corresponding metrics keywords have been adjusted.
   The following table presents a comprehensive overview of the changes:

     | Key Before v0.3.0             | Key After v0.3.0               |
     |-------------------------------|--------------------------------|
     | `MasterPushDataTime`          | `PrimaryPushDataTime`          |
     | `MasterPushDataHandshakeTime` | `PrimaryPushDataHandshakeTime` |
     | `MasterRegionStartTime`       | `PrimaryRegionStartTime`       |
     | `MasterRegionFinishTime`      | `PrimaryRegionFinishTime`      |
     | `SlavePushDataTime`           | `ReplicaPushDataTime`          |
     | `SlavePushDataHandshakeTime`  | `ReplicaPushDataHandshakeTime` |
     | `SlaveRegionStartTime`        | `ReplicaRegionStartTime`       |
     | `SlaveRegionFinishTime`       | `ReplicaRegionFinishTime`      |

 - Since 0.3.0, Celeborn's spark shuffle manager change from `org.apache.spark.shuffle.celeborn.RssShuffleManager` to `org.apache.spark.shuffle.celeborn.SparkShuffleManager`. User can set spark property `spark.shuffle.manager` to `org.apache.spark.shuffle.celeborn.SparkShuffleManager` to use Celeborn remote shuffle service.
   In 0.3.0, Celeborn still support `org.apache.spark.shuffle.celeborn.RssShuffleManager`, it will be removed in 0.4.0.<|MERGE_RESOLUTION|>--- conflicted
+++ resolved
@@ -30,13 +30,6 @@
 
 - Since 0.4.0, Celeborn changed the default value of `celeborn.<module>.io.numConnectionsPerPeer` from `2` to `1`.
 
-<<<<<<< HEAD
-## Upgrading from 0.3.1 to 0.3.2
-
-- Since 0.3.1, Celeborn changed the default value of `raft.client.rpc.request.timeout` from `3s` to `10s`.
-
-- Since 0.3.1, Celeborn changed the default value of `raft.client.rpc.watch.request.timeout` from `10s` to `20s`.
-=======
 - Since 0.4.0, Celeborn has changed the names of the prometheus master and worker configuration as shown in the table below:
 
     | Key Before v0.4.0                         | Key After v0.4.0            |
@@ -48,7 +41,12 @@
 
 - Since 0.4.0, Celeborn deprecate `celeborn.worker.storage.baseDir.prefix` and `celeborn.worker.storage.baseDir.number`.
   Please use `celeborn.worker.storage.dirs` instead.
->>>>>>> bfa341c3
+
+## Upgrading from 0.3.1 to 0.3.2
+
+- Since 0.3.1, Celeborn changed the default value of `raft.client.rpc.request.timeout` from `3s` to `10s`.
+
+- Since 0.3.1, Celeborn changed the default value of `raft.client.rpc.watch.request.timeout` from `10s` to `20s`.
 
 ## Upgrading from 0.3.0 to 0.3.1
 
