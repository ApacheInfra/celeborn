/*
 * Licensed to the Apache Software Foundation (ASF) under one or more
 * contributor license agreements.  See the NOTICE file distributed with
 * this work for additional information regarding copyright ownership.
 * The ASF licenses this file to You under the Apache License, Version 2.0
 * (the "License"); you may not use this file except in compliance with
 * the License.  You may obtain a copy of the License at
 *
 *    http://www.apache.org/licenses/LICENSE-2.0
 *
 * Unless required by applicable law or agreed to in writing, software
 * distributed under the License is distributed on an "AS IS" BASIS,
 * WITHOUT WARRANTIES OR CONDITIONS OF ANY KIND, either express or implied.
 * See the License for the specific language governing permissions and
 * limitations under the License.
 */

package org.apache.spark.shuffle.celeborn;

import java.io.IOException;
import java.util.concurrent.ConcurrentHashMap;
import java.util.concurrent.ExecutorService;
import java.util.concurrent.atomic.AtomicInteger;

import org.apache.spark.*;
import org.apache.spark.launcher.SparkLauncher;
import org.apache.spark.shuffle.*;
import org.apache.spark.shuffle.sort.SortShuffleManager;
import org.apache.spark.util.Utils;
import org.slf4j.Logger;
import org.slf4j.LoggerFactory;

import org.apache.celeborn.client.LifecycleManager;
import org.apache.celeborn.client.ShuffleClient;
import org.apache.celeborn.common.CelebornConf;
import org.apache.celeborn.common.protocol.ShuffleMode;
import org.apache.celeborn.common.util.ThreadUtils;
import org.apache.celeborn.reflect.DynMethods;

public class SparkShuffleManager implements ShuffleManager {

  private static final Logger logger = LoggerFactory.getLogger(SparkShuffleManager.class);

  private static final String SORT_SHUFFLE_MANAGER_NAME =
      "org.apache.spark.shuffle.sort.SortShuffleManager";

  private static final String LOCAL_SHUFFLE_READER_KEY =
      "spark.sql.adaptive.localShuffleReader.enabled";

  private final SparkConf conf;
  private final Boolean isDriver;
  private final CelebornConf celebornConf;
  private final int cores;
  // either be "{appId}_{appAttemptId}" or "{appId}"
  private String appUniqueId;

  private LifecycleManager lifecycleManager;
  private ShuffleClient shuffleClient;
  private volatile SortShuffleManager _sortShuffleManager;
  private final ConcurrentHashMap.KeySetView<Integer, Boolean> sortShuffleIds =
      ConcurrentHashMap.newKeySet();
  private final CelebornShuffleFallbackPolicyRunner fallbackPolicyRunner;

  private final ExecutorService[] asyncPushers;
  private AtomicInteger pusherIdx = new AtomicInteger(0);

  public SparkShuffleManager(SparkConf conf, boolean isDriver) {
    if (conf.getBoolean(LOCAL_SHUFFLE_READER_KEY, true)) {
      logger.warn(
          "Detected {} (default is true) is enabled, it's highly recommended to disable it when "
              + "use Celeborn as Remote Shuffle Service to avoid performance degradation.",
          LOCAL_SHUFFLE_READER_KEY);
    }
    this.conf = conf;
    this.isDriver = isDriver;
    this.celebornConf = SparkUtils.fromSparkConf(conf);
    this.cores = executorCores(conf);
    this.fallbackPolicyRunner = new CelebornShuffleFallbackPolicyRunner(celebornConf);
    if (ShuffleMode.SORT.equals(celebornConf.shuffleWriterMode())
        && celebornConf.clientPushSortPipelineEnabled()) {
      asyncPushers = new ExecutorService[cores];
      for (int i = 0; i < asyncPushers.length; i++) {
        asyncPushers[i] = ThreadUtils.newDaemonSingleThreadExecutor("async-pusher-" + i);
      }
    } else {
      asyncPushers = null;
    }
  }

  private SortShuffleManager sortShuffleManager() {
    if (_sortShuffleManager == null) {
      synchronized (this) {
        if (_sortShuffleManager == null) {
          _sortShuffleManager =
              SparkUtils.instantiateClass(SORT_SHUFFLE_MANAGER_NAME, conf, isDriver);
        }
      }
    }
    return _sortShuffleManager;
  }

  private void initializeLifecycleManager() {
    // Only create LifecycleManager singleton in Driver. When register shuffle multiple times, we
    // need to ensure that LifecycleManager will only be created once. Parallelism needs to be
    // considered in this place, because if there is one RDD that depends on multiple RDDs
    // at the same time, it may bring parallel `register shuffle`, such as Join in Sql.
    if (isDriver && lifecycleManager == null) {
      synchronized (this) {
        if (lifecycleManager == null) {
          lifecycleManager = new LifecycleManager(appUniqueId, celebornConf);
<<<<<<< HEAD
=======
          shuffleClient =
              ShuffleClient.get(
                  appUniqueId,
                  lifecycleManager.getHost(),
                  lifecycleManager.getPort(),
                  celebornConf,
                  lifecycleManager.getUserIdentifier());
>>>>>>> c8ad39d9
        }
      }
    }
  }

  @Override
  public <K, V, C> ShuffleHandle registerShuffle(
      int shuffleId, ShuffleDependency<K, V, C> dependency) {
    // Note: generate app unique id at driver side, make sure dependency.rdd.context
    // is the same SparkContext among different shuffleIds.
    // This method may be called many times.
    appUniqueId = SparkUtils.appUniqueId(dependency.rdd().context());
    initializeLifecycleManager();

    if (fallbackPolicyRunner.applyAllFallbackPolicy(
        lifecycleManager, dependency.partitioner().numPartitions())) {
      logger.warn("Fallback to SortShuffleManager!");
      sortShuffleIds.add(shuffleId);
      return sortShuffleManager().registerShuffle(shuffleId, dependency);
    } else {
      return new CelebornShuffleHandle<>(
          appUniqueId,
          lifecycleManager.getHost(),
          lifecycleManager.getPort(),
          lifecycleManager.getUserIdentifier(),
          shuffleId,
          dependency.rdd().getNumPartitions(),
          dependency);
    }
  }

  @Override
  public boolean unregisterShuffle(int shuffleId) {
    if (sortShuffleIds.contains(shuffleId)) {
      return sortShuffleManager().unregisterShuffle(shuffleId);
    }
    // For Spark driver side trigger unregister shuffle.
    if (lifecycleManager != null) {
      lifecycleManager.unregisterShuffle(shuffleId);
    }
    // For Spark executor side cleanup shuffle related info.
    if (shuffleClient != null) {
      shuffleClient.cleanupShuffle(shuffleId);
    }
<<<<<<< HEAD
    return true;
=======
    return shuffleClient.unregisterShuffle(shuffleId, isDriver);
>>>>>>> c8ad39d9
  }

  @Override
  public ShuffleBlockResolver shuffleBlockResolver() {
    return sortShuffleManager().shuffleBlockResolver();
  }

  @Override
  public void stop() {
    ShuffleClient.reset();
    if (lifecycleManager != null) {
      lifecycleManager.stop();
      lifecycleManager = null;
    }
    if (sortShuffleManager() != null) {
      sortShuffleManager().stop();
      _sortShuffleManager = null;
    }
  }

  @Override
  public <K, V> ShuffleWriter<K, V> getWriter(
      ShuffleHandle handle, long mapId, TaskContext context, ShuffleWriteMetricsReporter metrics) {
    try {
      if (handle instanceof CelebornShuffleHandle) {
        @SuppressWarnings("unchecked")
        CelebornShuffleHandle<K, V, ?> h = ((CelebornShuffleHandle<K, V, ?>) handle);
        shuffleClient =
            ShuffleClient.get(
                h.appUniqueId(),
                h.lifecycleManagerHost(),
                h.lifecycleManagerPort(),
                celebornConf,
                h.userIdentifier());
        if (ShuffleMode.SORT.equals(celebornConf.shuffleWriterMode())) {
          ExecutorService pushThread =
              celebornConf.clientPushSortPipelineEnabled() ? getPusherThread() : null;
          return new SortBasedShuffleWriter<>(
              h.dependency(),
              h.numMappers(),
              context,
              celebornConf,
              shuffleClient,
              metrics,
              pushThread,
              SendBufferPool.get(cores));
        } else if (ShuffleMode.HASH.equals(celebornConf.shuffleWriterMode())) {
          return new HashBasedShuffleWriter<>(
              h, context, celebornConf, shuffleClient, metrics, SendBufferPool.get(cores));
        } else {
          throw new UnsupportedOperationException(
              "Unrecognized shuffle write mode!" + celebornConf.shuffleWriterMode());
        }
      } else {
        sortShuffleIds.add(handle.shuffleId());
        return sortShuffleManager().getWriter(handle, mapId, context, metrics);
      }
    } catch (IOException e) {
      throw new RuntimeException(e);
    }
  }

  // Added in SPARK-32055, for Spark 3.1 and above
  public <K, C> ShuffleReader<K, C> getReader(
      ShuffleHandle handle,
      int startMapIndex,
      int endMapIndex,
      int startPartition,
      int endPartition,
      TaskContext context,
      ShuffleReadMetricsReporter metrics) {
    if (handle instanceof CelebornShuffleHandle) {
      @SuppressWarnings("unchecked")
      CelebornShuffleHandle<K, ?, C> h = (CelebornShuffleHandle<K, ?, C>) handle;
      return new CelebornShuffleReader<>(
          h,
          startPartition,
          endPartition,
          startMapIndex,
          endMapIndex,
          context,
          celebornConf,
          metrics);
    }
    return SparkUtils.getReader(
        sortShuffleManager(),
        handle,
        startMapIndex,
        endMapIndex,
        startPartition,
        endPartition,
        context,
        metrics);
  }

  // Marked as final in SPARK-32055, reserved for Spark 3.0
  public <K, C> ShuffleReader<K, C> getReader(
      ShuffleHandle handle,
      int startPartition,
      int endPartition,
      TaskContext context,
      ShuffleReadMetricsReporter metrics) {
    if (handle instanceof CelebornShuffleHandle) {
      @SuppressWarnings("unchecked")
      CelebornShuffleHandle<K, ?, C> h = (CelebornShuffleHandle<K, ?, C>) handle;
      return new CelebornShuffleReader<>(
          h, startPartition, endPartition, 0, Integer.MAX_VALUE, context, celebornConf, metrics);
    }
    return SparkUtils.getReader(
        sortShuffleManager(),
        handle,
        0,
        Integer.MAX_VALUE,
        startPartition,
        endPartition,
        context,
        metrics);
  }

  // Renamed to getReader in SPARK-32055, reserved for Spark 3.0
  public <K, C> ShuffleReader<K, C> getReaderForRange(
      ShuffleHandle handle,
      int startMapIndex,
      int endMapIndex,
      int startPartition,
      int endPartition,
      TaskContext context,
      ShuffleReadMetricsReporter metrics) {
    if (handle instanceof CelebornShuffleHandle) {
      @SuppressWarnings("unchecked")
      CelebornShuffleHandle<K, ?, C> h = (CelebornShuffleHandle<K, ?, C>) handle;
      return new CelebornShuffleReader<>(
          h,
          startPartition,
          endPartition,
          startMapIndex,
          endMapIndex,
          context,
          celebornConf,
          metrics);
    }
    return SparkUtils.getReader(
        sortShuffleManager(),
        handle,
        startMapIndex,
        endMapIndex,
        startPartition,
        endPartition,
        context,
        metrics);
  }

  private ExecutorService getPusherThread() {
    ExecutorService pusherThread = asyncPushers[pusherIdx.get() % asyncPushers.length];
    pusherIdx.incrementAndGet();
    return pusherThread;
  }

  private int executorCores(SparkConf conf) {
    if (Utils.isLocalMaster(conf)) {
      // SparkContext.numDriverCores is package private.
      return DynMethods.builder("numDriverCores")
          .impl("org.apache.spark.SparkContext$", String.class)
          .build()
          .bind(SparkContext$.MODULE$)
          .invoke(conf.get("spark.master"));
    } else {
      return conf.getInt(SparkLauncher.EXECUTOR_CORES, 1);
    }
  }

  // for testing
  public LifecycleManager getLifecycleManager() {
    return this.lifecycleManager;
  }
}<|MERGE_RESOLUTION|>--- conflicted
+++ resolved
@@ -108,16 +108,6 @@
       synchronized (this) {
         if (lifecycleManager == null) {
           lifecycleManager = new LifecycleManager(appUniqueId, celebornConf);
-<<<<<<< HEAD
-=======
-          shuffleClient =
-              ShuffleClient.get(
-                  appUniqueId,
-                  lifecycleManager.getHost(),
-                  lifecycleManager.getPort(),
-                  celebornConf,
-                  lifecycleManager.getUserIdentifier());
->>>>>>> c8ad39d9
         }
       }
     }
@@ -162,11 +152,7 @@
     if (shuffleClient != null) {
       shuffleClient.cleanupShuffle(shuffleId);
     }
-<<<<<<< HEAD
     return true;
-=======
-    return shuffleClient.unregisterShuffle(shuffleId, isDriver);
->>>>>>> c8ad39d9
   }
 
   @Override
