--- conflicted
+++ resolved
@@ -19,222 +19,9 @@
 
 import org.apache.spark.SparkConf;
 
-<<<<<<< HEAD
-import scala.Int;
-
-import org.apache.spark.*;
-import org.apache.spark.launcher.SparkLauncher;
-import org.apache.spark.shuffle.*;
-import org.apache.spark.shuffle.sort.SortShuffleManager;
-import org.slf4j.Logger;
-import org.slf4j.LoggerFactory;
-
-import org.apache.celeborn.client.LifecycleManager;
-import org.apache.celeborn.client.ShuffleClient;
-import org.apache.celeborn.common.CelebornConf;
-import org.apache.celeborn.common.protocol.ShuffleMode;
-import org.apache.celeborn.common.util.ThreadUtils;
-
-public class RssShuffleManager implements ShuffleManager {
-
-  private static final Logger logger = LoggerFactory.getLogger(RssShuffleManager.class);
-
-  private static final String sortShuffleManagerName =
-      "org.apache.spark.shuffle.sort.SortShuffleManager";
-
-  private final SparkConf conf;
-  private final CelebornConf celebornConf;
-  private final int cores;
-  // either be "{appId}_{appAttemptId}" or "{appId}"
-  private String appUniqueId;
-
-  private LifecycleManager lifecycleManager;
-  private ShuffleClient shuffleClient;
-  private volatile SortShuffleManager _sortShuffleManager;
-  private final ConcurrentHashMap.KeySetView<Integer, Boolean> sortShuffleIds =
-      ConcurrentHashMap.newKeySet();
-  private final CelebornShuffleFallbackPolicyRunner fallbackPolicyRunner;
-
-  private final ExecutorService[] asyncPushers;
-  private AtomicInteger pusherIdx = new AtomicInteger(0);
-
-  public RssShuffleManager(SparkConf conf) {
-    this.conf = conf;
-    this.celebornConf = SparkUtils.fromSparkConf(conf);
-    this.cores = conf.getInt(SparkLauncher.EXECUTOR_CORES, 1);
-    this.fallbackPolicyRunner = new CelebornShuffleFallbackPolicyRunner(celebornConf);
-    if (ShuffleMode.SORT.equals(celebornConf.shuffleWriterMode())
-        && celebornConf.clientPushSortPipelineEnabled()) {
-      asyncPushers = new ExecutorService[cores];
-      for (int i = 0; i < asyncPushers.length; i++) {
-        asyncPushers[i] = ThreadUtils.newDaemonSingleThreadExecutor("async-pusher-" + i);
-      }
-    } else {
-      asyncPushers = null;
-    }
-  }
-
-  private boolean isDriver() {
-    return "driver".equals(SparkEnv.get().executorId());
-  }
-
-  private SortShuffleManager sortShuffleManager() {
-    if (_sortShuffleManager == null) {
-      synchronized (this) {
-        if (_sortShuffleManager == null) {
-          _sortShuffleManager =
-              SparkUtils.instantiateClass(sortShuffleManagerName, conf, isDriver());
-        }
-      }
-    }
-    return _sortShuffleManager;
-  }
-
-  private void initializeLifecycleManager(String appId) {
-    // Only create LifecycleManager singleton in Driver. When register shuffle multiple times, we
-    // need to ensure that LifecycleManager will only be created once. Parallelism needs to be
-    // considered in this place, because if there is one RDD that depends on multiple RDDs
-    // at the same time, it may bring parallel `register shuffle`, such as Join in Sql.
-    if (isDriver() && lifecycleManager == null) {
-      synchronized (this) {
-        if (lifecycleManager == null) {
-          lifecycleManager = new LifecycleManager(appId, celebornConf);
-          shuffleClient =
-              ShuffleClient.get(
-                  appUniqueId,
-                  lifecycleManager.getHost(),
-                  lifecycleManager.getPort(),
-                  celebornConf,
-                  lifecycleManager.getUserIdentifier());
-        }
-      }
-    }
-  }
-
-  @Override
-  public <K, V, C> ShuffleHandle registerShuffle(
-      int shuffleId, int numMaps, ShuffleDependency<K, V, C> dependency) {
-    // Note: generate app unique id at driver side, make sure dependency.rdd.context
-    // is the same SparkContext among different shuffleIds.
-    // This method may be called many times.
-    appUniqueId = SparkUtils.appUniqueId(dependency.rdd().context());
-    initializeLifecycleManager(appUniqueId);
-
-    if (fallbackPolicyRunner.applyAllFallbackPolicy(
-        lifecycleManager, dependency.partitioner().numPartitions())) {
-      logger.warn("Fallback to SortShuffleManager!");
-      sortShuffleIds.add(shuffleId);
-      return sortShuffleManager().registerShuffle(shuffleId, numMaps, dependency);
-    } else {
-      return new CelebornShuffleHandle<>(
-          appUniqueId,
-          lifecycleManager.getHost(),
-          lifecycleManager.getPort(),
-          lifecycleManager.getUserIdentifier(),
-          shuffleId,
-          numMaps,
-          dependency);
-    }
-  }
-
-  @Override
-  public boolean unregisterShuffle(int shuffleId) {
-    if (sortShuffleIds.contains(shuffleId)) {
-      return sortShuffleManager().unregisterShuffle(shuffleId);
-    }
-    if (appUniqueId == null) {
-      return true;
-    }
-    if (shuffleClient == null) {
-      return false;
-    }
-    return shuffleClient.unregisterShuffle(shuffleId, isDriver());
-  }
-
-  @Override
-  public ShuffleBlockResolver shuffleBlockResolver() {
-    return sortShuffleManager().shuffleBlockResolver();
-  }
-
-  @Override
-  public void stop() {
-    if (shuffleClient != null) {
-      shuffleClient.shutdown();
-    }
-    if (lifecycleManager != null) {
-      lifecycleManager.stop();
-    }
-    if (sortShuffleManager() != null) {
-      sortShuffleManager().stop();
-    }
-  }
-
-  @Override
-  public <K, V> ShuffleWriter<K, V> getWriter(
-      ShuffleHandle handle, int mapId, TaskContext context) {
-    try {
-      if (handle instanceof CelebornShuffleHandle) {
-        @SuppressWarnings("unchecked")
-        CelebornShuffleHandle<K, V, ?> h = ((CelebornShuffleHandle<K, V, ?>) handle);
-        ShuffleClient client =
-            ShuffleClient.get(
-                appUniqueId,
-                h.lifecycleManagerHost(),
-                h.lifecycleManagerPort(),
-                celebornConf,
-                h.userIdentifier());
-        if (ShuffleMode.SORT.equals(celebornConf.shuffleWriterMode())) {
-          ExecutorService pushThread =
-              celebornConf.clientPushSortPipelineEnabled() ? getPusherThread() : null;
-          return new SortBasedShuffleWriter<>(
-              h.dependency(),
-              h.appUniqueId(),
-              h.numMaps(),
-              context,
-              celebornConf,
-              client,
-              pushThread);
-        } else if (ShuffleMode.HASH.equals(celebornConf.shuffleWriterMode())) {
-          return new HashBasedShuffleWriter<>(
-              h, mapId, context, celebornConf, client, SendBufferPool.get(cores));
-        } else {
-          throw new UnsupportedOperationException(
-              "Unrecognized shuffle write mode!" + celebornConf.shuffleWriterMode());
-        }
-      } else {
-        sortShuffleIds.add(handle.shuffleId());
-        return sortShuffleManager().getWriter(handle, mapId, context);
-      }
-    } catch (IOException e) {
-      throw new RuntimeException(e);
-    }
-  }
-
-  public <K, C> ShuffleReader<K, C> getReader(
-      ShuffleHandle handle, int startPartition, int endPartition, TaskContext context) {
-    if (handle instanceof CelebornShuffleHandle) {
-      @SuppressWarnings("unchecked")
-      CelebornShuffleHandle<K, ?, C> h = (CelebornShuffleHandle<K, ?, C>) handle;
-      return new CelebornShuffleReader<>(
-          h, startPartition, endPartition, 0, Int.MaxValue(), context, celebornConf);
-    }
-    return _sortShuffleManager.getReader(handle, startPartition, endPartition, context);
-  }
-
-  private ExecutorService getPusherThread() {
-    ExecutorService pusherThread = asyncPushers[pusherIdx.get() % asyncPushers.length];
-    pusherIdx.incrementAndGet();
-    return pusherThread;
-  }
-
-  // for testing
-  public LifecycleManager getLifecycleManager() {
-    return this.lifecycleManager;
-=======
 public class RssShuffleManager extends SparkShuffleManager {
 
   public RssShuffleManager(SparkConf conf) {
     super(conf);
->>>>>>> 7880c52f
   }
 }