#
# Licensed to the Apache Software Foundation (ASF) under one or more
# contributor license agreements.  See the NOTICE file distributed with
# this work for additional information regarding copyright ownership.
# The ASF licenses this file to You under the Apache License, Version 2.0
# (the "License"); you may not use this file except in compliance with
# the License.  You may obtain a copy of the License at
#
#    http://www.apache.org/licenses/LICENSE-2.0
#
# Unless required by applicable law or agreed to in writing, software
# distributed under the License is distributed on an "AS IS" BASIS,
# WITHOUT WARRANTIES OR CONDITIONS OF ANY KIND, either express or implied.
# See the License for the specific language governing permissions and
# limitations under the License.
#

site_name: Apache Celeborn (Incubating)
repo_name: apache/incubator-celeborn
repo_url: https://github.com/apache/incubator-celeborn

plugins:
  - search
  - macros
  - include-markdown:
      opening_tag: "{!"
      closing_tag: "!}"

theme:
  font: false
  name: material
  language: en
  logo: assets/logo/celeborn-1.svg
  favicon: assets/logo/celeborn-2.svg
  features:
    - navigation.indexes
    - navigation.tabs
    - navigation.tabs.sticky
    - navigation.top
    - navigation.tracking

markdown_extensions:
  - admonition
  - attr_list
  - def_list
  - md_in_html
  - admonition
  - pymdownx.details
  - pymdownx.superfences

extra:
  social:
    - icon: fontawesome/brands/github

copyright: >
  <img src="https://www.apachecon.com/event-images/acna2022-wide-dark.png" style="height: 100px;" alt="ApacheCon North America">
  <img src="https://incubator.apache.org/images/incubator_feather_egg_logo_bw_crop.png" style="height: 87px; margin: 0 0 10px 0;">
  <br>
  Copyright © 2022 The Apache Software Foundation
  <a href="https://privacy.apache.org/policies/privacy-policy-public.html">Privacy Policy<a/><br>
  <br>
  Apache Celeborn, Apache Incubator, Apache, the Apache feather logo, and the Apache Incubator project logo are
  trademarks or registered trademarks of The Apache Software Foundation.<br>
  <br>
  Apache Celeborn is an effort undergoing incubation at The Apache Software Foundation (ASF), sponsored by the
  Apache Incubator. Incubation is required of all newly accepted projects until a further review indicates that
  the infrastructure, communications, and decision making process have stabilized in a manner consistent with
  other successful ASF projects. While incubation status is not necessarily a reflection of the completeness or
  stability of the code, it does indicate that the project has yet to be fully endorsed by the ASF.<br>
  <br>
  Please visit <a href="https://www.apache.org/">Apache Software Foundation</a> for more details.<br>
  <br>

nav:
  - QuickStart: README.md
  - Deployment:
      - Overview: deploy.md
      - Kubernetes: deploy_on_k8s.md
      - Monitoring: monitoring.md
      - Upgrading: upgrading.md
      - Ratis Shell: celeborn_ratis_shell.md
  - Configuration: configuration/index.md
  - Migration Guide: migration.md
  - Developers Doc:
      - Overview: developers/overview.md
      - Master: developers/master.md
      - Worker:
        - Overview: developers/worker.md
        - Storage: developers/storage.md
        - Traffic Control: developers/trafficcontrol.md
      - Client:
        - Overview: developers/client.md
        - LifecycleManager: developers/lifecyclemanager.md
        - ShuffleClient: developers/shuffleclient.md
      - Fault Tolerant: developers/faulttolerant.md
      - Worker Exclusion: developers/workerexclusion.md
<<<<<<< HEAD
      - Gluten Support: developers/glutensupport.md
=======
      - Integrating Celeborn: developers/integrate.md
>>>>>>> 6e9a98a2
<|MERGE_RESOLUTION|>--- conflicted
+++ resolved
@@ -94,8 +94,5 @@
         - ShuffleClient: developers/shuffleclient.md
       - Fault Tolerant: developers/faulttolerant.md
       - Worker Exclusion: developers/workerexclusion.md
-<<<<<<< HEAD
-      - Gluten Support: developers/glutensupport.md
-=======
       - Integrating Celeborn: developers/integrate.md
->>>>>>> 6e9a98a2
+      - Gluten Support: developers/glutensupport.md