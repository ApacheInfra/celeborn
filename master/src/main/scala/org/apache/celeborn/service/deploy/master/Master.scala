/*
 * Licensed to the Apache Software Foundation (ASF) under one or more
 * contributor license agreements.  See the NOTICE file distributed with
 * this work for additional information regarding copyright ownership.
 * The ASF licenses this file to You under the Apache License, Version 2.0
 * (the "License"); you may not use this file except in compliance with
 * the License.  You may obtain a copy of the License at
 *
 *    http://www.apache.org/licenses/LICENSE-2.0
 *
 * Unless required by applicable law or agreed to in writing, software
 * distributed under the License is distributed on an "AS IS" BASIS,
 * WITHOUT WARRANTIES OR CONDITIONS OF ANY KIND, either express or implied.
 * See the License for the specific language governing permissions and
 * limitations under the License.
 */

package org.apache.celeborn.service.deploy.master

import java.io.IOException
import java.net.BindException
import java.util
import java.util.concurrent.{ConcurrentHashMap, ScheduledFuture, TimeUnit}

import scala.collection.JavaConverters._
import scala.util.Random

import org.apache.celeborn.common.CelebornConf
import org.apache.celeborn.common.haclient.RssHARetryClient
import org.apache.celeborn.common.identity.UserIdentifier
import org.apache.celeborn.common.internal.Logging
import org.apache.celeborn.common.meta.{DiskInfo, WorkerInfo}
import org.apache.celeborn.common.metrics.MetricsSystem
import org.apache.celeborn.common.metrics.source.{JVMCPUSource, JVMSource, ResourceConsumptionSource, RPCSource}
import org.apache.celeborn.common.protocol._
import org.apache.celeborn.common.protocol.message.{ControlMessages, StatusCode}
import org.apache.celeborn.common.protocol.message.ControlMessages._
import org.apache.celeborn.common.quota.{QuotaManager, ResourceConsumption}
import org.apache.celeborn.common.rpc._
import org.apache.celeborn.common.util.{PbSerDeUtils, ThreadUtils, Utils}
import org.apache.celeborn.server.common.{HttpService, Service}
import org.apache.celeborn.service.deploy.master.clustermeta.SingleMasterMetaManager
import org.apache.celeborn.service.deploy.master.clustermeta.ha.{HAHelper, HAMasterMetaManager, MetaHandler}

private[celeborn] class Master(
    override val conf: CelebornConf,
    val masterArgs: MasterArguments)
  extends HttpService with RpcEndpoint with Logging {

  @volatile private var stopped = false

  override def serviceName: String = Service.MASTER

  override val metricsSystem: MetricsSystem =
    MetricsSystem.createMetricsSystem(serviceName, conf, MasterSource.ServletPath)

  override val rpcEnv: RpcEnv = RpcEnv.create(
    RpcNameConstants.MASTER_SYS,
    masterArgs.host,
    masterArgs.host,
    masterArgs.port,
    conf,
    Math.max(64, Runtime.getRuntime.availableProcessors()))

  private val statusSystem =
    if (conf.haEnabled) {
      val sys = new HAMasterMetaManager(rpcEnv, conf)
      val handler = new MetaHandler(sys)
      try {
        handler.setUpMasterRatisServer(conf, masterArgs.masterClusterInfo.get)
      } catch {
        case ioe: IOException =>
          if (ioe.getCause.isInstanceOf[BindException]) {
            val msg = s"HA port ${sys.getRatisServer.getRaftPort} of Ratis Server is occupied, " +
              s"Master process will stop. Please refer to configuration doc to modify the HA port " +
              s"in config file for each node."
            logError(msg, ioe)
            System.exit(1)
          } else {
            logError("Face unexpected IO exception during staring Ratis server", ioe)
          }
      }
      sys
    } else {
      new SingleMasterMetaManager(rpcEnv, conf)
    }

  // Threads
  private val forwardMessageThread =
    ThreadUtils.newDaemonSingleThreadScheduledExecutor("master-forward-message-thread")
  private var checkForWorkerTimeOutTask: ScheduledFuture[_] = _
  private var checkForApplicationTimeOutTask: ScheduledFuture[_] = _
  private val nonEagerHandler = ThreadUtils.newDaemonCachedThreadPool("master-noneager-handler", 64)

  // Config constants
  private val workerHeartbeatTimeoutMs = conf.workerHeartbeatTimeout
  private val appHeartbeatTimeoutMs = conf.appHeartbeatTimeoutMs

  private val quotaManager = QuotaManager.instantiate(conf)
  private val metricsResourceConsumptionInterval = conf.metricsResourceConsumptionInterval
  private val userResourceConsumptions =
    new ConcurrentHashMap[UserIdentifier, (ResourceConsumption, Long)]()

  // States
  private def workersSnapShot: util.List[WorkerInfo] =
    statusSystem.workers.synchronized(new util.ArrayList[WorkerInfo](statusSystem.workers))
  private def lostWorkersSnapshot: ConcurrentHashMap[WorkerInfo, java.lang.Long] =
    statusSystem.workers.synchronized(new ConcurrentHashMap(statusSystem.lostWorkers))

  private def diskReserveSize = conf.diskReserveSize

  private val slotsAssignLoadAwareDiskGroupNum = conf.slotsAssignLoadAwareDiskGroupNum
  private val slotsAssignLoadAwareDiskGroupGradient = conf.slotsAssignLoadAwareDiskGroupGradient
  private val loadAwareFlushTimeWeight = conf.slotsAssignLoadAwareFlushTimeWeight
  private val loadAwareFetchTimeWeight = conf.slotsAssignLoadAwareFetchTimeWeight

  private val estimatedPartitionSizeUpdaterInitialDelay =
    conf.estimatedPartitionSizeUpdaterInitialDelay
  private val estimatedPartitionSizeForEstimationUpdateInterval =
    conf.estimatedPartitionSizeForEstimationUpdateInterval
  private val partitionSizeUpdateService =
    ThreadUtils.newDaemonSingleThreadScheduledExecutor("partition-size-updater")
  partitionSizeUpdateService.scheduleAtFixedRate(
    new Runnable {
      override def run(): Unit = {
        executeWithLeaderChecker(
          null, {
            statusSystem.handleUpdatePartitionSize()
            logInfo(s"Cluster estimate partition size ${Utils.bytesToString(statusSystem.estimatedPartitionSize)}")
          })
      }
    },
    estimatedPartitionSizeUpdaterInitialDelay,
    estimatedPartitionSizeForEstimationUpdateInterval,
    TimeUnit.MILLISECONDS)
  private val slotsAssignPolicy = conf.slotsAssignPolicy

  // init and register master metrics
  val rpcSource = new RPCSource(conf, MetricsSystem.ROLE_MASTER)
  val resourceConsumptionSource = new ResourceConsumptionSource(conf)
  private val masterSource = new MasterSource(conf)
  masterSource.addGauge(
    MasterSource.RegisteredShuffleCount,
    _ => statusSystem.registeredShuffle.size())
  // blacklist worker count
  masterSource.addGauge(MasterSource.BlacklistedWorkerCount, _ => statusSystem.blacklist.size())
  // worker count
  masterSource.addGauge(MasterSource.WorkerCount, _ => statusSystem.workers.size())
  masterSource.addGauge(MasterSource.LostWorkerCount, _ => statusSystem.lostWorkers.size())
  masterSource.addGauge(MasterSource.PartitionSize, _ => statusSystem.estimatedPartitionSize)
  // is master active under HA mode
  masterSource.addGauge(MasterSource.IsActiveMaster, _ => isMasterActive)

  metricsSystem.registerSource(rpcSource)
  metricsSystem.registerSource(resourceConsumptionSource)
  metricsSystem.registerSource(masterSource)
  metricsSystem.registerSource(new JVMSource(conf, MetricsSystem.ROLE_MASTER))
  metricsSystem.registerSource(new JVMCPUSource(conf, MetricsSystem.ROLE_MASTER))

  rpcEnv.setupEndpoint(RpcNameConstants.MASTER_EP, this, Some(rpcSource))

  // start threads to check timeout for workers and applications
  override def onStart(): Unit = {
    checkForWorkerTimeOutTask = forwardMessageThread.scheduleAtFixedRate(
      new Runnable {
        override def run(): Unit = Utils.tryLogNonFatalError {
          self.send(ControlMessages.pbCheckForWorkerTimeout)
        }
      },
      0,
      workerHeartbeatTimeoutMs,
      TimeUnit.MILLISECONDS)

    checkForApplicationTimeOutTask = forwardMessageThread.scheduleAtFixedRate(
      new Runnable {
        override def run(): Unit = Utils.tryLogNonFatalError {
          self.send(CheckForApplicationTimeOut)
        }
      },
      0,
      appHeartbeatTimeoutMs / 2,
      TimeUnit.MILLISECONDS)
  }

  override def onStop(): Unit = {
    logInfo("Stopping RSS Master.")
    if (checkForWorkerTimeOutTask != null) {
      checkForWorkerTimeOutTask.cancel(true)
    }
    if (checkForApplicationTimeOutTask != null) {
      checkForApplicationTimeOutTask.cancel(true)
    }
    forwardMessageThread.shutdownNow()
    logInfo("RSS Master is stopped.")
  }

  override def onDisconnected(address: RpcAddress): Unit = {
    // The disconnected client could've been either a worker or an app; remove whichever it was
    logDebug(s"Client $address got disassociated.")
  }

  def executeWithLeaderChecker[T](context: RpcCallContext, f: => T): Unit =
    if (HAHelper.checkShouldProcess(context, statusSystem)) f

  override def receive: PartialFunction[Any, Unit] = {
    case _: PbCheckForWorkerTimeout =>
      executeWithLeaderChecker(null, timeoutDeadWorkers())
    case CheckForApplicationTimeOut =>
      executeWithLeaderChecker(null, timeoutDeadApplications())
    case pb: PbWorkerLost =>
      val host = pb.getHost
      val rpcPort = pb.getRpcPort
      val pushPort = pb.getPushPort
      val fetchPort = pb.getFetchPort
      val replicatePort = pb.getReplicatePort
      val requestId = pb.getRequestId
      logDebug(s"Received worker lost $host:$rpcPort:$pushPort:$fetchPort.")
      executeWithLeaderChecker(
        null,
        handleWorkerLost(null, host, rpcPort, pushPort, fetchPort, replicatePort, requestId))
  }

  override def receiveAndReply(context: RpcCallContext): PartialFunction[Any, Unit] = {
    case HeartbeatFromApplication(appId, totalWritten, fileCount, requestId) =>
      logDebug(s"Received heartbeat from app $appId")
      executeWithLeaderChecker(
        context,
        handleHeartbeatFromApplication(context, appId, totalWritten, fileCount, requestId))

    case pbRegisterWorker: PbRegisterWorker =>
      val requestId = pbRegisterWorker.getRequestId
      val host = pbRegisterWorker.getHost
      val rpcPort = pbRegisterWorker.getRpcPort
      val pushPort = pbRegisterWorker.getPushPort
      val fetchPort = pbRegisterWorker.getFetchPort
      val replicatePort = pbRegisterWorker.getReplicatePort
      val disks = pbRegisterWorker.getDisksList.asScala
        .map { pbDiskInfo => pbDiskInfo.getMountPoint -> PbSerDeUtils.fromPbDiskInfo(pbDiskInfo) }
        .toMap.asJava
      val userResourceConsumption =
        PbSerDeUtils.fromPbUserResourceConsumption(pbRegisterWorker.getUserResourceConsumptionMap)

      logDebug(s"Received RegisterWorker request $requestId, $host:$pushPort:$replicatePort" +
        s" $disks.")
      executeWithLeaderChecker(
        context,
        handleRegisterWorker(
          context,
          host,
          rpcPort,
          pushPort,
          fetchPort,
          replicatePort,
          disks,
          userResourceConsumption,
          requestId))

    case requestSlots @ RequestSlots(_, _, _, _, _, _, _) =>
      logTrace(s"Received RequestSlots request $requestSlots.")
      executeWithLeaderChecker(context, handleRequestSlots(context, requestSlots))

    case ReleaseSlots(applicationId, shuffleId, workerIds, slots, requestId) =>
      logTrace(s"Received ReleaseSlots request $requestId, $applicationId, $shuffleId," +
        s"workers ${workerIds.asScala.mkString(",")}, slots ${slots.asScala.mkString(",")}")
      executeWithLeaderChecker(
        context,
        handleReleaseSlots(context, applicationId, shuffleId, workerIds, slots, requestId))

    case pb: PbUnregisterShuffle =>
      val applicationId = pb.getAppId
      val shuffleId = pb.getShuffleId
      val requestId = pb.getRequestId
      logDebug(s"Received UnregisterShuffle request $requestId, $applicationId, $shuffleId")
      executeWithLeaderChecker(
        context,
        handleUnregisterShuffle(context, applicationId, shuffleId, requestId))

    case msg: GetBlacklist =>
      executeWithLeaderChecker(context, handleGetBlacklist(context, msg))

    case ApplicationLost(appId, requestId) =>
      logDebug(s"Received ApplicationLost request $requestId, $appId.")
      executeWithLeaderChecker(context, handleApplicationLost(context, appId, requestId))

    case HeartbeatFromWorker(
          host,
          rpcPort,
          pushPort,
          fetchPort,
          replicatePort,
          disks,
          userResourceConsumption,
          activeShuffleKey,
          estimatedAppDiskUsage,
          requestId) =>
      logDebug(s"Received heartbeat from" +
        s" worker $host:$rpcPort:$pushPort:$fetchPort with $disks.")
      executeWithLeaderChecker(
        context,
        handleHeartbeatFromWorker(
          context,
          host,
          rpcPort,
          pushPort,
          fetchPort,
          replicatePort,
          disks,
          userResourceConsumption,
          activeShuffleKey,
          estimatedAppDiskUsage,
          requestId))

    case GetWorkerInfos =>
      executeWithLeaderChecker(context, handleGetWorkerInfos(context))

    case ReportWorkerUnavailable(failedWorkers: util.List[WorkerInfo], requestId: String) =>
      executeWithLeaderChecker(
        context,
        handleReportNodeUnavailable(context, failedWorkers, requestId))

    case CheckQuota(userIdentifier) =>
      executeWithLeaderChecker(context, handleCheckQuota(userIdentifier, context))
  }

  private def timeoutDeadWorkers() {
    val currentTime = System.currentTimeMillis()
    var ind = 0
    workersSnapShot.asScala.foreach { worker =>
      if (worker.lastHeartbeat < currentTime - workerHeartbeatTimeoutMs
        && !statusSystem.workerLostEvents.contains(worker)) {
        logWarning(s"Worker ${worker.readableAddress()} timeout! Trigger WorkerLost event.")
        // trigger WorkerLost event
        self.send(WorkerLost(
          worker.host,
          worker.rpcPort,
          worker.pushPort,
          worker.fetchPort,
          worker.replicatePort,
          RssHARetryClient.genRequestId()))
      }
      ind += 1
    }
  }

  private def timeoutDeadApplications(): Unit = {
    val currentTime = System.currentTimeMillis()
    statusSystem.appHeartbeatTime.keySet().asScala.foreach { key =>
      if (statusSystem.appHeartbeatTime.get(key) < currentTime - appHeartbeatTimeoutMs) {
        logWarning(s"Application $key timeout, trigger applicationLost event.")
        val requestId = RssHARetryClient.genRequestId()
        var res = self.askSync[ApplicationLostResponse](ApplicationLost(key, requestId))
        var retry = 1
        while (res.status != StatusCode.SUCCESS && retry <= 3) {
          res = self.askSync[ApplicationLostResponse](ApplicationLost(key, requestId))
          retry += 1
        }
        if (retry > 3) {
          logWarning(s"Handle ApplicationLost event for $key failed more than 3 times!")
        }
      }
    }
  }

  private def handleHeartbeatFromWorker(
      context: RpcCallContext,
      host: String,
      rpcPort: Int,
      pushPort: Int,
      fetchPort: Int,
      replicatePort: Int,
      disks: Seq[DiskInfo],
      userResourceConsumption: util.Map[UserIdentifier, ResourceConsumption],
      activeShuffleKeys: util.Set[String],
      estimatedAppDiskUsage: util.HashMap[String, java.lang.Long],
      requestId: String): Unit = {
    val targetWorker = new WorkerInfo(host, rpcPort, pushPort, fetchPort, replicatePort)
    val registered = workersSnapShot.asScala.contains(targetWorker)
    if (!registered) {
      logWarning(s"Received heartbeat from unknown worker " +
        s"$host:$rpcPort:$pushPort:$fetchPort:$replicatePort.")
    } else {
      statusSystem.handleWorkerHeartbeat(
        host,
        rpcPort,
        pushPort,
        fetchPort,
        replicatePort,
        disks.map { disk => disk.mountPoint -> disk }.toMap.asJava,
        userResourceConsumption,
        estimatedAppDiskUsage,
        System.currentTimeMillis(),
        requestId)
    }

    val expiredShuffleKeys = new util.HashSet[String]
    activeShuffleKeys.asScala.foreach { shuffleKey =>
      if (!statusSystem.registeredShuffle.contains(shuffleKey)) {
        logWarning(s"Shuffle $shuffleKey expired on $host:$rpcPort:$pushPort:$fetchPort.")
        expiredShuffleKeys.add(shuffleKey)
      }
    }
    context.reply(HeartbeatResponse(expiredShuffleKeys, registered))
  }

  private def handleWorkerLost(
      context: RpcCallContext,
      host: String,
      rpcPort: Int,
      pushPort: Int,
      fetchPort: Int,
      replicatePort: Int,
      requestId: String): Unit = {
    val targetWorker = new WorkerInfo(
      host,
      rpcPort,
      pushPort,
      fetchPort,
      replicatePort,
      new util.HashMap[String, DiskInfo](),
      new ConcurrentHashMap[UserIdentifier, ResourceConsumption](),
      null)
    val worker: WorkerInfo = workersSnapShot
      .asScala
      .find(_ == targetWorker)
      .orNull
    if (worker == null) {
      logWarning(s"Unknown worker $host:$rpcPort:$pushPort:$fetchPort" +
        s" for WorkerLost handler!")
      return
    }

    statusSystem.handleWorkerLost(host, rpcPort, pushPort, fetchPort, replicatePort, requestId)

    if (context != null) {
      context.reply(WorkerLostResponse(true))
    }
  }

  def handleRegisterWorker(
      context: RpcCallContext,
      host: String,
      rpcPort: Int,
      pushPort: Int,
      fetchPort: Int,
      replicatePort: Int,
      disks: util.Map[String, DiskInfo],
      userResourceConsumption: util.Map[UserIdentifier, ResourceConsumption],
      requestId: String): Unit = {
    val workerToRegister =
      new WorkerInfo(
        host,
        rpcPort,
        pushPort,
        fetchPort,
        replicatePort,
        disks,
        userResourceConsumption,
        null)
    if (workersSnapShot.contains(workerToRegister)) {
      logWarning(s"Receive RegisterWorker while worker" +
        s" ${workerToRegister.toString()} already exists, re-register.")
      statusSystem.handleWorkerRemove(host, rpcPort, pushPort, fetchPort, replicatePort, requestId)
      statusSystem.handleRegisterWorker(
        host,
        rpcPort,
        pushPort,
        fetchPort,
        replicatePort,
        disks,
        userResourceConsumption,
        requestId)
      context.reply(RegisterWorkerResponse(true, "Worker in snapshot, re-register."))
    } else if (statusSystem.workerLostEvents.contains(workerToRegister)) {
      logWarning(s"Receive RegisterWorker while worker $workerToRegister " +
        s"in workerLostEvents.")
      statusSystem.workerLostEvents.remove(workerToRegister)
      statusSystem.handleRegisterWorker(
        host,
        rpcPort,
        pushPort,
        fetchPort,
        replicatePort,
        disks,
        userResourceConsumption,
        requestId)
      context.reply(RegisterWorkerResponse(true, "Worker in workerLostEvents, re-register."))
    } else {
      statusSystem.handleRegisterWorker(
        host,
        rpcPort,
        pushPort,
        fetchPort,
        replicatePort,
        disks,
        userResourceConsumption,
        requestId)
      logInfo(s"Registered worker $workerToRegister.")
      context.reply(RegisterWorkerResponse(true, ""))
    }
  }

  def handleRequestSlots(context: RpcCallContext, requestSlots: RequestSlots): Unit = {
    val numReducers = requestSlots.partitionIdList.size()
    val shuffleKey = Utils.makeShuffleKey(requestSlots.applicationId, requestSlots.shuffleId)

    // offer slots
    val slots =
      masterSource.sample(MasterSource.OfferSlotsTime, s"offerSlots-${Random.nextInt()}") {
        statusSystem.workers.synchronized {
          if (slotsAssignPolicy == SlotsAssignPolicy.ROUNDROBIN) {
            SlotsAllocator.offerSlotsRoundRobin(
              workersNotBlacklisted(),
              requestSlots.partitionIdList,
              requestSlots.shouldReplicate)
          } else {
            SlotsAllocator.offerSlotsLoadAware(
              workersNotBlacklisted(),
              requestSlots.partitionIdList,
              requestSlots.shouldReplicate,
              diskReserveSize,
              slotsAssignLoadAwareDiskGroupNum,
              slotsAssignLoadAwareDiskGroupGradient,
              loadAwareFlushTimeWeight,
              loadAwareFetchTimeWeight)
          }
        }
      }

    if (log.isDebugEnabled()) {
      val distributions = SlotsAllocator.slotsToDiskAllocations(slots)
      logDebug(s"allocate slots for shuffle $shuffleKey $slots" +
        s" distributions: ${distributions.asScala.map(m => m._1.toUniqueId() -> m._2)}")
    }

    // reply false if offer slots failed
    if (slots == null || slots.isEmpty) {
      logError(s"Offer slots for $numReducers reducers of $shuffleKey failed!")
      context.reply(RequestSlotsResponse(StatusCode.SLOT_NOT_AVAILABLE, new WorkerResource()))
      return
    }

    // register shuffle success, update status
    statusSystem.handleRequestSlots(
      shuffleKey,
      requestSlots.hostname,
      Utils.getSlotsPerDisk(slots.asInstanceOf[WorkerResource])
        .asScala.map { case (worker, slots) => worker.toUniqueId() -> slots }.asJava,
      requestSlots.requestId)

    logInfo(s"Offer slots successfully for $numReducers reducers of $shuffleKey" +
      s" on ${slots.size()} workers.")

    val workersNotSelected = workersNotBlacklisted().asScala.filter(!slots.containsKey(_))
    val offerSlotsExtraSize = Math.min(conf.slotsAssignExtraSlots, workersNotSelected.size)
    if (offerSlotsExtraSize > 0) {
      var index = Random.nextInt(workersNotSelected.size)
      (1 to offerSlotsExtraSize).foreach(_ => {
        slots.put(
          workersNotSelected(index),
          (new util.ArrayList[PartitionLocation](), new util.ArrayList[PartitionLocation]()))
        index = (index + 1) % workersNotSelected.size
      })
      logInfo(s"Offered extra $offerSlotsExtraSize slots for $shuffleKey")
    }

    context.reply(RequestSlotsResponse(StatusCode.SUCCESS, slots.asInstanceOf[WorkerResource]))
  }

  def handleReleaseSlots(
      context: RpcCallContext,
      applicationId: String,
      shuffleId: Int,
      workerIds: util.List[String],
      slots: util.List[util.Map[String, Integer]],
      requestId: String): Unit = {
    val shuffleKey = Utils.makeShuffleKey(applicationId, shuffleId)
    statusSystem.handleReleaseSlots(shuffleKey, workerIds, slots, requestId)
    logInfo(s"Release all slots of $shuffleKey")
    context.reply(ReleaseSlotsResponse(StatusCode.SUCCESS))
  }

  def handleUnregisterShuffle(
      context: RpcCallContext,
      applicationId: String,
      shuffleId: Int,
      requestId: String): Unit = {
    val shuffleKey = Utils.makeShuffleKey(applicationId, shuffleId)
    statusSystem.handleUnRegisterShuffle(shuffleKey, requestId)
    logInfo(s"Unregister shuffle $shuffleKey")
    context.reply(UnregisterShuffleResponse(StatusCode.SUCCESS))
  }

  def handleGetBlacklist(context: RpcCallContext, msg: GetBlacklist): Unit = {
    msg.localBlacklist.removeAll(workersSnapShot)
    context.reply(
      GetBlacklistResponse(
        StatusCode.SUCCESS,
        new util.ArrayList(statusSystem.blacklist),
        msg.localBlacklist))
  }

  private def handleGetWorkerInfos(context: RpcCallContext): Unit = {
    context.reply(GetWorkerInfosResponse(StatusCode.SUCCESS, workersSnapShot.asScala: _*))
  }

  private def handleReportNodeUnavailable(
      context: RpcCallContext,
      failedWorkers: util.List[WorkerInfo],
      requestId: String): Unit = {
    logInfo(s"Receive ReportNodeFailure $failedWorkers, current blacklist" +
      s"${statusSystem.blacklist}")
    statusSystem.handleReportWorkerUnavailable(failedWorkers, requestId)
    context.reply(OneWayMessageResponse)
  }

  def handleApplicationLost(context: RpcCallContext, appId: String, requestId: String): Unit = {
    nonEagerHandler.submit(new Runnable {
      override def run(): Unit = {
        statusSystem.handleAppLost(appId, requestId)
        logInfo(s"Removed application $appId")
        context.reply(ApplicationLostResponse(StatusCode.SUCCESS))
      }
    })
  }

  private def handleHeartbeatFromApplication(
      context: RpcCallContext,
      appId: String,
      totalWritten: Long,
      fileCount: Long,
      requestId: String): Unit = {
    statusSystem.handleAppHeartbeat(
      appId,
      totalWritten,
      fileCount,
      System.currentTimeMillis(),
      requestId)
    context.reply(OneWayMessageResponse)
  }

  private def computeUserResourceConsumption(userIdentifier: UserIdentifier)
      : ResourceConsumption = {
    val current = System.currentTimeMillis()
    if (userResourceConsumptions.containsKey(userIdentifier)) {
      val resourceConsumptionAndUpdateTime = userResourceConsumptions.get(userIdentifier)
      if (current - resourceConsumptionAndUpdateTime._2 > metricsResourceConsumptionInterval) {
        val newResourceConsumption = statusSystem.workers.asScala.flatMap { workerInfo =>
          workerInfo.userResourceConsumption.asScala.get(userIdentifier)
        }.foldRight(ResourceConsumption(0, 0, 0, 0))(_ add _)
        userResourceConsumptions.put(userIdentifier, (newResourceConsumption, current))
        newResourceConsumption
      } else {
        resourceConsumptionAndUpdateTime._1
      }
    } else {
      val newResourceConsumption = statusSystem.workers.asScala.flatMap { workerInfo =>
        workerInfo.userResourceConsumption.asScala.get(userIdentifier)
      }.foldRight(ResourceConsumption(0, 0, 0, 0))(_ add _)
      userResourceConsumptions.put(userIdentifier, (newResourceConsumption, current))
      newResourceConsumption
    }
  }

  private def handleCheckQuota(
      userIdentifier: UserIdentifier,
      context: RpcCallContext): Unit = {

    resourceConsumptionSource.addGauge(
      "diskFileCount",
      _ => computeUserResourceConsumption(userIdentifier).diskFileCount,
      userIdentifier.toMap)
    resourceConsumptionSource.addGauge(
      "diskBytesWritten",
      _ => computeUserResourceConsumption(userIdentifier).diskBytesWritten,
      userIdentifier.toMap)
    resourceConsumptionSource.addGauge(
      "hdfsFileCount",
      _ => computeUserResourceConsumption(userIdentifier).hdfsFileCount,
      userIdentifier.toMap)
    resourceConsumptionSource.addGauge(
      "hdfsBytesWritten",
      _ => computeUserResourceConsumption(userIdentifier).hdfsBytesWritten,
      userIdentifier.toMap)

    val userResourceConsumption = computeUserResourceConsumption(userIdentifier)
    val quota = quotaManager.getQuota(userIdentifier)
    val (isAvailable, reason) =
      quota.checkQuotaSpaceAvailable(userIdentifier, userResourceConsumption)
    context.reply(CheckQuotaResponse(isAvailable, reason))
  }

  private def workersNotBlacklisted(
      tmpBlacklist: Set[WorkerInfo] = Set.empty): util.List[WorkerInfo] = {
    workersSnapShot.asScala.filter { w =>
      !statusSystem.blacklist.contains(w) && !tmpBlacklist.contains(w)
    }.asJava
  }

  override def getWorkerInfo: String = {
    val sb = new StringBuilder
    workersSnapShot.asScala.foreach { w =>
      sb.append("==========WorkerInfos in Master==========\n")
      sb.append(w).append("\n")

      val workerInfo = requestGetWorkerInfos(w.endpoint)
        .workerInfos.asJava
        .get(0)

      sb.append("==========WorkerInfos in Workers==========\n")
      sb.append(workerInfo).append("\n")

      if (w.hasSameInfoWith(workerInfo)) {
        sb.append("Consist!").append("\n")
      } else {
        sb.append("[ERROR] Inconsistent!").append("\n")
      }
    }

    sb.toString()
  }

<<<<<<< HEAD
  override def getBlacklistedWorkers: String = {
    val sb = new StringBuilder
    sb.append("==========Blacklisted WorkerInfos in Master==========\n")
    statusSystem.blacklist.asScala.map { worker =>
      sb.append(s"${worker.toUniqueId()}\n")
=======
  override def getLostWorkers: String = {
    val sb = new StringBuilder
    sb.append("========== Lost WorkerInfos in Master==========\n")
    lostWorkersSnapshot.asScala.map { case (worker, time) =>
      sb.append(s"${worker.toUniqueId()}      $time\n")
>>>>>>> 144a8cdb
    }
    sb.toString()
  }

  override def getThreadDump: String = {
    val sb = new StringBuilder
    val threadDump = Utils.getThreadDump()
    sb.append("==========Master ThreadDump==========\n")
    sb.append(threadDump).append("\n")
    workersSnapShot.asScala.foreach(w => {
      sb.append(s"==========Worker ${w.readableAddress()} ThreadDump==========\n")
      if (w.endpoint == null) {
        w.setupEndpoint(this.rpcEnv.setupEndpointRef(
          RpcAddress
            .apply(w.host, w.rpcPort),
          RpcNameConstants.WORKER_EP))
      }
      val res = requestThreadDump(w.endpoint)
      sb.append(res.threadDump).append("\n")
    })

    sb.toString()
  }

  override def getHostnameList: String = {
    statusSystem.hostnameSet.asScala.mkString("\n")
  }

  override def getApplicationList: String = {
    statusSystem.appHeartbeatTime.keys().asScala.mkString("\n")
  }

  override def getShuffleList: String = {
    statusSystem.registeredShuffle.asScala.mkString("\n")
  }

  override def listTopDiskUseApps: String = {
    statusSystem.appDiskUsageMetric.summary
  }

  private def requestGetWorkerInfos(endpoint: RpcEndpointRef): GetWorkerInfosResponse = {
    try {
      if (endpoint != null) {
        return endpoint.askSync[GetWorkerInfosResponse](GetWorkerInfos)
      }
    } catch {
      case e: Exception =>
        logError(s"AskSync GetWorkerInfos failed.", e)
    }
    val result = new util.ArrayList[WorkerInfo]
    result.add(new WorkerInfo(
      "unknown",
      -1,
      -1,
      -1,
      -1,
      new util.HashMap[String, DiskInfo](),
      new ConcurrentHashMap[UserIdentifier, ResourceConsumption](),
      null))
    GetWorkerInfosResponse(StatusCode.REQUEST_FAILED, result.asScala: _*)
  }

  private def requestThreadDump(endpoint: RpcEndpointRef): ThreadDumpResponse = {
    try {
      if (endpoint != null) {
        return endpoint.askSync[ThreadDumpResponse](ThreadDump)
      }
    } catch {
      case e: Exception =>
        logError(s"AskSync ThreadDump failed.", e)
    }
    ThreadDumpResponse("Unknown")
  }

  private def isMasterActive: Int = {
    // use int rather than bool for better monitoring on dashboard
    val isActive =
      if (conf.haEnabled) {
        if (statusSystem.asInstanceOf[HAMasterMetaManager].getRatisServer.isLeader) {
          1
        } else {
          0
        }
      } else {
        1
      }
    isActive
  }

  override def initialize(): Unit = {
    super.initialize()
    logInfo("Master started.")
    rpcEnv.awaitTermination()
  }

  override def close(): Unit = synchronized {
    if (!stopped) {
      logInfo("Stopping Master")
      stop()
      super.close()
      logInfo("Master stopped.")
      stopped = true
    }
  }
}

private[deploy] object Master extends Logging {
  def main(args: Array[String]): Unit = {
    val conf = new CelebornConf()
    val masterArgs = new MasterArguments(args, conf)
    val master = new Master(conf, masterArgs)
    master.initialize()
  }
}<|MERGE_RESOLUTION|>--- conflicted
+++ resolved
@@ -719,19 +719,20 @@
     sb.toString()
   }
 
-<<<<<<< HEAD
+  override def getLostWorkers: String = {
+    val sb = new StringBuilder
+    sb.append("========== Lost WorkerInfos in Master==========\n")
+    lostWorkersSnapshot.asScala.map { case (worker, time) =>
+      sb.append(s"${worker.toUniqueId()}      $time\n")
+    }
+    sb.toString()
+  }
+
   override def getBlacklistedWorkers: String = {
     val sb = new StringBuilder
     sb.append("==========Blacklisted WorkerInfos in Master==========\n")
     statusSystem.blacklist.asScala.map { worker =>
       sb.append(s"${worker.toUniqueId()}\n")
-=======
-  override def getLostWorkers: String = {
-    val sb = new StringBuilder
-    sb.append("========== Lost WorkerInfos in Master==========\n")
-    lostWorkersSnapshot.asScala.map { case (worker, time) =>
-      sb.append(s"${worker.toUniqueId()}      $time\n")
->>>>>>> 144a8cdb
     }
     sb.toString()
   }
