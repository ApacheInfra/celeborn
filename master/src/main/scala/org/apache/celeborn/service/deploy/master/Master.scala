--- conflicted
+++ resolved
@@ -1064,22 +1064,14 @@
   private[master] def handleCheckQuota(
       userIdentifier: UserIdentifier,
       context: RpcCallContext): Unit = {
-<<<<<<< HEAD
     if (conf.quotaEnabled) {
       val userResourceConsumption = handleResourceConsumption(userIdentifier)
-      val quota = quotaManager.getQuota(userIdentifier)
-      val (isAvailable, reason) =
-        quota.checkQuotaSpaceAvailable(userIdentifier, userResourceConsumption)
+    val (isAvailable, reason) =
+      quotaManager.checkQuotaSpaceAvailable(userIdentifier, userResourceConsumption)
       context.reply(CheckQuotaResponse(isAvailable, reason))
     } else {
       context.reply(CheckQuotaResponse(true, ""))
     }
-=======
-    val userResourceConsumption = handleResourceConsumption(userIdentifier)
-    val (isAvailable, reason) =
-      quotaManager.checkQuotaSpaceAvailable(userIdentifier, userResourceConsumption)
-    context.reply(CheckQuotaResponse(isAvailable, reason))
->>>>>>> b94b8694
   }
 
   private def handleCheckWorkersAvailable(context: RpcCallContext): Unit = {
