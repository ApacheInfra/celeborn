/*
 * Licensed to the Apache Software Foundation (ASF) under one or more
 * contributor license agreements.  See the NOTICE file distributed with
 * this work for additional information regarding copyright ownership.
 * The ASF licenses this file to You under the Apache License, Version 2.0
 * (the "License"); you may not use this file except in compliance with
 * the License.  You may obtain a copy of the License at
 *
 *    http://www.apache.org/licenses/LICENSE-2.0
 *
 * Unless required by applicable law or agreed to in writing, software
 * distributed under the License is distributed on an "AS IS" BASIS,
 * WITHOUT WARRANTIES OR CONDITIONS OF ANY KIND, either express or implied.
 * See the License for the specific language governing permissions and
 * limitations under the License.
 */

package org.apache.celeborn.service.deploy.master.http.api.v1

import javax.ws.rs.{Consumes, GET, Produces}
import javax.ws.rs.core.MediaType

import scala.collection.JavaConverters._

import io.swagger.v3.oas.annotations.media.{Content, Schema}
import io.swagger.v3.oas.annotations.responses.ApiResponse
import io.swagger.v3.oas.annotations.tags.Tag
import org.apache.ratis.proto.RaftProtos.RaftPeerRole

import org.apache.celeborn.rest.v1.model.{MasterCommitData, MasterInfoResponse, MasterLeader}
import org.apache.celeborn.server.common.http.api.ApiRequestContext
import org.apache.celeborn.service.deploy.master.Master
import org.apache.celeborn.service.deploy.master.clustermeta.ha.HAMasterMetaManager
import org.apache.celeborn.service.deploy.master.http.api.MasterHttpResourceUtils._

@Tag(name = "Master")
@Produces(Array(MediaType.APPLICATION_JSON))
@Consumes(Array(MediaType.APPLICATION_JSON))
class MasterResource extends ApiRequestContext {
  private def master = httpService.asInstanceOf[Master]

  @ApiResponse(
    responseCode = "200",
    content = Array(new Content(
      mediaType = MediaType.APPLICATION_JSON,
      schema = new Schema(implementation = classOf[MasterInfoResponse]))),
    description =
      "List master group information of the service. It will list all master's LEADER, FOLLOWER information.")
  @GET
<<<<<<< HEAD
  def masterGroupInfo: MasterInfoResponse = ensureMasterHAEnabled(master) {
    val groupInfo =
      master.statusSystem.asInstanceOf[HAMasterMetaManager].getRatisServer.getGroupInfo
    val leader = Option(groupInfo.getRoleInfoProto).map { roleInfo =>
      if (roleInfo.getRole == RaftPeerRole.LEADER) {
        roleInfo.getSelf
      } else {
        Option(roleInfo.getFollowerInfo).map(_.getLeaderInfo.getId).orNull
      }
    }.orNull
    val masterLeader = Option(leader).map { _ =>
      new MasterLeader()
        .id(leader.getId.toStringUtf8)
        .address(leader.getAddress)
    }.orNull
    val masterCommitDataList = groupInfo.getCommitInfos.asScala.map { commitInfo =>
      new MasterCommitData()
        .commitIndex(commitInfo.getCommitIndex)
        .id(commitInfo.getServer.getId.toStringUtf8)
        .address(commitInfo.getServer.getAddress)
        .clientAddress(commitInfo.getServer.getClientAddress)
        .startUpRole(commitInfo.getServer.getStartupRole.toString)
=======
  def masterGroupInfo: MasterInfoResponse = {
    if (master.conf.haEnabled) {
      val groupInfo =
        master.statusSystem.asInstanceOf[HAMasterMetaManager].getRatisServer.getGroupInfo
      val leader = Option(groupInfo.getRoleInfoProto).map { roleInfo =>
        if (roleInfo.getRole == RaftPeerRole.LEADER) {
          roleInfo.getSelf
        } else {
          Option(roleInfo.getFollowerInfo).map(_.getLeaderInfo.getId).orNull
        }
      }.orNull
      val masterLeader = Option(leader).map { _ =>
        new MasterLeader()
          .id(leader.getId.toStringUtf8)
          .address(leader.getAddress)
      }.orNull
      val masterCommitDataList = groupInfo.getCommitInfos.asScala.map { commitInfo =>
        new MasterCommitData()
          .commitIndex(commitInfo.getCommitIndex)
          .id(commitInfo.getServer.getId.toStringUtf8)
          .address(commitInfo.getServer.getAddress)
          .clientAddress(commitInfo.getServer.getClientAddress)
          .startUpRole(commitInfo.getServer.getStartupRole.toString)
          .priority(commitInfo.getServer.getPriority)
      }
      new MasterInfoResponse()
        .groupId(groupInfo.getGroup.getGroupId.getUuid.toString)
        .leader(masterLeader)
        .masterCommitInfo(masterCommitDataList.toSeq.asJava)
        .logInfo(groupInfo.getLogInfoProto.toString)
    } else {
      throw new BadRequestException("HA is not enabled")
>>>>>>> f4a643b4
    }
    new MasterInfoResponse()
      .groupId(groupInfo.getGroup.getGroupId.getUuid.toString)
      .leader(masterLeader)
      .masterCommitInfo(masterCommitDataList.toSeq.asJava)
  }
}<|MERGE_RESOLUTION|>--- conflicted
+++ resolved
@@ -47,7 +47,6 @@
     description =
       "List master group information of the service. It will list all master's LEADER, FOLLOWER information.")
   @GET
-<<<<<<< HEAD
   def masterGroupInfo: MasterInfoResponse = ensureMasterHAEnabled(master) {
     val groupInfo =
       master.statusSystem.asInstanceOf[HAMasterMetaManager].getRatisServer.getGroupInfo
@@ -70,44 +69,12 @@
         .address(commitInfo.getServer.getAddress)
         .clientAddress(commitInfo.getServer.getClientAddress)
         .startUpRole(commitInfo.getServer.getStartupRole.toString)
-=======
-  def masterGroupInfo: MasterInfoResponse = {
-    if (master.conf.haEnabled) {
-      val groupInfo =
-        master.statusSystem.asInstanceOf[HAMasterMetaManager].getRatisServer.getGroupInfo
-      val leader = Option(groupInfo.getRoleInfoProto).map { roleInfo =>
-        if (roleInfo.getRole == RaftPeerRole.LEADER) {
-          roleInfo.getSelf
-        } else {
-          Option(roleInfo.getFollowerInfo).map(_.getLeaderInfo.getId).orNull
-        }
-      }.orNull
-      val masterLeader = Option(leader).map { _ =>
-        new MasterLeader()
-          .id(leader.getId.toStringUtf8)
-          .address(leader.getAddress)
-      }.orNull
-      val masterCommitDataList = groupInfo.getCommitInfos.asScala.map { commitInfo =>
-        new MasterCommitData()
-          .commitIndex(commitInfo.getCommitIndex)
-          .id(commitInfo.getServer.getId.toStringUtf8)
-          .address(commitInfo.getServer.getAddress)
-          .clientAddress(commitInfo.getServer.getClientAddress)
-          .startUpRole(commitInfo.getServer.getStartupRole.toString)
-          .priority(commitInfo.getServer.getPriority)
-      }
-      new MasterInfoResponse()
-        .groupId(groupInfo.getGroup.getGroupId.getUuid.toString)
-        .leader(masterLeader)
-        .masterCommitInfo(masterCommitDataList.toSeq.asJava)
-        .logInfo(groupInfo.getLogInfoProto.toString)
-    } else {
-      throw new BadRequestException("HA is not enabled")
->>>>>>> f4a643b4
+        .priority(commitInfo.getServer.getPriority)
     }
     new MasterInfoResponse()
       .groupId(groupInfo.getGroup.getGroupId.getUuid.toString)
       .leader(masterLeader)
       .masterCommitInfo(masterCommitDataList.toSeq.asJava)
+      .logInfo(groupInfo.getLogInfoProto.toString)
   }
 }