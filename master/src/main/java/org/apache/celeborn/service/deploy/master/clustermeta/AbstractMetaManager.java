/*
 * Licensed to the Apache Software Foundation (ASF) under one or more
 * contributor license agreements.  See the NOTICE file distributed with
 * this work for additional information regarding copyright ownership.
 * The ASF licenses this file to You under the Apache License, Version 2.0
 * (the "License"); you may not use this file except in compliance with
 * the License.  You may obtain a copy of the License at
 *
 *    http://www.apache.org/licenses/LICENSE-2.0
 *
 * Unless required by applicable law or agreed to in writing, software
 * distributed under the License is distributed on an "AS IS" BASIS,
 * WITHOUT WARRANTIES OR CONDITIONS OF ANY KIND, either express or implied.
 * See the License for the specific language governing permissions and
 * limitations under the License.
 */

package org.apache.celeborn.service.deploy.master.clustermeta;

import java.io.BufferedInputStream;
import java.io.File;
import java.io.FileInputStream;
import java.io.IOException;
import java.nio.file.Files;
import java.util.*;
import java.util.concurrent.ConcurrentHashMap;
import java.util.concurrent.atomic.AtomicLong;
import java.util.concurrent.atomic.AtomicReference;
import java.util.concurrent.atomic.LongAdder;
import java.util.stream.Collectors;

import scala.Option;
import scala.Tuple2;

import org.apache.hadoop.net.NetworkTopology;
import org.apache.hadoop.net.Node;
import org.slf4j.Logger;
import org.slf4j.LoggerFactory;

import org.apache.celeborn.common.CelebornConf;
import org.apache.celeborn.common.identity.UserIdentifier;
import org.apache.celeborn.common.meta.AppDiskUsageMetric;
import org.apache.celeborn.common.meta.AppDiskUsageSnapShot;
import org.apache.celeborn.common.meta.ApplicationMeta;
import org.apache.celeborn.common.meta.DiskInfo;
import org.apache.celeborn.common.meta.DiskStatus;
import org.apache.celeborn.common.meta.WorkerEventInfo;
import org.apache.celeborn.common.meta.WorkerInfo;
import org.apache.celeborn.common.meta.WorkerStatus;
import org.apache.celeborn.common.network.CelebornRackResolver;
import org.apache.celeborn.common.protocol.PbSnapshotMetaInfo;
import org.apache.celeborn.common.protocol.PbWorkerStatus;
import org.apache.celeborn.common.quota.ResourceConsumption;
import org.apache.celeborn.common.rpc.RpcEnv;
import org.apache.celeborn.common.util.JavaUtils;
import org.apache.celeborn.common.util.PbSerDeUtils;
import org.apache.celeborn.common.util.Utils;
import org.apache.celeborn.common.util.WorkerStatusUtils;

public abstract class AbstractMetaManager implements IMetadataHandler {
  private static final Logger LOG = LoggerFactory.getLogger(AbstractMetaManager.class);

  // Metadata for master service
  public final Map<String, Set<Integer>> registeredAppAndShuffles =
      JavaUtils.newConcurrentHashMap();
  public final Set<String> hostnameSet = ConcurrentHashMap.newKeySet();
  public final Set<WorkerInfo> workers = ConcurrentHashMap.newKeySet();

  public final ConcurrentHashMap<WorkerInfo, Long> lostWorkers = JavaUtils.newConcurrentHashMap();
  public final ConcurrentHashMap<WorkerInfo, WorkerEventInfo> workerEventInfos =
      JavaUtils.newConcurrentHashMap();
  public final ConcurrentHashMap<String, Long> appHeartbeatTime = JavaUtils.newConcurrentHashMap();
  public final Set<WorkerInfo> excludedWorkers = ConcurrentHashMap.newKeySet();
  public final Set<WorkerInfo> manuallyExcludedWorkers = ConcurrentHashMap.newKeySet();
  public final Set<WorkerInfo> shutdownWorkers = ConcurrentHashMap.newKeySet();
  public final Set<WorkerInfo> decommissionWorkers = ConcurrentHashMap.newKeySet();
  public final Set<WorkerInfo> workerLostEvents = ConcurrentHashMap.newKeySet();

  protected RpcEnv rpcEnv;
  protected CelebornConf conf;
  protected CelebornRackResolver rackResolver;

  public long initialEstimatedPartitionSize;
  public long estimatedPartitionSize;
  public final LongAdder partitionTotalWritten = new LongAdder();
  public final LongAdder partitionTotalFileCount = new LongAdder();
  public AppDiskUsageMetric appDiskUsageMetric = null;

  public final ConcurrentHashMap<String, ApplicationMeta> applicationMetas =
      JavaUtils.newConcurrentHashMap();

  public void updateRequestSlotsMeta(
      String shuffleKey, String hostName, Map<String, Map<String, Integer>> workerWithAllocations) {
    Tuple2<String, Object> appIdShuffleId = Utils.splitShuffleKey(shuffleKey);
    registeredAppAndShuffles
        .computeIfAbsent(appIdShuffleId._1(), v -> new HashSet<>())
        .add((Integer) appIdShuffleId._2);

    String appId = appIdShuffleId._1;
    appHeartbeatTime.compute(
        appId,
        (applicationId, oldTimestamp) -> {
          long oldTime = System.currentTimeMillis();
          if (oldTimestamp != null) {
            oldTime = oldTimestamp;
          }
          return Math.max(System.currentTimeMillis(), oldTime);
        });

    if (hostName != null) {
      hostnameSet.add(hostName);
    }
  }

  public void updateUnregisterShuffleMeta(String shuffleKey) {
    Tuple2<String, Object> appIdShuffleId = Utils.splitShuffleKey(shuffleKey);
    Set<Integer> shuffleIds = registeredAppAndShuffles.get(appIdShuffleId._1());
    if (shuffleIds != null) {
      shuffleIds.remove(appIdShuffleId._2);
      registeredAppAndShuffles.compute(
          appIdShuffleId._1(),
          (s, shuffles) -> {
            if (shuffles.size() == 0) {
              return null;
            }
            return shuffles;
          });
    }
  }

  public void updateBatchUnregisterShuffleMeta(List<String> shuffleKeys) {
    for (String shuffleKey : shuffleKeys) {
      Tuple2<String, Object> appIdShuffleId = Utils.splitShuffleKey(shuffleKey);
      String appId = appIdShuffleId._1;
      if (registeredAppAndShuffles.containsKey(appId)) {
        registeredAppAndShuffles.get(appId).remove(appIdShuffleId._2);
      }
    }
  }

  public void updateAppHeartbeatMeta(String appId, long time, long totalWritten, long fileCount) {
    appHeartbeatTime.put(appId, time);
    partitionTotalWritten.add(totalWritten);
    partitionTotalFileCount.add(fileCount);
  }

  public void updateAppLostMeta(String appId) {
    registeredAppAndShuffles.remove(appId);
    appHeartbeatTime.remove(appId);
    applicationMetas.remove(appId);
  }

  public void updateWorkerExcludeMeta(
      List<WorkerInfo> workersToAdd, List<WorkerInfo> workersToRemove) {
    manuallyExcludedWorkers.addAll(workersToAdd);
    workersToRemove.forEach(manuallyExcludedWorkers::remove);
  }

  public void reviseLostShuffles(String appId, List<Integer> lostShuffles) {
    registeredAppAndShuffles.computeIfAbsent(appId, v -> new HashSet<>()).addAll(lostShuffles);
  }

  public void deleteApp(String appId) {
    registeredAppAndShuffles.remove(appId);
  }

  public void updateWorkerLostMeta(
      String host, int rpcPort, int pushPort, int fetchPort, int replicatePort) {
    WorkerInfo worker = new WorkerInfo(host, rpcPort, pushPort, fetchPort, replicatePort);
    workerLostEvents.add(worker);
    // remove worker from workers
    synchronized (workers) {
      workers.remove(worker);
      lostWorkers.put(worker, System.currentTimeMillis());
    }
    excludedWorkers.remove(worker);
    workerLostEvents.remove(worker);
  }

  public void updateWorkerRemoveMeta(
      String host, int rpcPort, int pushPort, int fetchPort, int replicatePort) {
    WorkerInfo worker = new WorkerInfo(host, rpcPort, pushPort, fetchPort, replicatePort);
    // remove worker from workers
    synchronized (workers) {
      workers.remove(worker);
      lostWorkers.put(worker, System.currentTimeMillis());
    }
    excludedWorkers.remove(worker);
  }

  public void removeWorkersUnavailableInfoMeta(List<WorkerInfo> unavailableWorkers) {
    synchronized (workers) {
      for (WorkerInfo workerInfo : unavailableWorkers) {
        if (lostWorkers.containsKey(workerInfo)) {
          lostWorkers.remove(workerInfo);
          shutdownWorkers.remove(workerInfo);
          workerEventInfos.remove(workerInfo);
          decommissionWorkers.remove(workerInfo);
        }
      }
    }
  }

  public void updateWorkerHeartbeatMeta(
      String host,
      int rpcPort,
      int pushPort,
      int fetchPort,
      int replicatePort,
      Map<String, DiskInfo> disks,
      Map<UserIdentifier, ResourceConsumption> userResourceConsumption,
      Map<String, Long> estimatedAppDiskUsage,
      long time,
      WorkerStatus workerStatus,
      boolean highWorkload) {
    WorkerInfo worker =
        new WorkerInfo(
            host, rpcPort, pushPort, fetchPort, replicatePort, -1, disks, userResourceConsumption);
    AtomicLong availableSlots = new AtomicLong();
    LOG.debug("update worker {}:{} heartbeat {}", host, rpcPort, disks);
    synchronized (workers) {
      Optional<WorkerInfo> workerInfo = workers.stream().filter(w -> w.equals(worker)).findFirst();
      workerInfo.ifPresent(
          info -> {
            info.updateThenGetDiskInfos(disks, Option.apply(estimatedPartitionSize));
            info.updateThenGetUserResourceConsumption(userResourceConsumption);
            availableSlots.set(info.totalAvailableSlots());
            info.lastHeartbeat_$eq(time);
            info.setWorkerStatus(workerStatus);
          });
    }

    WorkerEventInfo workerEventInfo = workerEventInfos.get(worker);
    if (workerEventInfo != null
        && WorkerStatusUtils.meetFinalState(workerEventInfo, workerStatus)) {
      workerEventInfos.remove(worker);
      if (workerStatus.getState() == PbWorkerStatus.State.Normal) {
        shutdownWorkers.remove(worker);
      }
    }

    appDiskUsageMetric.update(estimatedAppDiskUsage);
    // If using HDFSONLY mode, workers with empty disks should not be put into excluded worker list.
    long healthyDiskNum =
        disks.values().stream().filter(s -> s.status().equals(DiskStatus.HEALTHY)).count();
    if (!excludedWorkers.contains(worker)
        && (((disks.isEmpty() || healthyDiskNum <= 0)
                && (!conf.hasHDFSStorage())
                && (!conf.hasS3Storage()))
            || highWorkload)) {
      LOG.debug("Worker: {} num total slots is 0, add to excluded list", worker);
      excludedWorkers.add(worker);
    } else if ((availableSlots.get() > 0 || conf.hasHDFSStorage() || conf.hasS3Storage())
        && !highWorkload) {
      // only unblack if numSlots larger than 0
      excludedWorkers.remove(worker);
    }
  }

  public void updateRegisterWorkerMeta(
      String host,
      int rpcPort,
      int pushPort,
      int fetchPort,
      int replicatePort,
      int internalPort,
      String networkLocation,
      Map<String, DiskInfo> disks,
      Map<UserIdentifier, ResourceConsumption> userResourceConsumption) {
    WorkerInfo workerInfo =
        new WorkerInfo(
            host,
            rpcPort,
            pushPort,
            fetchPort,
            replicatePort,
            internalPort,
            disks,
            userResourceConsumption);
    workerInfo.lastHeartbeat_$eq(System.currentTimeMillis());
    if (networkLocation != null
        && !networkLocation.isEmpty()
        && !NetworkTopology.DEFAULT_RACK.equals(networkLocation)) {
      workerInfo.networkLocation_$eq(networkLocation);
    } else {
      workerInfo.networkLocation_$eq(rackResolver.resolve(host).getNetworkLocation());
    }
    workerInfo.updateDiskMaxSlots(estimatedPartitionSize);
    synchronized (workers) {
      if (!workers.contains(workerInfo)) {
        workers.add(workerInfo);
      }
      shutdownWorkers.remove(workerInfo);
      lostWorkers.remove(workerInfo);
      excludedWorkers.remove(workerInfo);
      workerEventInfos.remove(workerInfo);
      decommissionWorkers.remove(workerInfo);
    }
  }

  /**
   * Used for ratis state machine to take snapshot
   *
   * @param file
   * @throws IOException
   */
  public void writeMetaInfoToFile(File file) throws IOException, RuntimeException {
    byte[] snapshotBytes =
        PbSerDeUtils.toPbSnapshotMetaInfo(
                estimatedPartitionSize,
                registeredAppAndShuffles,
                hostnameSet,
                excludedWorkers,
                manuallyExcludedWorkers,
                workerLostEvents,
                appHeartbeatTime,
                workers,
                partitionTotalWritten.sum(),
                partitionTotalFileCount.sum(),
                appDiskUsageMetric.snapShots(),
                appDiskUsageMetric.currentSnapShot().get(),
                lostWorkers,
                shutdownWorkers,
                workerEventInfos,
                applicationMetas,
                decommissionWorkers)
            .toByteArray();
    Files.write(file.toPath(), snapshotBytes);
  }

  /**
   * Used for ratis state machine to load snapshot
   *
   * @param file
   * @throws IOException
   */
  public void restoreMetaFromFile(File file) throws IOException {
    try (BufferedInputStream in = new BufferedInputStream(new FileInputStream(file))) {
      PbSnapshotMetaInfo snapshotMetaInfo = PbSnapshotMetaInfo.parseFrom(in);
      cleanUpState();

      estimatedPartitionSize = snapshotMetaInfo.getEstimatedPartitionSize();

      for (String shuffleKey : snapshotMetaInfo.getRegisteredShuffleList()) {
        Tuple2<String, Object> appIdShuffleId = Utils.splitShuffleKey(shuffleKey);
        registeredAppAndShuffles
            .computeIfAbsent(appIdShuffleId._1, v -> new HashSet<>())
            .add((Integer) appIdShuffleId._2);
      }
      hostnameSet.addAll(snapshotMetaInfo.getHostnameSetList());
      excludedWorkers.addAll(
          snapshotMetaInfo.getExcludedWorkersList().stream()
              .map(PbSerDeUtils::fromPbWorkerInfo)
              .collect(Collectors.toSet()));
      manuallyExcludedWorkers.addAll(
          snapshotMetaInfo.getManuallyExcludedWorkersList().stream()
              .map(PbSerDeUtils::fromPbWorkerInfo)
              .collect(Collectors.toSet()));
      workerLostEvents.addAll(
          snapshotMetaInfo.getWorkerLostEventsList().stream()
              .map(PbSerDeUtils::fromPbWorkerInfo)
              .collect(Collectors.toSet()));
      appHeartbeatTime.putAll(snapshotMetaInfo.getAppHeartbeatTimeMap());

      registeredAppAndShuffles.forEach(
          (appId, shuffleId) -> {
            if (!appHeartbeatTime.containsKey(appId)) {
              appHeartbeatTime.put(appId, System.currentTimeMillis());
            }
          });

      Set<WorkerInfo> workerInfoSet =
          snapshotMetaInfo.getWorkersList().stream()
              .map(PbSerDeUtils::fromPbWorkerInfo)
              .collect(Collectors.toSet());
      List<String> workerHostList =
          workerInfoSet.stream()
              .filter(w -> NetworkTopology.DEFAULT_RACK.equals(w.networkLocation()))
              .map(WorkerInfo::host)
              .collect(Collectors.toList());
      scala.collection.immutable.Map<String, Node> resolveMap =
          rackResolver.resolveToMap(workerHostList);
      workers.addAll(
          workerInfoSet.stream()
              .peek(
                  workerInfo -> {
                    // Reset worker's network location with current master's configuration.
                    if (NetworkTopology.DEFAULT_RACK.equals(workerInfo.networkLocation())) {
                      workerInfo.networkLocation_$eq(
                          resolveMap.get(workerInfo.host()).get().getNetworkLocation());
                    }
                  })
              .collect(Collectors.toSet()));

      snapshotMetaInfo
          .getLostWorkersMap()
          .forEach((key, value) -> lostWorkers.put(WorkerInfo.fromUniqueId(key), value));

      snapshotMetaInfo
          .getWorkerEventInfosMap()
          .entrySet()
          .forEach(
              entry ->
                  workerEventInfos.put(
                      WorkerInfo.fromUniqueId(entry.getKey()),
                      PbSerDeUtils.fromPbWorkerEventInfo(entry.getValue())));

      shutdownWorkers.addAll(
          snapshotMetaInfo.getShutdownWorkersList().stream()
              .map(PbSerDeUtils::fromPbWorkerInfo)
              .collect(Collectors.toSet()));

      decommissionWorkers.addAll(
          snapshotMetaInfo.getDecommissionWorkersList().stream()
              .map(PbSerDeUtils::fromPbWorkerInfo)
              .collect(Collectors.toSet()));

      partitionTotalWritten.add(snapshotMetaInfo.getPartitionTotalWritten());
      partitionTotalFileCount.add(snapshotMetaInfo.getPartitionTotalFileCount());
      appDiskUsageMetric.restoreFromSnapshot(
          snapshotMetaInfo.getAppDiskUsageMetricSnapshotsList().stream()
              .map(PbSerDeUtils::fromPbAppDiskUsageSnapshot)
              .toArray(AppDiskUsageSnapShot[]::new));
      appDiskUsageMetric.currentSnapShot_$eq(
          new AtomicReference<AppDiskUsageSnapShot>(
              PbSerDeUtils.fromPbAppDiskUsageSnapshot(
                  snapshotMetaInfo.getCurrentAppDiskUsageMetricsSnapshot())));

      snapshotMetaInfo
          .getApplicationMetasMap()
          .forEach(
              (key, value) -> applicationMetas.put(key, PbSerDeUtils.fromPbApplicationMeta(value)));
    } catch (Exception e) {
      throw new IOException(e);
    }
    LOG.info("Successfully restore meta info from snapshot {}", file.getAbsolutePath());
    LOG.info(
        "Worker size: {}, Registered shuffle size: {}. Worker excluded list size: {}. Manually Excluded list size: {}",
        workers.size(),
        registeredAppAndShuffles.size(),
        excludedWorkers.size(),
        manuallyExcludedWorkers.size());
    workers.forEach(workerInfo -> LOG.info(workerInfo.toString()));
    registeredAppAndShuffles.forEach(
        (appId, shuffleId) -> LOG.info("RegisteredShuffle {}-{}", appId, shuffleId));
  }

  private void cleanUpState() {
    registeredAppAndShuffles.clear();
    hostnameSet.clear();
    workers.clear();
    lostWorkers.clear();
    appHeartbeatTime.clear();
    excludedWorkers.clear();
    shutdownWorkers.clear();
    decommissionWorkers.clear();
    manuallyExcludedWorkers.clear();
    workerLostEvents.clear();
    partitionTotalWritten.reset();
    partitionTotalFileCount.reset();
    workerEventInfos.clear();
    applicationMetas.clear();
  }

  public void updateMetaByReportWorkerUnavailable(List<WorkerInfo> failedWorkers) {
    synchronized (this.workers) {
      shutdownWorkers.addAll(failedWorkers);
    }
  }

  public void updateWorkerEventMeta(int workerEventTypeValue, List<WorkerInfo> workerInfoList) {
    long eventTime = System.currentTimeMillis();
    ResourceProtos.WorkerEventType eventType =
        ResourceProtos.WorkerEventType.forNumber(workerEventTypeValue);
    synchronized (this.workers) {
      for (WorkerInfo workerInfo : workerInfoList) {
        WorkerEventInfo workerEventInfo = workerEventInfos.get(workerInfo);
        LOG.info("Received worker event: {} for worker: {}", eventType, workerInfo.toUniqueId());
        if (workerEventInfo == null || !workerEventInfo.isSameEvent(eventType.getNumber())) {
          if (eventType == ResourceProtos.WorkerEventType.None) {
            workerEventInfos.remove(workerInfo);
          } else {
            workerEventInfos.put(workerInfo, new WorkerEventInfo(eventType.getNumber(), eventTime));
          }
        }
      }
    }
  }

  public void updateMetaByReportWorkerDecommission(List<WorkerInfo> workers) {
    synchronized (this.workers) {
      decommissionWorkers.addAll(workers);
    }
  }

  public void updatePartitionSize() {
    long oldEstimatedPartitionSize = estimatedPartitionSize;
    long tmpTotalWritten = partitionTotalWritten.sumThenReset();
    long tmpFileCount = partitionTotalFileCount.sumThenReset();
    LOG.debug(
        "update partition size total written {}, file count {}",
        Utils.bytesToString(tmpTotalWritten),
        tmpFileCount);
    if (tmpFileCount != 0) {
      estimatedPartitionSize =
          Math.max(
              conf.minPartitionSizeToEstimate(),
              Math.min(tmpTotalWritten / tmpFileCount, conf.maxPartitionSizeToEstimate()));
    } else {
      estimatedPartitionSize = initialEstimatedPartitionSize;
    }

    // Do not trigger update is estimated partition size value is unchanged
    if (estimatedPartitionSize == oldEstimatedPartitionSize) {
      return;
    }

    LOG.warn(
        "Celeborn cluster estimated partition size changed from {} to {}",
        Utils.bytesToString(oldEstimatedPartitionSize),
        Utils.bytesToString(estimatedPartitionSize));
    workers.stream()
        .filter(
            worker ->
                !excludedWorkers.contains(worker) && !manuallyExcludedWorkers.contains(worker))
        .forEach(workerInfo -> workerInfo.updateDiskMaxSlots(estimatedPartitionSize));
  }

  public boolean isWorkerAvailable(WorkerInfo workerInfo) {
    return !excludedWorkers.contains(workerInfo)
        && !shutdownWorkers.contains(workerInfo)
        && !manuallyExcludedWorkers.contains(workerInfo)
        && (!workerEventInfos.containsKey(workerInfo)
            && workerInfo.getWorkerStatus().getState() == PbWorkerStatus.State.Normal);
  }

  public void updateApplicationMeta(ApplicationMeta applicationMeta) {
    applicationMetas.putIfAbsent(applicationMeta.appId(), applicationMeta);
  }

<<<<<<< HEAD
  public void removeApplicationMeta(String appId) {
    applicationMetas.remove(appId);
=======
  public int registeredShuffleCount() {
    return registeredAppAndShuffles.values().stream().mapToInt(Set::size).sum();
>>>>>>> 15d1463b
  }
}<|MERGE_RESOLUTION|>--- conflicted
+++ resolved
@@ -538,12 +538,11 @@
     applicationMetas.putIfAbsent(applicationMeta.appId(), applicationMeta);
   }
 
-<<<<<<< HEAD
   public void removeApplicationMeta(String appId) {
     applicationMetas.remove(appId);
-=======
+  }
+
   public int registeredShuffleCount() {
     return registeredAppAndShuffles.values().stream().mapToInt(Set::size).sum();
->>>>>>> 15d1463b
   }
 }