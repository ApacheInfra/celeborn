--- conflicted
+++ resolved
@@ -51,11 +51,8 @@
     .newFixedThreadPool(4, new ThreadFactoryBuilder().setDaemon(true)
       .setNameFormat("MemoryTracker-action-thread").build());
   private AtomicLong nettyMemoryCounter = null;
-<<<<<<< HEAD
+  private AtomicLong sortMemoryCounter = new AtomicLong(0);
   private LongAdder memoryCriticalCount = new LongAdder();
-=======
-  private AtomicLong sortMemoryCounter = new AtomicLong(0);
->>>>>>> 9ad8254b
 
   public static MemoryTracker initialize(double directMemoryCriticalRatio, int checkInterval,
     int reportInterval, double maxSortRatio) {
@@ -131,30 +128,18 @@
   }
 
   public boolean directMemoryCritical() {
-<<<<<<< HEAD
-    if (nettyMemoryCounter.get() > offheapMemoryCriticalThreshold) {
+    if (nettyMemoryCounter.get() + sortMemoryCounter.get() > offheapMemoryCriticalThreshold) {
       memoryCriticalCount.increment();
       return true;
     } else {
       return false;
     }
-=======
-    return nettyMemoryCounter.get() + sortMemoryCounter.get() > offheapMemoryCriticalThreshold;
->>>>>>> 9ad8254b
   }
 
   public interface MemoryTrackerListener {
     void onMemoryCritical();
   }
 
-<<<<<<< HEAD
-  public long getMaxDirectorMemory() {
-    return nettyMemoryCounter.get();
-  }
-
-  public long getMemoryCriticalCounter() {
-    return memoryCriticalCount.sum();
-=======
   public void reserveSortMemory(long fileLen) {
     sortMemoryCounter.addAndGet(fileLen);
   }
@@ -171,6 +156,13 @@
         sortMemoryCounter.addAndGet(-1L * size);
       }
     }
->>>>>>> 9ad8254b
+  }
+
+  public long getMaxDirectorMemory() {
+    return nettyMemoryCounter.get();
+  }
+
+  public long getMemoryCriticalCounter() {
+    return memoryCriticalCount.sum();
   }
 }