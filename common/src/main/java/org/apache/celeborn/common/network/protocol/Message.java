--- conflicted
+++ resolved
@@ -87,11 +87,8 @@
     PUSH_DATA_HAND_SHAKE(15),
     READ_ADD_CREDIT(16),
     READ_DATA(17),
-<<<<<<< HEAD
-    BACKLOG_ANNOUNCEMENT(20);
-=======
-    OPEN_STREAM_WITH_CREDIT(18);
->>>>>>> 534853bf
+    OPEN_STREAM_WITH_CREDIT(18),
+    BACKLOG_ANNOUNCEMENT(19);
 
     private final byte id;
 
@@ -149,13 +146,10 @@
           return READ_ADD_CREDIT;
         case 17:
           return READ_DATA;
-<<<<<<< HEAD
-        case 20:
-          return BACKLOG_ANNOUNCEMENT;
-=======
         case 18:
           return OPEN_STREAM_WITH_CREDIT;
->>>>>>> 534853bf
+        case 19:
+          return BACKLOG_ANNOUNCEMENT;
         case -1:
           throw new IllegalArgumentException("User type messages cannot be decoded.");
         default:
@@ -218,13 +212,11 @@
       case READ_DATA:
         return ReadData.decode(in);
 
-<<<<<<< HEAD
+      case OPEN_STREAM_WITH_CREDIT:
+        return OpenStreamWithCredit.decode(in);
+
       case BACKLOG_ANNOUNCEMENT:
         return BacklogAnnouncement.decode(in);
-=======
-      case OPEN_STREAM_WITH_CREDIT:
-        return OpenStreamWithCredit.decode(in);
->>>>>>> 534853bf
 
       default:
         throw new IllegalArgumentException("Unexpected message type: " + msgType);
