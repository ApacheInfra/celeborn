--- conflicted
+++ resolved
@@ -227,11 +227,7 @@
                         wrappedBuffer.recycle();
                       }
                     } finally {
-<<<<<<< HEAD
-                      logger.debug("send data start: {}, {}", streamId, readableBytes);
-=======
-                      logger.debug("send data end: {}, {}, {}", streamId, readableBytes, backlog);
->>>>>>> 1fa00c03
+                      logger.debug("send data end: {}, {}", streamId, readableBytes);
                       numInFlightRequests.decrementAndGet();
                     }
                   });
