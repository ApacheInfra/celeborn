--- conflicted
+++ resolved
@@ -86,15 +86,11 @@
       throw pushState.exception.get();
     }
 
-<<<<<<< HEAD
+    pushStrategy.limitPushSpeed(pushState, hostAndPushPort);
+    int currentMaxReqsInFlight = pushStrategy.getCurrentMaxReqsInFlight(hostAndPushPort);
+    
     ConcurrentHashMap<Integer, PushBatchInfo> batchIdMap =
         getBatchIdSetByAddressPair(hostAndPushPort);
-=======
-    pushStrategy.limitPushSpeed(pushState, hostAndPushPort);
-    int currentMaxReqsInFlight = pushStrategy.getCurrentMaxReqsInFlight(hostAndPushPort);
-
-    ConcurrentHashMap<Integer, BatchInfo> batchIdMap = getBatchIdSetByAddressPair(hostAndPushPort);
->>>>>>> dae58a66
     long times = waitInflightTimeoutMs / delta;
     try {
       while (times > 0) {
