// Licensed to the Apache Software Foundation (ASF) under one or more
// contributor license agreements.  See the NOTICE file distributed with
// this work for additional information regarding copyright ownership.
// The ASF licenses this file to You under the Apache License, Version 2.0
// (the "License"); you may not use this file except in compliance with
// the License.  You may obtain a copy of the License at
//
//    http://www.apache.org/licenses/LICENSE-2.0
//
// Unless required by applicable law or agreed to in writing, software
// distributed under the License is distributed on an "AS IS" BASIS,
// WITHOUT WARRANTIES OR CONDITIONS OF ANY KIND, either express or implied.
// See the License for the specific language governing permissions and
// limitations under the License.

syntax = "proto3";
option java_package = "org.apache.celeborn.common.protocol";
option java_multiple_files = true;

enum MessageType {
  UNKNOWN_MESSAGE = 0;
  REGISTER_WORKER = 1;
  HEARTBEAT_FROM_WORKER = 2;
  HEARTBEAT_FROM_WORKER_RESPONSE = 3;
  REGISTER_SHUFFLE = 4;
  REGISTER_SHUFFLE_RESPONSE = 5;
  REQUEST_SLOTS = 6;
  // keep it for compatible with 0.3 client, will remove in 0.5
  RELEASE_SLOTS = 7;
  RELEASE_SLOTS_RESPONSE = 8;

  REQUEST_SLOTS_RESPONSE = 9;
  CHANGE_LOCATION = 10;
  CHANGE_LOCATION_RESPONSE = 11;
  MAPPER_END = 12;
  MAPPER_END_RESPONSE = 13;
  GET_REDUCER_FILE_GROUP = 14;
  GET_REDUCER_FILE_GROUP_RESPONSE = 15;
  UNREGISTER_SHUFFLE = 16;
  UNREGISTER_SHUFFLE_RESPONSE = 17;
  APPLICATION_LOST = 18;
  APPLICATION_LOST_RESPONSE = 19;
  HEARTBEAT_FROM_APPLICATION = 20;
  // GET_BLACKLIST = 21;
  // GET_BLACKLIST_RESPONSE = 22;
  CHECK_QUOTA = 23;
  CHECK_QUOTA_RESPONSE = 24;
  REPORT_WORKER_FAILURE = 25;
  REGISTER_WORKER_RESPONSE = 26;
  // REREGISTER_WORKER_RESPONSE = 27;
  RESERVE_SLOTS = 28;
  RESERVE_SLOTS_RESPONSE = 29;
  COMMIT_FILES = 30;
  COMMIT_FILES_RESPONSE = 31;
  DESTROY = 32;
  DESTROY_RESPONSE = 33;
  // SLAVE_LOST_RESPONSE = 34;
  // GET_WORKER_INFO = 35;
  // GET_WORKER_INFO_RESPONSE = 36;
  // THREAD_DUMP = 37;
  // THREAD_DUMP_RESPONSE = 38;
  REMOVE_EXPIRED_SHUFFLE = 39;
  ONE_WAY_MESSAGE_RESPONSE = 40;
  CHECK_WORKER_TIMEOUT = 41;
  CHECK_APPLICATION_TIMEOUT = 42;
  WORKER_LOST = 43;
  WORKER_LOST_RESPONSE = 44;
  STAGE_END = 45;
  STAGE_END_RESPONSE = 46;
  PARTITION_SPLIT = 47;
  REGISTER_MAP_PARTITION_TASK = 48;
  HEARTBEAT_FROM_APPLICATION_RESPONSE = 49;
  CHECK_FOR_DFS_EXPIRED_DIRS_TIMEOUT = 50;
  OPEN_STREAM = 51;
  STREAM_HANDLER = 52;
  CHECK_WORKERS_AVAILABLE = 53;
  CHECK_WORKERS_AVAILABLE_RESPONSE = 54;
  REMOVE_WORKERS_UNAVAILABLE_INFO = 55;
  PUSH_DATA_HAND_SHAKE = 56;
  REGION_START = 57;
  REGION_FINISH = 58;
  BACKLOG_ANNOUNCEMENT = 59;
  BUFFER_STREAM_END = 60;
  READ_ADD_CREDIT = 61;
  STREAM_CHUNK_SLICE = 62;
  CHUNK_FETCH_REQUEST = 63;
  TRANSPORTABLE_ERROR = 64;
  WORKER_EXCLUDE = 65;
  WORKER_EXCLUDE_RESPONSE = 66;
  REPORT_SHUFFLE_FETCH_FAILURE = 67;
  REPORT_SHUFFLE_FETCH_FAILURE_RESPONSE = 68;
  GET_SHUFFLE_ID = 69;
  GET_SHUFFLE_ID_RESPONSE = 70;
  SASL_REQUEST = 71;
  AUTHENTICATION_INITIATION_REQUEST = 72;
  AUTHENTICATION_INITIATION_RESPONSE = 73;
  REGISTER_APPLICATION_REQUEST = 74;
  REGISTER_APPLICATION_RESPONSE = 75;
  WORKER_EVENT_REQUEST = 76;
  WORKER_EVENT_RESPONSE = 77;
  APPLICATION_META = 78;
  APPLICATION_META_REQUEST = 79;
  BATCH_OPEN_STREAM = 80;
  BATCH_OPEN_STREAM_RESPONSE = 81;
  REPORT_WORKER_DECOMMISSION = 82;
  REPORT_BARRIER_STAGE_ATTEMPT_FAILURE = 83;
  REPORT_BARRIER_STAGE_ATTEMPT_FAILURE_RESPONSE = 84;
<<<<<<< HEAD
  BATCH_UNREGISTER_SHUFFLES = 85;
  BATCH_UNREGISTER_SHUFFLE_RESPONSES= 86;
=======
  SEGMENT_START = 85;
  NOTIFY_REQUIRED_SEGMENT = 86;
>>>>>>> c4c32995
}

enum StreamType {
  ChunkStream = 0;
  CreditStream = 1;
}

enum WorkerEventType {
  None = 0;
  Immediately = 1; // Immediately exit
  Decommission = 2; // From normal to decommission, then exit
  DecommissionThenIdle = 3; // From normal to decommission and keep as idle state
  Graceful = 4; // From normal to graceful, then exit
  Recommission = 5; // -> From InDecommissionThenIdle/Idle state to Normal
}

message PbStorageInfo {
  int32 type = 1;
  string mountPoint = 2;
  bool finalResult = 3;
  string filePath = 4;
  int32 availableStorageTypes = 5;
}

message PbPartitionLocation {
  enum Mode {
    Primary = 0;
    Replica = 1;
  }
  Mode mode = 1;
  int32 id = 2;
  int32 epoch = 3;
  string host = 4;
  int32 rpcPort = 5;
  int32 pushPort = 6;
  int32 fetchPort = 7;
  int32 replicatePort = 8;
  PbPartitionLocation peer = 9;
  PbStorageInfo storageInfo = 10;
  bytes mapIdBitmap = 11;
}

message PbWorkerResource {
  repeated PbPartitionLocation primaryPartitions = 1;
  repeated PbPartitionLocation replicaPartitions = 2;
  string networkLocation = 3;
}

message PbDiskInfo {
  string mountPoint = 1;
  int64 usableSpace = 2;
  int64 avgFlushTime = 3;
  int64 usedSlots = 4;
  int32 status = 5;
  int64 avgFetchTime = 6;
  int32 storageType = 7;
  int64 totalSpace = 8;
}

message PbWorkerInfo {
  string host = 1;
  int32 rpcPort = 2;
  int32 pushPort = 3;
  int32 fetchPort = 4;
  int32 replicatePort = 5;
  repeated PbDiskInfo disks = 6;
  map<string, PbResourceConsumption> userResourceConsumption = 7;
  int32 internalPort = 8;
  string networkLocation = 9;
}

message PbFileGroup {
  repeated PbPartitionLocation locations = 1;
  PbPackedPartitionLocationsPair partitionLocationsPair = 2;
}

message PbRegisterWorker {
  string host = 1;
  int32 rpcPort = 2;
  int32 pushPort = 3;
  int32 fetchPort = 4;
  int32 replicatePort = 5;
  repeated PbDiskInfo disks = 6;
  string requestId = 9;
  map<string, PbResourceConsumption> userResourceConsumption = 8;
  int32 internalPort = 10;
  string networkLocation = 11;
}

message PbHeartbeatFromWorker {
  string host = 1;
  int32 rpcPort = 2;
  int32 pushPort = 3;
  int32 fetchPort = 4;
  int32 replicatePort = 5;
  repeated PbDiskInfo disks = 6;
  repeated string activeShuffleKeys = 7;
  string requestId = 8;
  map<string, PbResourceConsumption> userResourceConsumption = 9;
  map<string, int64> estimatedAppDiskUsage = 10;
  bool highWorkload = 11;
  PbWorkerStatus workerStatus = 12;
}

message PbWorkerStatus {
  enum State {
    Normal = 0;
    Idle = 1; // Can be recommissioned
    Exit = 2;
    InDecommissionThenIdle = 3; // Can be recommissioned
    InDecommission = 4;
    InGraceFul = 5;
    InExit = 6;
  }

  State state = 1;
  int64 stateStartTime = 2;
}

message PbHeartbeatFromWorkerResponse {
  repeated string expiredShuffleKeys = 1;
  bool registered = 2;
  WorkerEventType workerEventType = 3;
}

message PbWorkerEventInfo {
  WorkerEventType workerEventType = 1;
  int64 eventStartTime = 2;
}

message PbWorkerEventRequest {
  repeated PbWorkerInfo workers = 1;
  WorkerEventType workerEventType = 2;
  string requestId = 3;
}

message PbWorkerEventResponse {
  bool success = 1;
  string message = 2;
}

message PbRegisterShuffle {
  int32 shuffleId = 1;
  int32 numMappers = 2;
  int32 numPartitions = 3;
}

message PbRegisterMapPartitionTask {
  int32 shuffleId = 1;
  int32 numMappers = 2;
  int32 mapId = 3;
  int32 attemptId = 4;
  int32 partitionId = 5;
  bool isSegmentGranularityVisible = 6;
}

message PbRegisterShuffleResponse {
  int32 status = 1;
  repeated PbPartitionLocation partitionLocations = 2;
  PbPackedPartitionLocationsPair packedPartitionLocationsPair = 3;
}

message PbRequestSlots {
  string applicationId = 1;
  int32 shuffleId = 2;
  repeated int32 partitionIdList = 3;
  string hostname = 4;
  bool shouldReplicate = 5;
  string requestId = 6;
  int32 storageType = 7;
  PbUserIdentifier userIdentifier = 8;
  bool shouldRackAware = 9;
  int32 maxWorkers = 10;
  int32 availableStorageTypes = 11;
  repeated PbWorkerInfo excludedWorkerSet = 12;
  bool packed = 13;
}

message PbSlotInfo {
  map<string, int32> slot = 1;
}

// keep it for compatible reason
message PbReleaseSlots {
  string applicationId = 1;
  int32 shuffleId = 2;
  repeated string workerIds = 3;
  repeated PbSlotInfo slots = 4;
  string requestId = 6;
}

// keep it for compatible reason
message PbReleaseSlotsResponse {
  int32 status = 1;
}


message PbRequestSlotsResponse {
  int32 status = 1;
  map<string, PbWorkerResource> workerResource = 2;
  map<string, PbPackedWorkerResource> packedWorkerResource = 3;
}

message PbRevivePartitionInfo {
  int32 partitionId = 1;
  int32 epoch = 2;
  PbPartitionLocation partition = 3;
  int32 status = 4;
}

message PbRevive {
  int32 shuffleId = 1;
  repeated int32 mapId = 2;
  repeated PbRevivePartitionInfo partitionInfo = 3;
}

message PbChangeLocationPartitionInfo {
  int32 partitionId = 1;
  int32 status = 2;
  PbPartitionLocation partition = 3;
  bool oldAvailable = 4;
}

message PbChangeLocationResponse {
  repeated int32 endedMapId = 1;
  repeated PbChangeLocationPartitionInfo partitionInfo = 2;
}

message PbPartitionSplit {
  int32 shuffleId = 1;
  int32 partitionId = 2;
  int32 epoch = 3;
  PbPartitionLocation oldPartition = 4;
}

message PbMapperEnd {
  int32 shuffleId = 1;
  int32 mapId = 2;
  int32 attemptId = 3;
  int32 numMappers = 4;
  int32 partitionId = 5;
}

message PbMapperEndResponse {
  int32 status = 1;
}

message PbGetReducerFileGroup {
  int32 shuffleId = 1;
  bool isSegmentGranularityVisible = 2;
}

message PbGetReducerFileGroupResponse {
  int32 status = 1;
  // PartitionId -> Partition FileGroup
  map<int32, PbFileGroup> fileGroups = 2;

  // only reduce partition mode need know valid attempts
  repeated int32 attempts = 3;

  // only map partition mode has succeed partitionIds
  repeated int32 partitionIds = 4;
}

message PbGetShuffleId {
  int32 appShuffleId = 1;
  string appShuffleIdentifier = 2;
  bool isShuffleWriter = 3;
  bool isBarrierStage = 4;
}

message PbGetShuffleIdResponse {
  int32 shuffleId = 1;
}

message PbReportShuffleFetchFailure {
  int32 appShuffleId = 1;
  int32 shuffleId = 2;
}

message PbReportShuffleFetchFailureResponse {
  bool success = 1;
}

message PbReportBarrierStageAttemptFailure {
  int32 appShuffleId = 1;
  string appShuffleIdentifier = 2;
}

message PbReportBarrierStageAttemptFailureResponse {
  bool success = 1;
}

message PbUnregisterShuffle {
  string appId = 1;
  int32 shuffleId = 2;
  string requestId = 3;
}

message PbBatchUnregisterShuffles {
  string appId = 1;
  string requestId = 2;
  repeated int32 shuffleIds = 3;
}

message PbUnregisterShuffleResponse {
  int32 status = 1;
}

message PbBatchUnregisterShuffleResponses {
  int32 status = 1;
  repeated int32 shuffleIds = 2;
}

message PbApplicationLost {
  string appId = 1;
  string requestId = 2;
}

message PbApplicationLostResponse {
  int32 status = 1;
}

message PbHeartbeatFromApplication {
  string appId = 1;
  int64 totalWritten = 2;
  int64 fileCount = 3 ;
  string requestId = 4;
  repeated PbWorkerInfo needCheckedWorkerList = 5;
  bool shouldResponse = 6;
}

message PbHeartbeatFromApplicationResponse {
  int32 status = 1;
  repeated PbWorkerInfo excludedWorkers = 2;
  repeated PbWorkerInfo unknownWorkers = 3;
  repeated PbWorkerInfo shuttingWorkers = 4;
}

message PbCheckQuota {
  PbUserIdentifier userIdentifier = 1;
}

message PbCheckQuotaResponse {
  bool available = 1;
  string reason = 2;
}

message PbCheckWorkersAvailable {
}

message PbCheckWorkersAvailableResponse {
  bool available = 1;
}

message PbReportWorkerUnavailable {
  repeated PbWorkerInfo unavailable = 1;
  string requestId = 2;
}

message PbRegisterWorkerResponse {
  bool success = 1;
  string message = 2;
}

message PbReserveSlots {
  string applicationId = 1;
  int32 shuffleId = 2;
  repeated PbPartitionLocation primaryLocations = 3;
  repeated PbPartitionLocation replicaLocations = 4;
  int64 splitThreshold = 5;
  int32 splitMode = 6;
  int32 partitionType = 7;
  bool rangeReadFilter = 8;
  PbUserIdentifier userIdentifier = 9;
  int64 pushDataTimeout = 10;
  bool partitionSplitEnabled = 11;
  int32 availableStorageTypes = 12;
  PbPackedPartitionLocationsPair partitionLocationsPair = 13;
  bool isSegmentGranularityVisible = 14;
}

message PbReserveSlotsResponse {
  int32 status = 1;
  string reason = 2;
}

message PbCommitFiles {
  string applicationId = 1;
  int32 shuffleId = 2;
  repeated string primaryIds = 3;
  repeated string replicaIds = 4;
  repeated int32 mapAttempts = 5;
  int64 epoch = 6;
  bool mockFailure = 7;
}

message PbCommitFilesResponse {
  int32 status = 1;
  repeated string committedPrimaryIds = 2;
  repeated string committedReplicaIds = 3;
  repeated string failedPrimaryIds = 4;
  repeated string failedReplicaIds = 5;
  map<string, PbStorageInfo> committedPrimaryStorageInfos = 6;
  map<string, PbStorageInfo> committedReplicaStorageInfos = 7;
  map<string, bytes> mapIdBitmap = 10;
  int64 totalWritten = 8;
  int32 fileCount = 9;
}

message PbDestroyWorkerSlots {
  string shuffleKey = 1;
  repeated string primaryLocations = 2;
  repeated string replicaLocation = 3;
  bool mockFailure = 4;
}

message PbDestroyWorkerSlotsResponse {
  int32 status = 1;
  repeated string failedPrimaries = 2;
  repeated string failedReplicas = 3;
}

message PbCheckForWorkerTimeout {
}

message PbRemoveWorkersUnavailableInfo {
  repeated PbWorkerInfo workerInfo = 1;
  string requestId = 2;
}

message PbRemoveWorkersUnavailableInfoResponse {
  bool success = 1;
}

message PbWorkerExclude {
  repeated PbWorkerInfo workersToAdd = 1;
  repeated PbWorkerInfo workersToRemove = 2;
  string requestId = 3;
}

message PbWorkerExcludeResponse {
  bool success = 1;
}

message PbWorkerLost {
  string host = 1;
  int32 rpcPort = 2;
  int32 pushPort = 3;
  int32 fetchPort = 4;
  int32 replicatePort = 5;
  string requestId = 6;
}

message PbWorkerLostResponse {
  bool success = 1;
}

message PbStageEnd {
  int32 shuffleId = 1;
}

message PbStageEndResponse {
  int32 status = 1;
}

message PbSortedShuffleFileSet {
  repeated string files = 1;
}

message PbStoreVersion {
  int32 major = 1;
  int32 minor = 2;
}

// keep it for compatible reason
message PbFileInfo {
  string filePath = 1;
  repeated int64 chunkOffsets = 2;
  PbUserIdentifier userIdentifier = 3;
  int32 partitionType = 4;
  int32 bufferSize = 5;
  int32 numSubpartitions = 6;
  int64 bytesFlushed = 7;
  bool partitionSplitEnabled = 8;
  bool isSegmentGranularityVisible = 9;
  map<int32, int32> partitionWritingSegment = 10;
  repeated PbSegmentIndex segmentIndex = 11;
}

message PbSegmentIndex {
  map<int32, int32> firstBufferIndexToSegment = 1;
}

message PbMapFileMeta {
  int32 bufferSize = 1;
  int32 numSubPartitions = 2;
}

message PbReduceFileMeta {
  repeated int64 chunkOffsets = 1;
  bool sorted = 2;
}

message PbDiskFileInfo {
  PbUserIdentifier userIdentifier = 1;
  bool partitionSplitEnabled = 2;
  PbMapFileMeta mapFileMeta = 3;
  PbReduceFileMeta reduceFileMeta = 4;
  PbStorageInfo storageInfo = 5;
  int64 bytesFlushed = 6;
}

message PbFileInfoMap {
  map<string, PbFileInfo> values = 1;
}

message PbUserIdentifier {
  string tenantId = 1;
  string name = 2;
}

message PbResourceConsumption {
  int64 diskBytesWritten = 1;
  int64 diskFileCount = 2;
  int64 hdfsBytesWritten = 3;
  int64 hdfsFileCount = 4;
  map<string, PbResourceConsumption> subResourceConsumptions = 5;
}

message PbAppDiskUsage {
  string appId = 1;
  int64 estimatedUsage = 2;
}

message PbAppDiskUsageSnapshot {
  int32 topItemCount = 1;
  repeated PbAppDiskUsage topNItems = 2;
  int64 startSnapShotTime = 3;
  int64 endSnapshotTime = 4;
}

message PbSnapshotMetaInfo {
  int64 estimatedPartitionSize = 1;
  repeated string registeredShuffle = 2;
  repeated string hostnameSet = 3;
  repeated PbWorkerInfo excludedWorkers = 4;
  repeated PbWorkerInfo workerLostEvents = 5;
  map<string, int64> appHeartbeatTime = 6;
  repeated PbWorkerInfo workers = 7;
  int64 partitionTotalWritten = 8;
  int64 partitionTotalFileCount = 9;
  repeated PbAppDiskUsageSnapshot appDiskUsageMetricSnapshots = 10;
  PbAppDiskUsageSnapshot currentAppDiskUsageMetricsSnapshot = 11;
  map<string, int64> lostWorkers = 12;
  repeated PbWorkerInfo shutdownWorkers = 13;
  repeated PbWorkerInfo manuallyExcludedWorkers = 14;
  map<string, PbWorkerEventInfo> workerEventInfos = 15;
  map<string, PbApplicationMeta> applicationMetas = 16;
  repeated PbWorkerInfo decommissionWorkers = 17;
}

message PbOpenStream {
  string shuffleKey = 1;
  string fileName = 2;
  int32 startIndex = 3;
  int32 endIndex = 4;
  int32 initialCredit = 5;
  bool readLocalShuffle = 6;
  bool requireSubpartitionId = 7;
}

message PbStreamHandler {
  int64 streamId = 1;
  int32 numChunks = 2;
  repeated int64 chunkOffsets = 3;
  string fullPath = 4;
}

message PbOpenStreamList {
  string shuffleKey = 1;
  repeated string fileName = 2;
  repeated int32 startIndex = 3;
  repeated int32 endIndex = 4;
  repeated int32 initialCredit = 5;
  repeated bool readLocalShuffle = 6;
}

message PbStreamHandlerOpt {
  int32 status = 1;
  PbStreamHandler streamHandler = 2;
  string errorMsg = 3;
}

message PbOpenStreamListResponse {
  repeated PbStreamHandlerOpt streamHandlerOpt = 2;
}

message PbPushDataHandShake {
  PbPartitionLocation.Mode mode = 1;
  string shuffleKey = 2;
  string partitionUniqueId = 3;
  int32 attemptId = 4;
  int32 numPartitions = 5;
  int32 bufferSize = 6;
}

message PbRegionStart {
  PbPartitionLocation.Mode mode = 1;
  string shuffleKey = 2;
  string partitionUniqueId = 3;
  int32 attemptId = 4;
  int32 currentRegionIndex = 5;
  bool isBroadcast = 6;
}

message PbRegionFinish {
  PbPartitionLocation.Mode mode = 1;
  string shuffleKey = 2;
  string partitionUniqueId = 3;
  int32 attemptId = 4;
}

message PbBacklogAnnouncement {
  int64 streamId = 1;
  int32 backlog = 2;
}

message PbBufferStreamEnd {
  StreamType streamType = 1;
  int64 streamId = 2;
}

message PbReadAddCredit {
  int64 streamId = 1;
  int32 credit = 2;
}

message PbStreamChunkSlice {
  int64 streamId = 1;
  int32 chunkIndex = 2;
  int32 offset = 3;
  int32 len = 4;
}

message PbChunkFetchRequest {
  PbStreamChunkSlice streamChunkSlice = 1;
}

message PbTransportableError {
  int64 streamId = 1;
  string message = 2;
}

enum PbAuthType {
  UNDEFINED_AUTH = 0;
  CLIENT_AUTH = 1;
  CONNECTION_AUTH = 2;
}

message PbSaslMechanism {
  string mechanism = 1;
  repeated PbAuthType authTypes = 2;
}

message PbSaslRequest {
  string method = 1;
  PbAuthType authType = 2;
  bytes payload = 3;
}

message PbAuthenticationInitiationRequest {
  string version = 1;
  bool authEnabled = 2;
  repeated PbSaslMechanism saslMechanisms = 3;
}

message PbSegmentStart {
  PbPartitionLocation.Mode mode = 1;
  string shuffleKey = 2;
  string partitionUniqueId = 3;
  int32 attemptId = 4;
  int32 subPartitionId = 5;
  int32 segmentId = 6;
}

message PbNotifyRequiredSegment {
  int64 streamId = 1;
  int32 requiredSegmentId = 2;
  int32 subPartitionId = 3;
}

message PbAuthenticationInitiationResponse {
  string version = 1;
  bool authEnabled = 2;
  repeated PbSaslMechanism saslMechanisms = 3;
}

message PbRegisterApplicationRequest {
  string id = 1;
  string secret = 2;
}

message PbRegisterApplicationResponse {
  bool status = 1;
}

message PbApplicationMeta {
  string appId = 1;
  string secret = 2;
}

message PbApplicationMetaRequest {
  string appId = 1;
}

message PbPackedPartitionLocations {
  repeated int32 ids = 1;
  repeated int32 epoches = 2;
  repeated int32 workerIds = 3;
  repeated string workerIdsSet = 4;
  repeated bytes mapIdBitMap = 5;
  repeated int32 types = 6;
  repeated int32 mountPoints = 7;
  repeated string mountPointsSet = 8;
  repeated bool finalResult = 9 ;
  repeated string filePaths = 10;
  repeated int32 availableStorageTypes = 11;
  repeated int32 modes = 12;
}

message PbPackedPartitionLocationsPair {
  PbPackedPartitionLocations locations = 1;
  repeated int32 peerIndexes = 2;
  int32 inputLocationSize = 3;
}

message PbPackedWorkerResource {
  PbPackedPartitionLocationsPair locationPairs = 1;
  string networkLocation = 2;
}

message PbReportWorkerDecommission {
  repeated PbWorkerInfo workers = 1;
  string requestId = 2;
}<|MERGE_RESOLUTION|>--- conflicted
+++ resolved
@@ -105,13 +105,10 @@
   REPORT_WORKER_DECOMMISSION = 82;
   REPORT_BARRIER_STAGE_ATTEMPT_FAILURE = 83;
   REPORT_BARRIER_STAGE_ATTEMPT_FAILURE_RESPONSE = 84;
-<<<<<<< HEAD
-  BATCH_UNREGISTER_SHUFFLES = 85;
-  BATCH_UNREGISTER_SHUFFLE_RESPONSES= 86;
-=======
   SEGMENT_START = 85;
   NOTIFY_REQUIRED_SEGMENT = 86;
->>>>>>> c4c32995
+  BATCH_UNREGISTER_SHUFFLES = 87;
+  BATCH_UNREGISTER_SHUFFLE_RESPONSES= 88;
 }
 
 enum StreamType {
@@ -265,7 +262,6 @@
   int32 mapId = 3;
   int32 attemptId = 4;
   int32 partitionId = 5;
-  bool isSegmentGranularityVisible = 6;
 }
 
 message PbRegisterShuffleResponse {
@@ -361,7 +357,6 @@
 
 message PbGetReducerFileGroup {
   int32 shuffleId = 1;
-  bool isSegmentGranularityVisible = 2;
 }
 
 message PbGetReducerFileGroupResponse {
@@ -411,19 +406,8 @@
   string requestId = 3;
 }
 
-message PbBatchUnregisterShuffles {
-  string appId = 1;
-  string requestId = 2;
-  repeated int32 shuffleIds = 3;
-}
-
 message PbUnregisterShuffleResponse {
   int32 status = 1;
-}
-
-message PbBatchUnregisterShuffleResponses {
-  int32 status = 1;
-  repeated int32 shuffleIds = 2;
 }
 
 message PbApplicationLost {
@@ -491,7 +475,6 @@
   bool partitionSplitEnabled = 11;
   int32 availableStorageTypes = 12;
   PbPackedPartitionLocationsPair partitionLocationsPair = 13;
-  bool isSegmentGranularityVisible = 14;
 }
 
 message PbReserveSlotsResponse {
@@ -597,13 +580,6 @@
   int32 numSubpartitions = 6;
   int64 bytesFlushed = 7;
   bool partitionSplitEnabled = 8;
-  bool isSegmentGranularityVisible = 9;
-  map<int32, int32> partitionWritingSegment = 10;
-  repeated PbSegmentIndex segmentIndex = 11;
-}
-
-message PbSegmentIndex {
-  map<int32, int32> firstBufferIndexToSegment = 1;
 }
 
 message PbMapFileMeta {
@@ -681,7 +657,6 @@
   int32 endIndex = 4;
   int32 initialCredit = 5;
   bool readLocalShuffle = 6;
-  bool requireSubpartitionId = 7;
 }
 
 message PbStreamHandler {
@@ -787,21 +762,6 @@
   string version = 1;
   bool authEnabled = 2;
   repeated PbSaslMechanism saslMechanisms = 3;
-}
-
-message PbSegmentStart {
-  PbPartitionLocation.Mode mode = 1;
-  string shuffleKey = 2;
-  string partitionUniqueId = 3;
-  int32 attemptId = 4;
-  int32 subPartitionId = 5;
-  int32 segmentId = 6;
-}
-
-message PbNotifyRequiredSegment {
-  int64 streamId = 1;
-  int32 requiredSegmentId = 2;
-  int32 subPartitionId = 3;
 }
 
 message PbAuthenticationInitiationResponse {
