--- conflicted
+++ resolved
@@ -46,15 +46,9 @@
 
   val metricsSampleRate: Double = conf.metricsSampleRate
 
-<<<<<<< HEAD
   val metricsCollectCriticalEnabled: Boolean = conf.metricsCollectCriticalEnabled
 
   final val metricsCapacity = conf.metricsCapacity
-=======
-  val samplePerfCritical: Boolean = CelebornConf.metricsSamplePerfCritical(conf)
-
-  final val innerMetricsSize = CelebornConf.innerMetricsSize(conf)
->>>>>>> 77ff94eb
 
   val innerMetrics: ConcurrentLinkedQueue[String] = new ConcurrentLinkedQueue[String]()
 
