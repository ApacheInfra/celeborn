/*
 * Licensed to the Apache Software Foundation (ASF) under one or more
 * contributor license agreements.  See the NOTICE file distributed with
 * this work for additional information regarding copyright ownership.
 * The ASF licenses this file to You under the Apache License, Version 2.0
 * (the "License"); you may not use this file except in compliance with
 * the License.  You may obtain a copy of the License at
 *
 *    http://www.apache.org/licenses/LICENSE-2.0
 *
 * Unless required by applicable law or agreed to in writing, software
 * distributed under the License is distributed on an "AS IS" BASIS,
 * WITHOUT WARRANTIES OR CONDITIONS OF ANY KIND, either express or implied.
 * See the License for the specific language governing permissions and
 * limitations under the License.
 */

package org.apache.celeborn.common

import java.io.IOException
import java.util.{Collection => JCollection, Collections, HashMap => JHashMap, Map => JMap}
import java.util.concurrent.{ConcurrentHashMap, TimeUnit}

import scala.collection.JavaConverters._
import scala.util.Try

import org.apache.celeborn.common.RssConf.log
import org.apache.celeborn.common.identity.DefaultIdentityProvider
import org.apache.celeborn.common.internal.Logging
import org.apache.celeborn.common.internal.config._
import org.apache.celeborn.common.network.util.ByteUnit
import org.apache.celeborn.common.protocol.{PartitionSplitMode, PartitionType, StorageInfo}
import org.apache.celeborn.common.protocol.StorageInfo.Type
import org.apache.celeborn.common.protocol.StorageInfo.Type.{HDD, SSD}
import org.apache.celeborn.common.quota.DefaultQuotaManager
import org.apache.celeborn.common.util.Utils

class RssConf(loadDefaults: Boolean) extends Cloneable with Logging with Serializable {

  import RssConf._

  /** Create a RssConf that loads defaults from system properties and the classpath */
  def this() = this(true)

  private val settings = new ConcurrentHashMap[String, String]()

  @transient private lazy val reader: ConfigReader = {
    val _reader = new ConfigReader(new RssConfigProvider(settings))
    _reader.bindEnv(new ConfigProvider {
      override def get(key: String): Option[String] = Option(getenv(key))
    })
    _reader
  }

  private def loadFromMap(props: Map[String, String], silent: Boolean): Unit =
    settings.synchronized {
      // Load any rss.* system properties
      for ((key, value) <- props if key.startsWith("celeborn.") || key.startsWith("rss.")) {
        set(key, value, silent)
      }
      this
    }

  if (loadDefaults) {
    loadFromMap(Utils.getSystemProperties, false)
  }

  /** Set a configuration variable. */
  def set(key: String, value: String): RssConf = {
    set(key, value, false)
  }

  private[celeborn] def set(key: String, value: String, silent: Boolean): RssConf = {
    if (key == null) {
      throw new NullPointerException("null key")
    }
    if (value == null) {
      throw new NullPointerException(s"null value for $key")
    }
    if (!silent) {
      logDeprecationWarning(key)
    }
    requireDefaultValueOfRemovedConf(key, value)
    settings.put(key, value)
    this
  }

  def set[T](entry: ConfigEntry[T], value: T): RssConf = {
    set(entry.key, entry.stringConverter(value))
    this
  }

  def set[T](entry: OptionalConfigEntry[T], value: T): RssConf = {
    set(entry.key, entry.rawStringConverter(value))
    this
  }

  /** Set multiple parameters together */
  def setAll(settings: Traversable[(String, String)]): RssConf = {
    settings.foreach { case (k, v) => set(k, v) }
    this
  }

  /** Set a parameter if it isn't already configured */
  def setIfMissing(key: String, value: String): RssConf = {
    requireDefaultValueOfRemovedConf(key, value)
    if (settings.putIfAbsent(key, value) == null) {
      logDeprecationWarning(key)
    }
    this
  }

  def setIfMissing[T](entry: ConfigEntry[T], value: T): RssConf = {
    setIfMissing(entry.key, entry.stringConverter(value))
  }

  def setIfMissing[T](entry: OptionalConfigEntry[T], value: T): RssConf = {
    setIfMissing(entry.key, entry.rawStringConverter(value))
  }

  /** Remove a parameter from the configuration */
  def unset(key: String): RssConf = {
    settings.remove(key)
    this
  }

  def unset(entry: ConfigEntry[_]): RssConf = {
    unset(entry.key)
  }

  def clear(): Unit = {
    settings.clear()
  }

  /** Get a parameter; throws a NoSuchElementException if it's not set */
  def get(key: String): String = {
    getOption(key).getOrElse(throw new NoSuchElementException(key))
  }

  /** Get a parameter, falling back to a default if not set */
  def get(key: String, defaultValue: String): String = {
    getOption(key).getOrElse(defaultValue)
  }

  def get[T](entry: ConfigEntry[T]): T = {
    entry.readFrom(reader)
  }

  /**
   * Get a time parameter as seconds; throws a NoSuchElementException if it's not set. If no
   * suffix is provided then seconds are assumed.
   * @throws java.util.NoSuchElementException If the time parameter is not set
   * @throws NumberFormatException            If the value cannot be interpreted as seconds
   */
  def getTimeAsSeconds(key: String): Long = catchIllegalValue(key) {
    Utils.timeStringAsSeconds(get(key))
  }

  /**
   * Get a time parameter as seconds, falling back to a default if not set. If no
   * suffix is provided then seconds are assumed.
   * @throws NumberFormatException If the value cannot be interpreted as seconds
   */
  def getTimeAsSeconds(key: String, defaultValue: String): Long = catchIllegalValue(key) {
    Utils.timeStringAsSeconds(get(key, defaultValue))
  }

  /**
   * Get a time parameter as milliseconds; throws a NoSuchElementException if it's not set. If no
   * suffix is provided then milliseconds are assumed.
   * @throws java.util.NoSuchElementException If the time parameter is not set
   * @throws NumberFormatException If the value cannot be interpreted as milliseconds
   */
  def getTimeAsMs(key: String): Long = catchIllegalValue(key) {
    Utils.timeStringAsMs(get(key))
  }

  /**
   * Get a time parameter as milliseconds, falling back to a default if not set. If no
   * suffix is provided then milliseconds are assumed.
   * @throws NumberFormatException If the value cannot be interpreted as milliseconds
   */
  def getTimeAsMs(key: String, defaultValue: String): Long = catchIllegalValue(key) {
    Utils.timeStringAsMs(get(key, defaultValue))
  }

  /**
   * Get a size parameter as bytes; throws a NoSuchElementException if it's not set. If no
   * suffix is provided then bytes are assumed.
   * @throws java.util.NoSuchElementException If the size parameter is not set
   * @throws NumberFormatException If the value cannot be interpreted as bytes
   */
  def getSizeAsBytes(key: String): Long = catchIllegalValue(key) {
    Utils.byteStringAsBytes(get(key))
  }

  /**
   * Get a size parameter as bytes, falling back to a default if not set. If no
   * suffix is provided then bytes are assumed.
   * @throws NumberFormatException If the value cannot be interpreted as bytes
   */
  def getSizeAsBytes(key: String, defaultValue: String): Long = catchIllegalValue(key) {
    Utils.byteStringAsBytes(get(key, defaultValue))
  }

  /**
   * Get a size parameter as bytes, falling back to a default if not set.
   * @throws NumberFormatException If the value cannot be interpreted as bytes
   */
  def getSizeAsBytes(key: String, defaultValue: Long): Long = catchIllegalValue(key) {
    Utils.byteStringAsBytes(get(key, defaultValue + "B"))
  }

  /**
   * Get a size parameter as Kibibytes; throws a NoSuchElementException if it's not set. If no
   * suffix is provided then Kibibytes are assumed.
   * @throws java.util.NoSuchElementException If the size parameter is not set
   * @throws NumberFormatException If the value cannot be interpreted as Kibibytes
   */
  def getSizeAsKb(key: String): Long = catchIllegalValue(key) {
    Utils.byteStringAsKb(get(key))
  }

  /**
   * Get a size parameter as Kibibytes, falling back to a default if not set. If no
   * suffix is provided then Kibibytes are assumed.
   * @throws NumberFormatException If the value cannot be interpreted as Kibibytes
   */
  def getSizeAsKb(key: String, defaultValue: String): Long = catchIllegalValue(key) {
    Utils.byteStringAsKb(get(key, defaultValue))
  }

  /**
   * Get a size parameter as Mebibytes; throws a NoSuchElementException if it's not set. If no
   * suffix is provided then Mebibytes are assumed.
   * @throws java.util.NoSuchElementException If the size parameter is not set
   * @throws NumberFormatException If the value cannot be interpreted as Mebibytes
   */
  def getSizeAsMb(key: String): Long = catchIllegalValue(key) {
    Utils.byteStringAsMb(get(key))
  }

  /**
   * Get a size parameter as Mebibytes, falling back to a default if not set. If no
   * suffix is provided then Mebibytes are assumed.
   * @throws NumberFormatException If the value cannot be interpreted as Mebibytes
   */
  def getSizeAsMb(key: String, defaultValue: String): Long = catchIllegalValue(key) {
    Utils.byteStringAsMb(get(key, defaultValue))
  }

  /**
   * Get a size parameter as Gibibytes; throws a NoSuchElementException if it's not set. If no
   * suffix is provided then Gibibytes are assumed.
   * @throws java.util.NoSuchElementException If the size parameter is not set
   * @throws NumberFormatException If the value cannot be interpreted as Gibibytes
   */
  def getSizeAsGb(key: String): Long = catchIllegalValue(key) {
    Utils.byteStringAsGb(get(key))
  }

  /**
   * Get a size parameter as Gibibytes, falling back to a default if not set. If no
   * suffix is provided then Gibibytes are assumed.
   * @throws NumberFormatException If the value cannot be interpreted as Gibibytes
   */
  def getSizeAsGb(key: String, defaultValue: String): Long = catchIllegalValue(key) {
    Utils.byteStringAsGb(get(key, defaultValue))
  }

  /** Get a parameter as an Option */
  def getOption(key: String): Option[String] = {
    Option(settings.get(key)).orElse(getDeprecatedConfig(key, settings))
  }

  /** Get an optional value, applying variable substitution. */
  private[celeborn] def getWithSubstitution(key: String): Option[String] = {
    getOption(key).map(reader.substitute)
  }

  /** Get all parameters as a list of pairs */
  def getAll: Array[(String, String)] = {
    settings.entrySet().asScala.map(x => (x.getKey, x.getValue)).toArray
  }

  /**
   * Get all parameters that start with `prefix`
   */
  def getAllWithPrefix(prefix: String): Array[(String, String)] = {
    getAll.filter { case (k, v) => k.startsWith(prefix) }
      .map { case (k, v) => (k.substring(prefix.length), v) }
  }

  /**
   * Get a parameter as an integer, falling back to a default if not set
   * @throws NumberFormatException If the value cannot be interpreted as an integer
   */
  def getInt(key: String, defaultValue: Int): Int = catchIllegalValue(key) {
    getOption(key).map(_.toInt).getOrElse(defaultValue)
  }

  /**
   * Get a parameter as a long, falling back to a default if not set
   * @throws NumberFormatException If the value cannot be interpreted as a long
   */
  def getLong(key: String, defaultValue: Long): Long = catchIllegalValue(key) {
    getOption(key).map(_.toLong).getOrElse(defaultValue)
  }

  /**
   * Get a parameter as a double, falling back to a default if not ste
   * @throws NumberFormatException If the value cannot be interpreted as a double
   */
  def getDouble(key: String, defaultValue: Double): Double = catchIllegalValue(key) {
    getOption(key).map(_.toDouble).getOrElse(defaultValue)
  }

  /**
   * Get a parameter as a boolean, falling back to a default if not set
   * @throws IllegalArgumentException If the value cannot be interpreted as a boolean
   */
  def getBoolean(key: String, defaultValue: Boolean): Boolean = catchIllegalValue(key) {
    getOption(key).map(_.toBoolean).getOrElse(defaultValue)
  }

  /** Does the configuration contain a given parameter? */
  def contains(key: String): Boolean = {
    settings.containsKey(key) ||
    configsWithAlternatives.get(key).toSeq.flatten.exists { alt => contains(alt.key) }
  }

  private[celeborn] def contains(entry: ConfigEntry[_]): Boolean = contains(entry.key)

  /** Copy this object */
  override def clone: RssConf = {
    val cloned = new RssConf(false)
    settings.entrySet().asScala.foreach { e =>
      cloned.set(e.getKey, e.getValue, true)
    }
    cloned
  }

  /**
   * By using this instead of System.getenv(), environment variables can be mocked
   * in unit tests.
   */
  private[celeborn] def getenv(name: String): String = System.getenv(name)

  /**
   * Wrapper method for get() methods which require some specific value format. This catches
   * any [[NumberFormatException]] or [[IllegalArgumentException]] and re-raises it with the
   * incorrectly configured key in the exception message.
   */
  private def catchIllegalValue[T](key: String)(getValue: => T): T = {
    try {
      getValue
    } catch {
      case e: NumberFormatException =>
        // NumberFormatException doesn't have a constructor that takes a cause for some reason.
        throw new NumberFormatException(s"Illegal value for config key $key: ${e.getMessage}")
          .initCause(e)
      case e: IllegalArgumentException =>
        throw new IllegalArgumentException(s"Illegal value for config key $key: ${e.getMessage}", e)
    }
  }

<<<<<<< HEAD
  def commitFilesTimeout(): Long = get(WORKER_COMMIT_FILES_TIMEOUT)

  def fileWriterTimeoutMs(): Long = get(WORKER_FILEWRITE_CLOSE_TIMEOUT)

  def HDDFlusherThread(): Int = get(WORKER_FLUSHER_HDD_THREAD_COUNT)

  def SSDFlusherThread(): Int = get(WORKER_FLUSHER_SSD_THREAD_COUNT)

  def hdfsFlusherThreadCount(): Int = get(WORKER_FLUSHER_HDFS_THREAD_COUNT)

  def workerDiskFlusherShutdownTimeoutMs(): Long =
    get(WORKER_FLUSHER_GRACEFUL_SHUTDOWN_TIMEOUT)

  def flushAvgTimeWindow(): Int = get(WORKER_FLUSHER_AVG_WINDOW_COUNT)

  def flushAvgTimeMinimumCount(): Int =
    get(WORKER_FLUSHER_WINDOW_MINIMUM_FLUSH_COUNT)

  def diskMinimumReserveSize(): Long = get(WORKER_DISK_RESERVATION)

  def deviceMonitorEnabled(): Boolean = get(WORKER_DEVICE_MONITOR_ENABLED)

  def deviceMonitorCheckList(): Seq[String] = get(WORKER_DEVICE_MONITOR_CHECKLIST)

  def diskCheckIntervalMs(): Long = get(WORKER_DISK_CHECK_INTERVAL)

  def sysBlockDir(): String = get(WORKER_DISKMONITOR_SYS_BLOCKDIR)

  def createFileWriterRetryCount(): Int = get(WORKER_FILEWRITER_CREATION_RETRY)

  def workerBaseDirPrefix(): String = get(WORKER_BASE_DIR_PREFIX)

  def workerBaseDirNumber(): Int = get(WORKER_BASE_DIR_COUNT)

  /**
   * @return workingDir, usable space, flusher thread count, disk type
   *         check more details at CONFIGURATION_GUIDE.md
   */
  def workerBaseDirs(): Seq[(String, Long, Int, Type)] = {
    // I assume there is no disk is bigger than 1 PB in recent days.
    val defaultMaxCapacity = Utils.byteStringAsBytes("1PB")
    get(WORKER_STORAGE_DIRS).map { storageDirs: Seq[String] =>
      storageDirs.map { str =>
        var maxCapacity = defaultMaxCapacity
        var diskType = HDD
        var flushThread = -1
        val (dir, attributes) = str.split(":").toList match {
          case _dir :: tail => (_dir, tail)
          case nil => throw new IllegalArgumentException(s"Illegal storage dir: $nil")
        }
        attributes.foreach {
          case capacityStr if capacityStr.toLowerCase.startsWith("capacity=") =>
            maxCapacity = Utils.byteStringAsBytes(capacityStr.split("=")(1))
          case diskTypeStr if diskTypeStr.toLowerCase.startsWith("disktype=") =>
            diskType = Type.valueOf(diskTypeStr.split("=")(1))
            if (diskType == Type.MEMORY) {
              throw new IOException(s"Invalid diskType: $diskType")
            }
          case threadCountStr if threadCountStr.toLowerCase.startsWith("flushthread=") =>
            flushThread = threadCountStr.split("=")(1).toInt
          case illegal =>
            throw new IllegalArgumentException(s"Illegal attribute: $illegal")
        }
        if (flushThread == -1) {
          flushThread = diskType match {
            case HDD => HDDFlusherThread
            case SSD => SSDFlusherThread
          }
        }
        (dir, maxCapacity, flushThread, diskType)
      }
    }.getOrElse {
      val prefix = workerBaseDirPrefix
      val number = workerBaseDirNumber
      (1 to number).map { i =>
        (s"$prefix$i", defaultMaxCapacity, HDDFlusherThread(), HDD)
      }
    }
  }

  def partitionSplitMinimumSize(): Long = {
    getSizeAsBytes("rss.partition.split.minimum.size", "1m")
  }

  def hdfsDir(): String = {
    get(HDFS_DIR).map {
      hdfsDir =>
        if (!Utils.isHdfsPath(hdfsDir)) {
          log.error(s"rss.worker.hdfs.dir configuration is wrong $hdfsDir. Disable hdfs support.")
          ""
        } else {
          hdfsDir
        }
    }.getOrElse("")
  }
=======
  def workerGracefulShutdown: Boolean = get(WORKER_GRACEFUL_SHUTDOWN_ENABLED)
  def shutdownTimeoutMs: Long = get(WORKER_GRACEFUL_SHUTDOWN_TIMEOUT)
  def checkSlotsFinishedInterval: Long = get(WORKER_CHECK_SLOTS_FINISHED_INTERVAL)
  def checkSlotsFinishedTimeoutMs: Long = get(WORKER_CHECK_SLOTS_FINISHED_TIMEOUT)
  def workerRecoverPath: String = get(WORKER_RECOVER_PATH)
  def partitionSorterCloseAwaitTimeMs: Long = get(PARTITION_SORTER_SHUTDOWN_TIMEOUT)
  def workerDiskFlusherShutdownTimeoutMs: Long = get(WORKER_FLUSHER_SHUTDOWN_TIMEOUT)
>>>>>>> 1e5bed2d
}

object RssConf extends Logging {

  /**
   * Holds information about keys that have been deprecated and do not have a replacement.
   *
   * @param key                The deprecated key.
   * @param version            The version in which the key was deprecated.
   * @param deprecationMessage Message to include in the deprecation warning.
   */
  private case class DeprecatedConfig(
      key: String,
      version: String,
      deprecationMessage: String)

  /**
   * Information about an alternate configuration key that has been deprecated.
   *
   * @param key         The deprecated config key.
   * @param version     The version in which the key was deprecated.
   * @param translation A translation function for converting old config values into new ones.
   */
  private case class AlternateConfig(
      key: String,
      version: String,
      translation: String => String = null)

  /**
   * Holds information about keys that have been removed.
   *
   * @param key          The removed config key.
   * @param version      The version in which key was removed.
   * @param defaultValue The default config value. It can be used to notice
   *                     users that they set non-default value to an already removed config.
   * @param comment      Additional info regarding to the removed config.
   */
  case class RemovedConfig(key: String, version: String, defaultValue: String, comment: String)

  /**
   * Maps deprecated config keys to information about the deprecation.
   *
   * The extra information is logged as a warning when the config is present in the user's
   * configuration.
   */
  private val deprecatedConfigs: Map[String, DeprecatedConfig] = {
    val configs = Seq(
      DeprecatedConfig("none", "1.0", "None"))

    Map(configs.map { cfg => (cfg.key -> cfg) }: _*)
  }

  /**
   * The map contains info about removed SQL configs. Keys are SQL config names,
   * map values contain extra information like the version in which the config was removed,
   * config's default value and a comment.
   *
   * Please, add a removed configuration property here only when it affects behaviours.
   * By this, it makes migrations to new versions painless.
   */
  val removedConfigs: Map[String, RemovedConfig] = {
    val masterEndpointsTips = "The behavior is controlled by `celeborn.master.endpoints` now, " +
      "please check the documentation for details."
    val configs = Seq(
      RemovedConfig("rss.ha.master.hosts", "0.2.0", null, masterEndpointsTips),
      RemovedConfig("rss.ha.service.id", "0.2.0", "rss", "configuration key removed."),
      RemovedConfig("rss.ha.nodes.rss", "0.2.0", "1,2,3,", "configuration key removed."))
    Map(configs.map { cfg => cfg.key -> cfg }: _*)
  }

  /**
   * Maps a current config key to alternate keys that were used in previous version.
   *
   * The alternates are used in the order defined in this map. If deprecated configs are
   * present in the user's configuration, a warning is logged.
   */
  private val configsWithAlternatives = Map[String, Seq[AlternateConfig]](
    "none" -> Seq(
      AlternateConfig("none", "1.0")))

  /**
   * A view of `configsWithAlternatives` that makes it more efficient to look up deprecated
   * config keys.
   *
   * Maps the deprecated config name to a 2-tuple (new config name, alternate config info).
   */
  private val allAlternatives: Map[String, (String, AlternateConfig)] = {
    configsWithAlternatives.keys.flatMap { key =>
      configsWithAlternatives(key).map { cfg => (cfg.key -> (key -> cfg)) }
    }.toMap
  }

  /**
   * Looks for available deprecated keys for the given config option, and return the first
   * value available.
   */
  def getDeprecatedConfig(key: String, conf: JMap[String, String]): Option[String] = {
    configsWithAlternatives.get(key).flatMap { alts =>
      alts.collectFirst {
        case alt if conf.containsKey(alt.key) =>
          val value = conf.get(alt.key)
          if (alt.translation != null) alt.translation(value) else value
      }
    }
  }

  private def requireDefaultValueOfRemovedConf(key: String, value: String): Unit = {
    removedConfigs.get(key).foreach {
      case RemovedConfig(configName, version, defaultValue, comment) =>
        if (value != defaultValue) {
          throw new IllegalArgumentException(
            s"The config '$configName' was removed in v$version. $comment")
        }
    }
  }

  /**
   * Logs a warning message if the given config key is deprecated.
   */
  private def logDeprecationWarning(key: String): Unit = {
    deprecatedConfigs.get(key).foreach { cfg =>
      logWarning(
        s"The configuration key '$key' has been deprecated in v${cfg.version} and " +
          s"may be removed in the future. ${cfg.deprecationMessage}")
      return
    }

    allAlternatives.get(key).foreach { case (newKey, cfg) =>
      logWarning(
        s"The configuration key '$key' has been deprecated in v${cfg.version} and " +
          s"may be removed in the future. Please use the new key '$newKey' instead.")
      return
    }
  }

  private[this] val confEntriesUpdateLock = new Object

  @volatile
  private[celeborn] var confEntries: JMap[String, ConfigEntry[_]] = Collections.emptyMap()

  private def register(entry: ConfigEntry[_]): Unit = confEntriesUpdateLock.synchronized {
    require(
      !confEntries.containsKey(entry.key),
      s"Duplicate RssConfigEntry. ${entry.key} has been registered")
    val updatedMap = new JHashMap[String, ConfigEntry[_]](confEntries)
    updatedMap.put(entry.key, entry)
    confEntries = updatedMap
  }

  private[celeborn] def unregister(entry: ConfigEntry[_]): Unit =
    confEntriesUpdateLock.synchronized {
      val updatedMap = new JHashMap[String, ConfigEntry[_]](confEntries)
      updatedMap.remove(entry.key)
      confEntries = updatedMap
    }

  private[celeborn] def getConfigEntry(key: String): ConfigEntry[_] = {
    confEntries.get(key)
  }

  private[celeborn] def getConfigEntries: JCollection[ConfigEntry[_]] = {
    confEntries.values()
  }

  private[celeborn] def containsConfigEntry(entry: ConfigEntry[_]): Boolean = {
    getConfigEntry(entry.key) == entry
  }

  private[celeborn] def containsConfigKey(key: String): Boolean = {
    confEntries.containsKey(key)
  }

  def buildConf(key: String): ConfigBuilder = ConfigBuilder(key).onCreate(register)

  val MASTER_ENDPOINTS: ConfigEntry[Seq[String]] =
    buildConf("celeborn.master.endpoints")
      .categories("client", "worker")
      .doc("Endpoints of master nodes for celeborn client to connect, allowed pattern " +
        "is: `<host1>:<port1>[,<host2>:<port2>]*`, e.g. `clb1:9097,clb2:9098,clb3:9099`. " +
        "If the port is omitted, 9097 will be used.")
      .version("0.2.0")
      .stringConf
      .transform(_.replace("<localhost>", Utils.localHostName))
      .toSequence
      .checkValue(
        endpoints => endpoints.map(_ => Try(Utils.parseHostPort(_))).forall(_.isSuccess),
        "Allowed pattern is: `<host1>:<port1>[,<host2>:<port2>]*`")
      .createWithDefaultString(s"<localhost>:9097")

  val SHUFFLE_WRITER_MODE: ConfigEntry[String] =
    buildConf("celeborn.shuffle.writer.mode")
      .withAlternative("rss.shuffle.writer.mode")
      .categories("client")
      .doc("Celeborn supports the following kind of shuffle writers. 1. hash: hash-based shuffle writer " +
        "works fine when shuffle partition count is normal; 2. sort: sort-based shuffle writer works fine " +
        "when memory pressure is high or shuffle partition count it huge.")
      .version("0.2.0")
      .stringConf
      .transform(_.toLowerCase)
      .checkValue(v => v == "hash" || v == "sort", "invalid value, options: 'hash', 'sort'")
      .createWithDefault("hash")

  val PUSH_REPLICATE_ENABLED: ConfigEntry[Boolean] =
    buildConf("celeborn.push.replicate.enabled")
      .withAlternative("rss.push.data.replicate")
      .categories("client")
      .doc("When true, Celeborn worker will replicate shuffle data to another Celeborn worker " +
        "asynchronously to ensure the pushed shuffle data won't be lost after the node failure.")
      .version("0.2.0")
      .booleanConf
      .createWithDefault(true)

  val PUSH_BUFFER_INITIAL_SIZE: ConfigEntry[Long] =
    buildConf("celeborn.push.buffer.initial.size")
      .withAlternative("rss.push.data.buffer.initial.size")
      .categories("client")
      .bytesConf(ByteUnit.BYTE)
      .createWithDefaultString("8k")

  val PUSH_BUFFER_MAX_SIZE: ConfigEntry[Long] =
    buildConf("celeborn.push.buffer.max.size")
      .withAlternative("rss.push.data.buffer.size")
      .categories("client")
      .doc("Max size of reducer partition buffer memory for shuffle hash writer. The pushed " +
        "data will be buffered in memory before sending to Celeborn worker. For performance " +
        "consideration keep this buffer size higher than 32K. Example: If reducer amount is " +
        "2000, buffer size is 64K, then each task will consume up to `64KiB * 2000 = 125MiB` " +
        "heap memory.")
      .bytesConf(ByteUnit.BYTE)
      .createWithDefaultString("64k")

  val PUSH_QUEUE_CAPACITY: ConfigEntry[Int] =
    buildConf("celeborn.push.queue.capacity")
      .withAlternative("rss.push.data.queue.capacity")
      .categories("client")
      .doc("Push buffer queue size for a task. The maximum memory is " +
        "`celeborn.push.buffer.max.size` * `celeborn.push.queue.capacity`, " +
        "default: 64KiB * 512 = 32MiB")
      .intConf
      .createWithDefault(512)

  val PUSH_MAX_REQS_IN_FLIGHT: ConfigEntry[Int] =
    buildConf("celeborn.push.maxReqsInFlight")
      .withAlternative("rss.push.data.maxReqsInFlight")
      .categories("client")
      .doc("Amount of Netty in-flight requests. The maximum memory is " +
        "`celeborn.push.maxReqsInFlight` * `celeborn.push.buffer.max.size` * " +
        "compression ratio(1 in worst case), default: 64Kib * 32 = 2Mib")
      .intConf
      .createWithDefault(32)

  val FETCH_TIMEOUT: ConfigEntry[Long] =
    buildConf("celeborn.fetch.timeout")
      .withAlternative("rss.fetch.chunk.timeout")
      .categories("client")
      .doc("Timeout for a task to fetch chunk.")
      .timeConf(TimeUnit.MILLISECONDS)
      .createWithDefaultString("120s")

  val FETCH_MAX_REQS_IN_FLIGHT: ConfigEntry[Int] =
    buildConf("celeborn.fetch.maxReqsInFlight")
      .withAlternative("rss.fetch.chunk.maxReqsInFlight")
      .categories("client")
      .doc("Amount of in-flight chunk fetch request.")
      .intConf
      .createWithDefault(3)

  val CLIENT_RPC_MAX_PARALLELISM: ConfigEntry[Int] =
    buildConf("celeborn.rpc.maxParallelism")
      .withAlternative("rss.rpc.max.parallelism")
      .categories("client")
      .doc("Max parallelism of client on sending RPC requests.")
      .intConf
      .createWithDefault(1024)

  val APPLICATION_HEARTBEAT_TIMEOUT: ConfigEntry[Long] =
    buildConf("celeborn.application.heartbeat.timeout")
      .withAlternative("rss.application.timeout")
      .categories("master")
      .doc("Application heartbeat timeout.")
      .timeConf(TimeUnit.MILLISECONDS)
      .createWithDefaultString("120s")

  val APPLICATION_HEARTBEAT_INTERVAL: ConfigEntry[Long] =
    buildConf("celeborn.application.heartbeat.interval")
      .withAlternative("rss.application.heartbeatInterval")
      .categories("client")
      .doc("Interval for client to send heartbeat message to master.")
      .timeConf(TimeUnit.MILLISECONDS)
      .createWithDefaultString("10s")

  val SHUFFLE_EXPIRED_CHECK_INTERVAL: ConfigEntry[Long] =
    buildConf("celeborn.shuffle.expired.interval")
      .withAlternative("rss.remove.shuffle.delay")
      .categories("client")
      .doc("Interval for client to check expired shuffles.")
      .timeConf(TimeUnit.MILLISECONDS)
      .createWithDefaultString("60s")

  val WORKER_EXCLUDED_INTERVAL: ConfigEntry[Long] =
    buildConf("celeborn.worker.excluded.interval")
      .withAlternative("rss.get.blacklist.delay")
      .categories("client")
      .doc("Interval for client to refresh excluded worker list.")
      .timeConf(TimeUnit.MILLISECONDS)
      .createWithDefaultString("30s")

  val SHUFFLE_CHUCK_SIZE: ConfigEntry[Long] =
    buildConf("celeborn.shuffle.chuck.size")
      .withAlternative("rss.chunk.size")
      .categories("client", "worker")
      .doc("Max chunk size of reducer's merged shuffle data. For example, if a reducer's " +
        "shuffle data is 128M and the data will need 16 fetch chunk requests to fetch.")
      .bytesConf(ByteUnit.BYTE)
      .createWithDefaultString("8m")

  val SHUFFLE_REGISTER_MAX_RETRIES: ConfigEntry[Int] =
    buildConf("celeborn.shuffle.register.maxRetries")
      .withAlternative("rss.register.shuffle.max.retry")
      .categories("client")
      .doc("Max retry times for client to register shuffle.")
      .intConf
      .createWithDefault(3)

  val SHUFFLE_REGISTER_RETRY_WAIT: ConfigEntry[Long] =
    buildConf("celeborn.shuffle.register.retryWait")
      .withAlternative("rss.register.shuffle.retry.wait")
      .categories("client")
      .doc("Wait time before next retry if register shuffle failed.")
      .timeConf(TimeUnit.MILLISECONDS)
      .createWithDefaultString("3s")

  val RESERVE_SLOTS_MAX_RETRIES: ConfigEntry[Int] =
    buildConf("celeborn.slot.reserve.maxRetries")
      .withAlternative("rss.reserve.slots.max.retry")
      .categories("client")
      .doc("Max retry times for client to reserve slots.")
      .intConf
      .createWithDefault(3)

  val RESERVE_SLOTS_RETRY_WAIT: ConfigEntry[Long] =
    buildConf("celeborn.slot.reserve.retryWait")
      .withAlternative("rss.reserve.slots.retry.wait")
      .categories("client")
      .doc("Wait time before next retry if reserve slots failed.")
      .timeConf(TimeUnit.MILLISECONDS)
      .createWithDefaultString("3s")

  def pushReplicateEnabled(conf: RssConf): Boolean = conf.get(PUSH_REPLICATE_ENABLED)

  def pushBufferInitialSize(conf: RssConf): Int = conf.get(PUSH_BUFFER_INITIAL_SIZE).toInt

  def pushBufferMaxSize(conf: RssConf): Int = conf.get(PUSH_BUFFER_MAX_SIZE).toInt

  def pushQueueCapacity(conf: RssConf): Int = conf.get(PUSH_QUEUE_CAPACITY)

  def pushMaxReqsInFlight(conf: RssConf): Int = conf.get(PUSH_MAX_REQS_IN_FLIGHT)

  def fetchTimeoutMs(conf: RssConf): Long = conf.get(FETCH_TIMEOUT)

  def fetchMaxReqsInFlight(conf: RssConf): Int = conf.get(FETCH_MAX_REQS_IN_FLIGHT)

  def rpcMaxParallelism(conf: RssConf): Int = conf.get(CLIENT_RPC_MAX_PARALLELISM)

  def appHeartbeatTimeoutMs(conf: RssConf): Long = conf.get(APPLICATION_HEARTBEAT_TIMEOUT)

  def appHeartbeatIntervalMs(conf: RssConf): Long = conf.get(APPLICATION_HEARTBEAT_INTERVAL)

  def shuffleExpiredCheckIntervalMs(conf: RssConf): Long = conf.get(SHUFFLE_EXPIRED_CHECK_INTERVAL)

  def workerExcludedCheckIntervalMs(conf: RssConf): Long = conf.get(WORKER_EXCLUDED_INTERVAL)

  def shuffleChunkSize(conf: RssConf): Long = conf.get(SHUFFLE_CHUCK_SIZE)

  def registerShuffleMaxRetry(conf: RssConf): Int = conf.get(SHUFFLE_REGISTER_MAX_RETRIES)

  def registerShuffleRetryWait(conf: RssConf): Long = conf.get(SHUFFLE_REGISTER_RETRY_WAIT)

  def reserveSlotsMaxRetry(conf: RssConf): Int = conf.get(RESERVE_SLOTS_MAX_RETRIES)

  def reserveSlotsRetryWait(conf: RssConf): Long = conf.get(RESERVE_SLOTS_RETRY_WAIT)

  val MASTER_HOST: ConfigEntry[String] =
    buildConf("celeborn.master.host")
      .categories("master")
      .withAlternative("rss.master.host")
      .version("0.2.0")
      .doc("Hostname for master to bind.")
      .stringConf
      .transform(_.replace("<localhost>", Utils.localHostName))
      .createWithDefaultString("<localhost>")

  val MASTER_PORT: ConfigEntry[Int] =
    buildConf("celeborn.master.port")
      .withAlternative("rss.master.port")
      .categories("master")
      .version("0.2.0")
      .doc("Port for master to bind.")
      .intConf
      .checkValue(p => p >= 1024 && p < 65535, "invalid port")
      .createWithDefault(9097)

  val HA_ENABLED: ConfigEntry[Boolean] = buildConf("celeborn.ha.enabled")
    .withAlternative("rss.ha.enabled")
    .categories("master")
    .doc("When true, master nodes run as Raft cluster mode.")
    .version("0.1.0")
    .booleanConf
    .createWithDefault(false)

  val HA_MASTER_NODE_ID: OptionalConfigEntry[String] =
    buildConf("celeborn.ha.master.node.id")
      .doc("Node id for master raft cluster in HA mode, if not define, " +
        "will be inferred by hostname.")
      .version("0.2.0")
      .stringConf
      .createOptional

  val HA_MASTER_NODE_HOST: ConfigEntry[String] =
    buildConf("celeborn.ha.master.node.<id>.host")
      .categories("master")
      .doc("Host to bind of master node <id> in HA mode.")
      .version("0.2.0")
      .stringConf
      .createWithDefaultString("<required>")

  val HA_MASTER_NODE_PORT: ConfigEntry[Int] =
    buildConf("celeborn.ha.master.node.<id>.port")
      .categories("master")
      .doc("Port to bind of master node <id> in HA mode.")
      .version("0.2.0")
      .intConf
      .checkValue(p => p >= 1024 && p < 65535, "invalid port")
      .createWithDefault(9097)

  val HA_MASTER_NODE_RATIS_HOST: OptionalConfigEntry[String] =
    buildConf("celeborn.ha.master.node.<id>.ratis.host")
      .internal
      .categories("master")
      .doc("Ratis host to bind of master node <id> in HA mode. If not provided, " +
        s"fallback to ${HA_MASTER_NODE_HOST.key}.")
      .version("0.2.0")
      .stringConf
      .createOptional

  val HA_MASTER_NODE_RATIS_PORT: ConfigEntry[Int] =
    buildConf("celeborn.ha.master.node.<id>.ratis.port")
      .categories("master")
      .doc("Ratis port to bind of master node <id> in HA mode.")
      .version("0.2.0")
      .intConf
      .checkValue(p => p >= 1024 && p < 65535, "invalid port")
      .createWithDefault(9872)

  val HA_MASTER_RATIS_RPC_TYPE: ConfigEntry[String] =
    buildConf("celeborn.ha.master.ratis.raft.rpc.type")
      .withAlternative("rss.ha.rpc.type")
      .categories("master")
      .doc("RPC type for Ratis, available options: netty, grpc.")
      .version("0.2.0")
      .stringConf
      .transform(_.toLowerCase)
      .checkValue(v => v == "netty" || v == "grpc", "illegal value, available options: netty, grpc")
      .createWithDefault("netty")

  val HA_MASTER_RATIS_STORAGE_DIR: ConfigEntry[String] =
    buildConf("celeborn.ha.master.ratis.raft.server.storage.dir")
      .categories("master")
      .withAlternative("rss.ha.storage.dir")
      .version("0.2.0")
      .stringConf
      .createWithDefault("/tmp/ratis")

  val HA_MASTER_RATIS_LOG_SEGMENT_SIZE_MAX: ConfigEntry[Long] =
    buildConf("celeborn.ha.master.ratis.raft.server.log.segment.size.max")
      .withAlternative("rss.ha.ratis.segment.size")
      .internal
      .categories("master")
      .version("0.2.0")
      .bytesConf(ByteUnit.BYTE)
      .createWithDefaultString("4MB")

  val HA_MASTER_RATIS_LOG_PREALLOCATED_SIZE: ConfigEntry[Long] =
    buildConf("celeborn.ha.master.ratis.raft.server.log.preallocated.size")
      .withAlternative("rss.ratis.segment.preallocated.size")
      .internal
      .categories("master")
      .version("0.2.0")
      .bytesConf(ByteUnit.BYTE)
      .createWithDefaultString("4MB")

  val HA_MASTER_RATIS_LOG_APPENDER_QUEUE_NUM_ELEMENTS: ConfigEntry[Int] =
    buildConf("celeborn.ha.master.ratis.raft.server.log.appender.buffer.element-limit")
      .withAlternative("rss.ratis.log.appender.queue.num-elements")
      .internal
      .categories("master")
      .version("0.2.0")
      .intConf
      .createWithDefault(1024)

  val HA_MASTER_RATIS_LOG_APPENDER_QUEUE_BYTE_LIMIT: ConfigEntry[Long] =
    buildConf("celeborn.ha.master.ratis.raft.server.log.appender.buffer.byte-limit")
      .withAlternative("rss.ratis.log.appender.queue.byte-limit")
      .internal
      .categories("master")
      .version("0.2.0")
      .bytesConf(ByteUnit.BYTE)
      .createWithDefaultString("32MB")

  val HA_MASTER_RATIS_LOG_PURGE_GAP: ConfigEntry[Int] =
    buildConf("celeborn.ha.master.ratis.raft.server.log.purge.gap")
      .withAlternative("rss.ratis.log.purge.gap")
      .internal
      .categories("master")
      .version("0.2.0")
      .intConf
      .createWithDefault(1000000)

  val HA_MASTER_RATIS_RPC_REQUEST_TIMEOUT: ConfigEntry[Long] =
    buildConf("celeborn.ha.master.ratis.raft.server.rpc.request.timeout")
      .withAlternative("rss.ratis.server.request.timeout")
      .internal
      .categories("master")
      .version("0.2.0")
      .timeConf(TimeUnit.SECONDS)
      .createWithDefaultString("3s")

  val HA_MASTER_RATIS_SERVER_RETRY_CACHE_EXPIRY_TIME: ConfigEntry[Long] =
    buildConf("celeborn.ha.master.ratis.raft.server.retrycache.expirytime")
      .withAlternative("rss.ratis.server.retry.cache.timeout")
      .internal
      .categories("master")
      .version("0.2.0")
      .timeConf(TimeUnit.SECONDS)
      .createWithDefaultString("600s")

  val HA_MASTER_RATIS_RPC_TIMEOUT_MIN: ConfigEntry[Long] =
    buildConf("celeborn.ha.master.ratis.raft.server.rpc.timeout.min")
      .withAlternative("rss.ratis.minimum.timeout")
      .internal
      .categories("master")
      .version("0.2.0")
      .timeConf(TimeUnit.SECONDS)
      .createWithDefaultString("3s")

  val HA_MASTER_RATIS_RPC_TIMEOUT_MAX: ConfigEntry[Long] =
    buildConf("celeborn.ha.master.ratis.raft.server.rpc.timeout.max")
      .internal
      .categories("master")
      .version("0.2.0")
      .timeConf(TimeUnit.SECONDS)
      .createWithDefaultString("5s")

  val HA_MASTER_RATIS_NOTIFICATION_NO_LEADER_TIMEOUT: ConfigEntry[Long] =
    buildConf("celeborn.ha.master.ratis.raft.server.notification.no-leader.timeout")
      .internal
      .categories("master")
      .version("0.2.0")
      .timeConf(TimeUnit.SECONDS)
      .createWithDefaultString("120s")

  val HA_MASTER_RATIS_RPC_SLOWNESS_TIMEOUT: ConfigEntry[Long] =
    buildConf("celeborn.ha.master.ratis.raft.server.rpc.slowness.timeout")
      .withAlternative("rss.ratis.server.failure.timeout.duration")
      .internal
      .categories("master")
      .version("0.2.0")
      .timeConf(TimeUnit.SECONDS)
      .createWithDefaultString("120s")

  val HA_MASTER_RATIS_ROLE_CHECK_INTERVAL: ConfigEntry[Long] =
    buildConf("celeborn.ha.master.ratis.raft.server.role.check.interval")
      .withAlternative("rss.ratis.server.role.check.interval")
      .internal
      .categories("master")
      .version("0.2.0")
      .timeConf(TimeUnit.MILLISECONDS)
      .createWithDefaultString("1s")

  val HA_MASTER_RATIS_SNAPSHOT_AUTO_TRIGGER_ENABLED: ConfigEntry[Boolean] =
    buildConf("celeborn.ha.master.ratis.raft.server.snapshot.auto.trigger.enabled")
      .withAlternative("rss.ha.ratis.snapshot.auto.trigger.enabled")
      .internal
      .categories("master")
      .version("0.2.0")
      .booleanConf
      .createWithDefault(true)

  val HA_MASTER_RATIS_SNAPSHOT_AUTO_TRIGGER_THRESHOLD: ConfigEntry[Long] =
    buildConf("celeborn.ha.master.ratis.raft.server.snapshot.auto.trigger.threshold")
      .withAlternative("rss.ha.ratis.snapshot.auto.trigger.threshold")
      .internal
      .categories("master")
      .version("0.2.0")
      .longConf
      .createWithDefault(200000L)

  val HA_MASTER_RATIS_SNAPSHOT_RETENTION_FILE_NUM: ConfigEntry[Int] =
    buildConf("celeborn.ha.master.ratis.raft.server.snapshot.retention.file.num")
      .withAlternative("rss.ratis.snapshot.retention.file.num")
      .internal
      .categories("master")
      .version("0.2.0")
      .intConf
      .createWithDefault(3)

  def masterEndpoints(conf: RssConf): Array[String] =
    conf.get(MASTER_ENDPOINTS).toArray.map { endpoint =>
      Utils.parseHostPort(endpoint) match {
        case (host, 0) => s"$host:${HA_MASTER_NODE_PORT.defaultValue.get}"
        case (host, port) => s"$host:$port"
      }
    }

  def masterHost(conf: RssConf): String = conf.get(MASTER_HOST)

  def masterPort(conf: RssConf): Int = conf.get(MASTER_PORT)

  def haEnabled(conf: RssConf): Boolean = conf.get(HA_ENABLED)

  def haMasterNodeId(conf: RssConf): Option[String] = conf.get(HA_MASTER_NODE_ID)

  def haMasterNodeIds(conf: RssConf): Array[String] = {
    def extractPrefix(original: String, stop: String): String = {
      val i = original.indexOf(stop)
      assert(i >= 0, s"$original does not contain $stop")
      original.substring(0, i)
    }
    val nodeConfPrefix = extractPrefix(HA_MASTER_NODE_HOST.key, "<id>")
    conf.getAllWithPrefix(nodeConfPrefix)
      .map(_._1)
      .map(k => extractPrefix(k, "."))
      .distinct
  }

  def haMasterNodeHost(conf: RssConf, nodeId: String): String = {
    val key = HA_MASTER_NODE_HOST.key.replace("<id>", nodeId)
    conf.get(key, Utils.localHostName)
  }

  def haMasterNodePort(conf: RssConf, nodeId: String): Int = {
    val key = HA_MASTER_NODE_PORT.key.replace("<id>", nodeId)
    conf.getInt(key, HA_MASTER_NODE_PORT.defaultValue.get)
  }

  def haMasterRatisHost(conf: RssConf, nodeId: String): String = {
    val key = HA_MASTER_NODE_RATIS_HOST.key.replace("<id>", nodeId)
    val fallbackKey = HA_MASTER_NODE_HOST.key.replace("<id>", nodeId)
    conf.get(key, conf.get(fallbackKey))
  }

  def haMasterRatisPort(conf: RssConf, nodeId: String): Int = {
    val key = HA_MASTER_NODE_RATIS_PORT.key.replace("<id>", nodeId)
    conf.getInt(key, HA_MASTER_NODE_RATIS_PORT.defaultValue.get)
  }

  def haMasterRatisRpcType(conf: RssConf): String = conf.get(HA_MASTER_RATIS_RPC_TYPE)

  def haMasterRatisStorageDir(conf: RssConf): String = conf.get(HA_MASTER_RATIS_STORAGE_DIR)

  def haMasterRatisLogSegmentSizeMax(conf: RssConf): Long =
    conf.get(HA_MASTER_RATIS_LOG_SEGMENT_SIZE_MAX)

  def haMasterRatisLogPreallocatedSize(conf: RssConf): Long =
    conf.get(HA_MASTER_RATIS_LOG_PREALLOCATED_SIZE)

  def haMasterRatisLogAppenderQueueNumElements(conf: RssConf): Int =
    conf.get(HA_MASTER_RATIS_LOG_APPENDER_QUEUE_NUM_ELEMENTS)

  def haMasterRatisLogAppenderQueueBytesLimit(conf: RssConf): Long =
    conf.get(HA_MASTER_RATIS_LOG_APPENDER_QUEUE_BYTE_LIMIT)

  def haMasterRatisLogPurgeGap(conf: RssConf): Int = conf.get(HA_MASTER_RATIS_LOG_PURGE_GAP)

  def haMasterRatisRpcRequestTimeout(conf: RssConf): Long =
    conf.get(HA_MASTER_RATIS_RPC_REQUEST_TIMEOUT)

  def haMasterRatisRetryCacheExpiryTime(conf: RssConf): Long =
    conf.get(HA_MASTER_RATIS_SERVER_RETRY_CACHE_EXPIRY_TIME)

  def haMasterRatisRpcTimeoutMin(conf: RssConf): Long = conf.get(HA_MASTER_RATIS_RPC_TIMEOUT_MIN)

  def haMasterRatisRpcTimeoutMax(conf: RssConf): Long = conf.get(HA_MASTER_RATIS_RPC_TIMEOUT_MAX)

  def haMasterRatisNotificationNoLeaderTimeout(conf: RssConf): Long =
    conf.get(HA_MASTER_RATIS_NOTIFICATION_NO_LEADER_TIMEOUT)

  def haMasterRatisRpcSlownessTimeout(conf: RssConf): Long =
    conf.get(HA_MASTER_RATIS_RPC_SLOWNESS_TIMEOUT)

  def haMasterRatisRoleCheckInterval(conf: RssConf): Long =
    conf.get(HA_MASTER_RATIS_ROLE_CHECK_INTERVAL)

  def haMasterRatisSnapshotAutoTriggerEnabled(conf: RssConf): Boolean =
    conf.get(HA_MASTER_RATIS_SNAPSHOT_AUTO_TRIGGER_ENABLED)

  def haMasterRatisSnapshotAutoTriggerThreshold(conf: RssConf): Long =
    conf.get(HA_MASTER_RATIS_SNAPSHOT_AUTO_TRIGGER_THRESHOLD)

  def haMasterRatisSnapshotRetentionFileNum(conf: RssConf): Int =
    conf.get(HA_MASTER_RATIS_SNAPSHOT_RETENTION_FILE_NUM)

  val WORKER_HEARTBEAT_TIMEOUT: ConfigEntry[Long] =
    buildConf("celeborn.worker.heartbeat.timeout")
      .withAlternative("rss.worker.timeout")
      .categories("master", "worker")
      .doc("Worker heartbeat timeout.")
      .timeConf(TimeUnit.MILLISECONDS)
      .createWithDefaultString("120s")

  val WORKER_REPLICATE_THREADS: ConfigEntry[Int] =
    buildConf("celeborn.worker.replicate.threads")
      .withAlternative("rss.worker.replicate.numThreads")
      .categories("worker")
      .doc("Thread number of worker to replicate shuffle data.")
      .intConf
      .createWithDefault(64)

  val WORKER_COMMIT_THREADS: ConfigEntry[Int] =
    buildConf("celeborn.worker.commit.threads")
      .withAlternative("rss.worker.asyncCommitFiles.numThreads")
      .categories("worker")
      .doc("Thread number of worker to commit shuffle data files asynchronously.")
      .intConf
      .createWithDefault(32)

  val WORKER_STORAGE_DIRS: OptionalConfigEntry[Seq[String]] =
    buildConf("celeborn.worker.storage.dirs")
      .withAlternative("rss.worker.base.dirs")
      .categories("worker")
      .doc("Directory list to store shuffle data. It's recommended to configure one directory " +
        "on each disk. Storage size limit can be set for each directory. For the sake of " +
        "performance, there should be no more than 2 flush threads " +
        "on the same disk partition if you are using HDD, and should be 8 or more flush threads " +
        "on the same disk partition if you are using SSD. For example: " +
        "dir1[:capacity=][:disktype=][:flushthread=],dir2[:capacity=][:disktype=][:flushthread=]")
      .stringConf
      .toSequence
      .createOptional

  val WORKER_FLUSHER_BUFFER_SIZE: ConfigEntry[Long] =
    buildConf("celeborn.worker.flusher.buffer.size")
      .withAlternative("rss.worker.flush.buffer.size")
      .categories("worker")
      .doc("Size of buffer used by a single flusher.")
      .bytesConf(ByteUnit.BYTE)
      .createWithDefaultString("256k")
  def workerHeartbeatTimeoutMs(conf: RssConf): Long = conf.get(WORKER_HEARTBEAT_TIMEOUT)

  def workerReplicateThreads(conf: RssConf): Int = conf.get(WORKER_REPLICATE_THREADS)

  def workerCommitThreads(conf: RssConf): Int = conf.get(WORKER_COMMIT_THREADS)

  def workerFlusherBufferSize(conf: RssConf): Long = conf.get(WORKER_FLUSHER_BUFFER_SIZE)

  val WORKER_COMMIT_FILES_TIMEOUT: ConfigEntry[Long] =
    buildConf("celeborn.worker.commit.files.timeout")
      .withAlternative("rss.flush.timeout")
      .categories("worker")
      .doc("Timeout for commit file to complete.")
      .version("0.2.0")
      .timeConf(TimeUnit.SECONDS)
      .createWithDefaultString("120s")

  val WORKER_FILEWRITE_CLOSE_TIMEOUT: ConfigEntry[Long] =
    buildConf("celeborn.worker.filewriter.close.timeout")
      .withAlternative("rss.filewriter.timeout")
      .categories("worker")
      .doc("Timeout for a file writer to close")
      .version("0.2.0")
      .timeConf(TimeUnit.MILLISECONDS)
      .createWithDefaultString("120s")

  def appExpireDurationMs(conf: RssConf): Long = {
    conf.getTimeAsMs("rss.expire.nonEmptyDir.duration", "1d")
  }

  def workingDirName(conf: RssConf): String = {
    conf.get("rss.worker.workingDirName", "hadoop/rss-worker/shuffle_data")
  }

  val WORKER_FLUSHER_HDD_THREAD_COUNT: ConfigEntry[Int] =
    buildConf("celeborn.worker.flusher.hdd.threads")
      .withAlternative("rss.flusher.hdd.thread.count")
      .categories("worker")
      .doc("Flusher's thread count used for write data to HDD disks.")
      .version("0.2.0")
      .intConf
      .createWithDefault(1)

  val WORKER_FLUSHER_SSD_THREAD_COUNT: ConfigEntry[Int] =
    buildConf("celeborn.worker.flusher.ssd.threads")
      .withAlternative("rss.flusher.hdd.thread.count")
      .categories("worker")
      .doc("Flusher's thread count used for write data to SSD disks.")
      .version("0.2.0")
      .intConf
      .createWithDefault(8)

  val WORKER_FLUSHER_HDFS_THREAD_COUNT: ConfigEntry[Int] =
    buildConf("celeborn.worker.flusher.hdfs.threads")
      .withAlternative("rss.worker.hdfs.flusher.thread.count")
      .categories("worker")
      .doc("Flusher's thread count used for write data to HDFS.")
      .version("0.2.0")
      .intConf
      .createWithDefault(4)

  val WORKER_FLUSHER_GRACEFUL_SHUTDOWN_TIMEOUT: ConfigEntry[Long] =
    buildConf("celeborn.worker.flusher.graceful.shutdown.timeout")
      .withAlternative("rss.worker.diskFlusherShutdownTimeoutMs")
      .categories("worker")
      .doc("Timeout for a flusher to shutdown gracefully.")
      .timeConf(TimeUnit.MILLISECONDS)
      .createWithDefaultString("3s")

  val WORKER_DISK_RESERVATION: ConfigEntry[Long] =
    buildConf("celeborn.worker.disk.reservation")
      .withAlternative("rss.disk.minimum.reserve.size")
      .categories("worker")
      .doc("Celeborn worker reserved space for each disk.")
      .version("0.2.0")
      .bytesConf(ByteUnit.BYTE)
      .createWithDefaultString("5G")

  val WORKER_FLUSHER_AVG_WINDOW_COUNT: ConfigEntry[Int] =
    buildConf("celeborn.worker.flusher.avg.window.count")
      .withAlternative("rss.flusher.avg.time.window")
      .categories("worker")
      .doc("The count of windows used for calculate statistics about flushed time and count.")
      .version("0.2.0")
      .intConf
      .createWithDefault(20)

  val WORKER_FLUSHER_WINDOW_MINIMUM_FLUSH_COUNT: ConfigEntry[Int] =
    buildConf("celeborn.worker.flusher.window.minimum.flush.count")
      .withAlternative("rss.flusher.avg.time.minimum.count")
      .categories("worker")
      .doc("Minimum flush data count for a valid window.")
      .version("0.2.0")
      .intConf
      .createWithDefault(1000)

  /**
   * @return This configuration is a guidance for load-aware slot allocation algorithm. This value
   *         is control how many disk groups will be created.
   */
  def diskGroups(conf: RssConf): Int = {
    conf.getInt("rss.disk.groups", 5)
  }

  def diskGroupGradient(conf: RssConf): Double = {
    conf.getDouble("rss.disk.group.gradient", 0.1)
  }

  def initialPartitionSize(conf: RssConf): Long = {
    Utils.byteStringAsBytes(conf.get("rss.initial.partition.size", "64m"))
  }

  def minimumPartitionSizeForEstimation(conf: RssConf): Long = {
    Utils.byteStringAsBytes(conf.get("rss.minimum.estimate.partition.size", "8m"))
  }

  def partitionSizeUpdaterInitialDelay(conf: RssConf): Long = {
    Utils.timeStringAsMs(conf.get("rss.partition.size.update.initial.delay", "5m"))
  }

  def partitionSizeUpdateInterval(conf: RssConf): Long = {
    Utils.timeStringAsMs(conf.get("rss.partition.size.update.interval", "10m"))
  }

  def stageEndTimeout(conf: RssConf): Long = {
    conf.getTimeAsMs("rss.stage.end.timeout", "240s")
  }

  def limitInFlightTimeoutMs(conf: RssConf): Long = {
    conf.getTimeAsMs("rss.limit.inflight.timeout", "240s")
  }

  def limitInFlightSleepDeltaMs(conf: RssConf): Long = {
    conf.getTimeAsMs("rss.limit.inflight.sleep.delta", "50ms")
  }

  def pushServerPort(conf: RssConf): Int = {
    conf.getInt("rss.pushserver.port", 0)
  }

  def fetchServerPort(conf: RssConf): Int = {
    conf.getInt("rss.fetchserver.port", 0)
  }

  def replicateServerPort(conf: RssConf): Int = {
    conf.getInt("rss.replicateserver.port", 0)
  }

  def registerWorkerTimeoutMs(conf: RssConf): Long = {
    conf.getTimeAsMs("rss.register.worker.timeout", "180s")
  }

  def masterPortMaxRetry(conf: RssConf): Int = {
    conf.getInt("rss.master.port.maxretry", 1)
  }

  def pushDataRetryThreadNum(conf: RssConf): Int = {
    conf.getInt(
      "rss.pushdata.retry.thread.num",
      Math.max(8, Runtime.getRuntime.availableProcessors()))
  }

  val METRICS_ENABLED: ConfigEntry[Boolean] =
    buildConf("celeborn.metrics.enabled")
      .withAlternative("rss.metrics.system.enabled")
      .categories("master", "worker", "metrics")
      .doc("When true, enable metrics system.")
      .booleanConf
      .createWithDefault(true)

  val METRICS_TIMER_SLIDING_SIZE: ConfigEntry[Int] =
    buildConf("celeborn.metrics.timer.sliding.size")
      .withAlternative("rss.metrics.system.timer.sliding.size")
      .categories("master", "worker", "metrics")
      .intConf
      .createWithDefault(4000)

  val METRICS_SAMPLE_RATE: ConfigEntry[Double] =
    buildConf("celeborn.metrics.sample.rate")
      .withAlternative("rss.metrics.system.sample.rate")
      .categories("master", "worker", "metrics")
      .doubleConf
      .checkValue(v => v >= 0.0 && v <= 1.0, "should be in [0.0, 1.0]")
      .createWithDefault(1.0)

  val METRICS_SLIDING_WINDOW_SIZE: ConfigEntry[Int] =
    buildConf("celeborn.metrics.timer.sliding.window.size")
      .withAlternative("rss.metrics.system.sliding.window.size")
      .categories("master", "worker", "metrics")
      .intConf
      .createWithDefault(4096)

  val MASTER_PROMETHEUS_HOST: ConfigEntry[String] =
    buildConf("celeborn.master.metrics.prometheus.host")
      .withAlternative("rss.master.prometheus.metric.host")
      .categories("master", "metrics")
      .stringConf
      .createWithDefault("0.0.0.0")

  val MASTER_PROMETHEUS_PORT: ConfigEntry[Int] =
    buildConf("celeborn.master.metrics.prometheus.port")
      .withAlternative("rss.master.prometheus.metric.port")
      .categories("master", "metrics")
      .intConf
      .checkValue(p => p >= 1024 && p < 65535, "invalid port")
      .createWithDefault(9098)

  val WORKER_PROMETHEUS_HOST: ConfigEntry[String] =
    buildConf("celeborn.worker.metrics.prometheus.host")
      .withAlternative("rss.worker.prometheus.metric.host")
      .categories("worker", "metrics")
      .stringConf
      .createWithDefault("0.0.0.0")

  val WORKER_PROMETHEUS_PORT: ConfigEntry[Int] =
    buildConf("celeborn.worker.metrics.prometheus.port")
      .withAlternative("rss.worker.prometheus.metric.port")
      .categories("worker", "metrics")
      .intConf
      .checkValue(p => p >= 1024 && p < 65535, "invalid port")
      .createWithDefault(9096)

  def metricsSystemEnable(conf: RssConf): Boolean = conf.get(METRICS_ENABLED)

  def metricsTimerSlidingSize(conf: RssConf): Int = conf.get(METRICS_TIMER_SLIDING_SIZE)

  def metricsSampleRate(conf: RssConf): Double = conf.get(METRICS_SAMPLE_RATE)

  def metricsSamplePerfCritical(conf: RssConf): Boolean = {
    conf.getBoolean("rss.metrics.system.sample.perf.critical", false)
  }

  def metricsSlidingWindowSize(conf: RssConf): Int = conf.get(METRICS_SLIDING_WINDOW_SIZE)

  def innerMetricsSize(conf: RssConf): Int = {
    conf.getInt("rss.inner.metrics.size", 4096)
  }

  def masterPrometheusMetricHost(conf: RssConf): String = conf.get(MASTER_PROMETHEUS_HOST)

  def masterPrometheusMetricPort(conf: RssConf): Int = conf.get(MASTER_PROMETHEUS_PORT)

  def workerPrometheusMetricHost(conf: RssConf): String = conf.get(WORKER_PROMETHEUS_HOST)

  def workerPrometheusMetricPort(conf: RssConf): Int = conf.get(WORKER_PROMETHEUS_PORT)

  def workerRPCPort(conf: RssConf): Int = {
    conf.getInt("rss.worker.rpc.port", 0)
  }

  def offerSlotsExtraSize(conf: RssConf): Int = {
    conf.getInt("rss.offer.slots.extra.size", 2)
  }

  def shuffleWriterMode(conf: RssConf): String = conf.get(SHUFFLE_WRITER_MODE)

  def sortPushThreshold(conf: RssConf): Long = {
    conf.getSizeAsBytes("rss.sort.push.data.threshold", "64m")
  }

  def driverMetaServicePort(conf: RssConf): Int = {
    val port = conf.getInt("rss.driver.metaService.port", 0)
    if (port != 0) {
      logWarning("The user specifies the port used by the LifecycleManager on the Driver, and its" +
        s" values is $port, which may cause port conflicts and startup failure.")
    }
    port
  }

  def closeIdleConnections(conf: RssConf): Boolean = {
    conf.getBoolean("rss.worker.closeIdleConnections", defaultValue = false)
  }

  def replicateFastFailDurationMs(conf: RssConf): Long = {
    conf.getTimeAsMs("rss.replicate.fastfail.duration", "60s")
  }

  def maxPartitionNumSupported(conf: RssConf): Long = {
    conf.getInt("rss.max.partition.number", 500000)
  }

  def forceFallback(conf: RssConf): Boolean = {
    conf.getBoolean("rss.force.fallback", false)
  }

  def clusterCheckQuotaEnabled(conf: RssConf): Boolean = {
    conf.getBoolean("rss.cluster.checkQuota.enabled", defaultValue = true)
  }

  val WORKER_DEVICE_MONITOR_ENABLED: ConfigEntry[Boolean] =
    buildConf("celeborn.worker.deviceMonitor.enabled")
      .withAlternative("rss.device.monitor.enabled")
      .categories("worker")
      .doc("When true, worker will monitor device and report to master.")
      .booleanConf
      .createWithDefault(true)

  val WORKER_DEVICE_MONITOR_CHECKLIST: ConfigEntry[Seq[String]] =
    buildConf("celeborn.worker.deviceMonitor.checklist")
      .withAlternative("rss.device.monitor.checklist")
      .categories("worker")
      .doc("Select what the device needs to detect, available items are: " +
        "iohang, readwrite and diskusage.")
      .stringConf
      .transform(_.toLowerCase)
      .toSequence
      .createWithDefaultString("readwrite,diskusage")

  val WORKER_DISK_CHECK_INTERVAL: ConfigEntry[Long] =
    buildConf("celeborn.worker.diskmonitor.check.interval")
      .withAlternative("rss.disk.check.interval")
      .categories("worker")
      .timeConf(TimeUnit.MILLISECONDS)
      .createWithDefaultString("60s")

  val WORKER_DISKMONITOR_SYS_BLOCKDIR: ConfigEntry[String] =
    buildConf("celeborn.worker.diskmonitor.sys.block.dir")
      .withAlternative("rss.sys.block.dir")
      .categories("worker")
      .doc("The directory where linux file block information is stored.")
      .stringConf
      .createWithDefault("/sys/block")

  val WORKER_FILEWRITER_CREATION_RETRY: ConfigEntry[Int] =
    buildConf("celeborn.worker.filewriter.creation.retry")
      .withAlternative("rss.create.file.writer.retry.count")
      .categories("worker")
      .doc("Retry count for a file writer to create if its creation was failed.")
      .intConf
      .createWithDefault(3)

  val WORKER_BASE_DIR_PREFIX: ConfigEntry[String] =
    buildConf("celeborn.worker.base.dir.prefix")
      .withAlternative("rss.worker.base.dir.prefix")
      .categories("worker")
      .doc("Base directory for Celeborn worker to write.")
      .stringConf
      .createWithDefault("/mnt/disk")

  val WORKER_BASE_DIR_COUNT: ConfigEntry[Int] =
    buildConf("celeborn.worker.base.dir.number")
      .withAlternative("rss.worker.base.dir.number")
      .categories("worker")
      .doc("Base directory count for Celeborn worker to write.")
      .intConf
      .createWithDefault(16)

  def workerStatusCheckTimeout(conf: RssConf): Long = {
    conf.getTimeAsSeconds("rss.worker.status.check.timeout", "30s")
  }

  def checkFileCleanRetryTimes(conf: RssConf): Int = {
    conf.getInt("rss.worker.checkFileCleanRetryTimes", 3)
  }

  def checkFileCleanTimeoutMs(conf: RssConf): Long = {
    conf.getTimeAsMs("rss.worker.checkFileCleanTimeoutMs", "1000ms")
  }

  def haClientMaxTries(conf: RssConf): Int = {
    conf.getInt("rss.ha.client.maxTries", 15)
  }

  def clusterSlotsUsageLimitPercent(conf: RssConf): Double = {
    conf.getDouble("rss.slots.usage.overload.percent", 0.95)
  }

  def identityProviderClass(conf: RssConf): String = {
    conf.get("rss.identity.provider", classOf[DefaultIdentityProvider].getName)
  }

  def quotaManagerClass(conf: RssConf): String = {
    conf.get("rss.quota.manager", classOf[DefaultQuotaManager].getName)
  }

  def quotaConfigurationPath(conf: RssConf): Option[String] = {
    conf.getOption("rss.quota.configuration.path")
  }

  def partitionSplitThreshold(conf: RssConf): Long = {
    conf.getSizeAsBytes("rss.partition.split.threshold", "256m")
  }

  def batchHandleChangePartitionEnabled(conf: RssConf): Boolean = {
    conf.getBoolean("rss.change.partition.batch.enabled", false)
  }

  def batchHandleChangePartitionNumThreads(conf: RssConf): Int = {
    conf.getInt("rss.change.partition.numThreads", 8)
  }

  def handleChangePartitionRequestBatchInterval(conf: RssConf): Long = {
    conf.getTimeAsMs("rss.change.partition.batchInterval", "100ms")
  }

  def partitionSplitMode(conf: RssConf): PartitionSplitMode = {
    val modeStr = conf.get("rss.partition.split.mode", "soft")
    modeStr match {
      case "soft" => PartitionSplitMode.SOFT
      case "hard" => PartitionSplitMode.HARD
      case _ =>
        logWarning(s"Invalid split mode ${modeStr}, use soft mode by default")
        PartitionSplitMode.SOFT
    }
  }

  def partitionType(conf: RssConf): PartitionType = {
    val typeStr = conf.get("rss.partition.type", "reduce")
    typeStr match {
      case "reduce" => PartitionType.REDUCE_PARTITION
      case "map" => PartitionType.MAP_PARTITION
      case "mapgroup" => PartitionType.MAPGROUP_REDUCE_PARTITION
      case _ =>
        logWarning(s"Invalid split mode $typeStr, use ReducePartition by default")
        PartitionType.REDUCE_PARTITION
    }
  }

  def clientSplitPoolSize(conf: RssConf): Int = {
    conf.getInt("rss.client.split.pool.size", 8)
  }

  // Support 2 type codecs: lz4 and zstd
  def compressionCodec(conf: RssConf): String = {
    conf.get("rss.client.compression.codec", "lz4").toLowerCase
  }

  def zstdCompressLevel(conf: RssConf): Int = {
    val level = conf.getInt("rss.client.compression.zstd.level", 1)
    val zstdMinLevel = -5
    val zstdMaxLevel = 22
    Math.min(Math.max(Math.max(level, zstdMinLevel), Math.min(level, zstdMaxLevel)), zstdMaxLevel)
  }

  def partitionSortTimeout(conf: RssConf): Long = {
    conf.getTimeAsMs("rss.partition.sort.timeout", "220s")
  }

  def partitionSortMaxMemoryRatio(conf: RssConf): Double = {
    conf.getDouble("rss.partition.sort.memory.max.ratio", 0.1)
  }

  def workerPausePushDataRatio(conf: RssConf): Double = {
    conf.getDouble("rss.pause.pushdata.memory.ratio", 0.85)
  }

  def workerPauseRepcaliteRatio(conf: RssConf): Double = {
    conf.getDouble("rss.pause.replicate.memory.ratio", 0.95)
  }

  def workerResumeRatio(conf: RssConf): Double = {
    conf.getDouble("rss.resume.memory.ratio", 0.5)
  }

  def initialReserveSingleSortMemory(conf: RssConf): Long = {
    conf.getSizeAsBytes("rss.worker.initialReserveSingleSortMemory", "1mb")
  }

  def workerDirectMemoryPressureCheckIntervalMs(conf: RssConf): Int = {
    conf.getInt("rss.worker.memory.check.interval", 10)
  }

  def workerDirectMemoryReportIntervalSecond(conf: RssConf): Int = {
    Utils.timeStringAsSeconds(conf.get("rss.worker.memory.report.interval", "10s")).toInt
  }

  def defaultStorageType(conf: RssConf): StorageInfo.Type = {
    val default = StorageInfo.Type.MEMORY
    val hintStr = conf.get("rss.storage.type", "memory").toUpperCase
    if (StorageInfo.Type.values().mkString.toUpperCase.contains(hintStr)) {
      logWarning(s"storage hint is invalid ${hintStr}")
      StorageInfo.Type.valueOf(hintStr)
    } else {
      default
    }
  }

  val WORKER_GRACEFUL_SHUTDOWN_ENABLED: ConfigEntry[Boolean] =
    buildConf("celeborn.worker.graceful.shutdown.enabled")
      .withAlternative("rss.worker.graceful.shutdown")
      .categories("worker")
      .doc("When true, during worker shutdown, the worker will wait for all released slots " +
        s"to be committed or destroyed.")
      .version("0.2.0")
      .booleanConf
      .createWithDefault(false)

  val WORKER_GRACEFUL_SHUTDOWN_TIMEOUT: ConfigEntry[Long] =
    buildConf("celeborn.worker.graceful.shutdown.timeout")
      .withAlternative("rss.worker.shutdown.timeout")
      .categories("worker")
      .doc("The worker's graceful shutdown timeout time.")
      .version("0.2.0")
      .timeConf(TimeUnit.MILLISECONDS)
      .createWithDefaultString("600s")

  val WORKER_CHECK_SLOTS_FINISHED_INTERVAL: ConfigEntry[Long] =
    buildConf("celeborn.worker.graceful.shutdown.checkSlotsFinished.interval")
      .withAlternative("rss.worker.checkSlots.interval")
      .categories("worker")
      .doc("The wait interval of checking whether all released slots to be committed or destroyed during worker graceful shutdown")
      .version("0.2.0")
      .timeConf(TimeUnit.MILLISECONDS)
      .createWithDefaultString("1s")

  val WORKER_CHECK_SLOTS_FINISHED_TIMEOUT: ConfigEntry[Long] =
    buildConf("celeborn.worker.graceful.shutdown.checkSlotsFinished.timeout")
      .withAlternative("rss.worker.checkSlots.timeout")
      .categories("worker")
      .doc("The wait time of waiting for the released slots to be committed or destroyed during worker graceful shutdown.")
      .version("0.2.0")
      .timeConf(TimeUnit.MILLISECONDS)
      .createWithDefaultString("480s")

  val WORKER_RECOVER_PATH: ConfigEntry[String] =
    buildConf("celeborn.worker.graceful.shutdown.recoverPath")
      .withAlternative("rss.worker.recoverPath")
      .categories("worker")
      .doc("The path to store levelDB.")
      .version("0.2.0")
      .stringConf
      .transform(_.replace("<tmp>", System.getProperty("java.io.tmpdir")))
      .createWithDefault(s"<tmp>/recover")

  val PARTITION_SORTER_SHUTDOWN_TIMEOUT: ConfigEntry[Long] =
    buildConf("celeborn.worker.graceful.shutdown.partitionSorter.shutdownTimeout")
      .withAlternative("rss.worker.partitionSorterCloseAwaitTime")
      .categories("worker")
      .doc("The wait time of waiting for sorting partition files during worker graceful shutdown.")
      .version("0.2.0")
      .timeConf(TimeUnit.MILLISECONDS)
      .createWithDefaultString("120s")

<<<<<<< HEAD
=======
  val WORKER_FLUSHER_SHUTDOWN_TIMEOUT: ConfigEntry[Long] =
    buildConf("celeborn.worker.graceful.shutdown.flusher.shutdownTimeout")
      .withAlternative("rss.worker.diskFlusherShutdownTimeoutMs")
      .categories("worker")
      .doc("The timeout to wait for diskOperators to execute remaining jobs before being shutdown immediately.")
      .version("0.2.0")
      .timeConf(TimeUnit.MILLISECONDS)
      .createWithDefaultString("3s")

>>>>>>> 1e5bed2d
  def offerSlotsAlgorithm(conf: RssConf): String = {
    var algorithm = conf.get("rss.offer.slots.algorithm", "roundrobin")
    if (algorithm != "loadaware" && algorithm != "roundrobin") {
      logWarning(s"Config rss.offer.slots.algorithm is wrong ${algorithm}." +
        s" Use default roundrobin")
      algorithm = "roundrobin"
    }
    algorithm
  }

  val HDFS_DIR: OptionalConfigEntry[String] =
    buildConf("celeborn.hdfs.dir")
      .withAlternative("rss.worker.hdfs.dir")
      .categories("worker", "client")
      .doc("Hdfs dir configuration for Celeborn to access HDFS.")
      .stringConf
      .createOptional

  def rangeReadFilterEnabled(conf: RssConf): Boolean = {
    conf.getBoolean("rss.range.read.filter.enabled", false)
  }

  def columnarShuffleEnabled(conf: RssConf): Boolean = {
    conf.getBoolean("rss.columnar.shuffle.enabled", defaultValue = false)
  }

  def columnarShuffleCompress(conf: RssConf): Boolean = {
    conf.getBoolean("rss.columnar.shuffle.encoding.enabled", defaultValue = false)
  }

  def columnarShuffleBatchSize(conf: RssConf): Int = {
    conf.getInt("rss.columnar.shuffle.batch.size", 10000)
  }

  def columnarShuffleOffHeapColumnVectorEnabled(conf: RssConf): Boolean = {
    conf.getBoolean("rss.columnar.shuffle.offheap.vector.enabled", false)
  }

  def columnarShuffleMaxDictFactor(conf: RssConf): Double = {
    conf.getDouble("rss.columnar.shuffle.max.dict.factor", 0.3)
  }
}<|MERGE_RESOLUTION|>--- conflicted
+++ resolved
@@ -364,7 +364,14 @@
     }
   }
 
-<<<<<<< HEAD
+  def workerGracefulShutdown: Boolean = get(WORKER_GRACEFUL_SHUTDOWN_ENABLED)
+  def shutdownTimeoutMs: Long = get(WORKER_GRACEFUL_SHUTDOWN_TIMEOUT)
+  def checkSlotsFinishedInterval: Long = get(WORKER_CHECK_SLOTS_FINISHED_INTERVAL)
+  def checkSlotsFinishedTimeoutMs: Long = get(WORKER_CHECK_SLOTS_FINISHED_TIMEOUT)
+  def workerRecoverPath: String = get(WORKER_RECOVER_PATH)
+  def partitionSorterCloseAwaitTimeMs: Long = get(PARTITION_SORTER_SHUTDOWN_TIMEOUT)
+  def workerDiskFlusherShutdownTimeoutMs: Long = get(WORKER_FLUSHER_SHUTDOWN_TIMEOUT)
+
   def commitFilesTimeout(): Long = get(WORKER_COMMIT_FILES_TIMEOUT)
 
   def fileWriterTimeoutMs(): Long = get(WORKER_FILEWRITE_CLOSE_TIMEOUT)
@@ -460,15 +467,6 @@
         }
     }.getOrElse("")
   }
-=======
-  def workerGracefulShutdown: Boolean = get(WORKER_GRACEFUL_SHUTDOWN_ENABLED)
-  def shutdownTimeoutMs: Long = get(WORKER_GRACEFUL_SHUTDOWN_TIMEOUT)
-  def checkSlotsFinishedInterval: Long = get(WORKER_CHECK_SLOTS_FINISHED_INTERVAL)
-  def checkSlotsFinishedTimeoutMs: Long = get(WORKER_CHECK_SLOTS_FINISHED_TIMEOUT)
-  def workerRecoverPath: String = get(WORKER_RECOVER_PATH)
-  def partitionSorterCloseAwaitTimeMs: Long = get(PARTITION_SORTER_SHUTDOWN_TIMEOUT)
-  def workerDiskFlusherShutdownTimeoutMs: Long = get(WORKER_FLUSHER_SHUTDOWN_TIMEOUT)
->>>>>>> 1e5bed2d
 }
 
 object RssConf extends Logging {
@@ -1749,18 +1747,6 @@
       .timeConf(TimeUnit.MILLISECONDS)
       .createWithDefaultString("120s")
 
-<<<<<<< HEAD
-=======
-  val WORKER_FLUSHER_SHUTDOWN_TIMEOUT: ConfigEntry[Long] =
-    buildConf("celeborn.worker.graceful.shutdown.flusher.shutdownTimeout")
-      .withAlternative("rss.worker.diskFlusherShutdownTimeoutMs")
-      .categories("worker")
-      .doc("The timeout to wait for diskOperators to execute remaining jobs before being shutdown immediately.")
-      .version("0.2.0")
-      .timeConf(TimeUnit.MILLISECONDS)
-      .createWithDefaultString("3s")
-
->>>>>>> 1e5bed2d
   def offerSlotsAlgorithm(conf: RssConf): String = {
     var algorithm = conf.get("rss.offer.slots.algorithm", "roundrobin")
     if (algorithm != "loadaware" && algorithm != "roundrobin") {
