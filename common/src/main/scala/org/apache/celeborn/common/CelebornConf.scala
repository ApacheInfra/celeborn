/*
 * Licensed to the Apache Software Foundation (ASF) under one or more
 * contributor license agreements.  See the NOTICE file distributed with
 * this work for additional information regarding copyright ownership.
 * The ASF licenses this file to You under the Apache License, Version 2.0
 * (the "License"); you may not use this file except in compliance with
 * the License.  You may obtain a copy of the License at
 *
 *    http://www.apache.org/licenses/LICENSE-2.0
 *
 * Unless required by applicable law or agreed to in writing, software
 * distributed under the License is distributed on an "AS IS" BASIS,
 * WITHOUT WARRANTIES OR CONDITIONS OF ANY KIND, either express or implied.
 * See the License for the specific language governing permissions and
 * limitations under the License.
 */

package org.apache.celeborn.common

import java.io.IOException
import java.util.{Collection => JCollection, Collections, HashMap => JHashMap, Locale, Map => JMap}
import java.util.concurrent.{ConcurrentHashMap, TimeUnit}

import scala.collection.JavaConverters._
import scala.util.Try

import org.apache.celeborn.common.identity.DefaultIdentityProvider
import org.apache.celeborn.common.internal.Logging
import org.apache.celeborn.common.internal.config._
import org.apache.celeborn.common.network.util.ByteUnit
import org.apache.celeborn.common.protocol.{PartitionSplitMode, PartitionType, StorageInfo}
import org.apache.celeborn.common.protocol.StorageInfo.Type
import org.apache.celeborn.common.protocol.StorageInfo.Type.{HDD, SSD}
import org.apache.celeborn.common.quota.DefaultQuotaManager
import org.apache.celeborn.common.util.Utils

class CelebornConf(loadDefaults: Boolean) extends Cloneable with Logging with Serializable {

  import CelebornConf._

  /** Create a CelebornConf that loads defaults from system properties and the classpath */
  def this() = this(true)

  private val settings = new ConcurrentHashMap[String, String]()

  @transient private lazy val reader: ConfigReader = {
    val _reader = new ConfigReader(new CelebornConfigProvider(settings))
    _reader.bindEnv(new ConfigProvider {
      override def get(key: String): Option[String] = Option(getenv(key))
    })
    _reader
  }

  private def loadFromMap(props: Map[String, String], silent: Boolean): Unit =
    settings.synchronized {
      // Load any rss.* system properties
      for ((key, value) <- props if key.startsWith("celeborn.") || key.startsWith("rss.")) {
        set(key, value, silent)
      }
      this
    }

  if (loadDefaults) {
    loadFromMap(Utils.getSystemProperties, false)
  }

  /** Set a configuration variable. */
  def set(key: String, value: String): CelebornConf = {
    set(key, value, false)
  }

  private[celeborn] def set(key: String, value: String, silent: Boolean): CelebornConf = {
    if (key == null) {
      throw new NullPointerException("null key")
    }
    if (value == null) {
      throw new NullPointerException(s"null value for $key")
    }
    if (!silent) {
      logDeprecationWarning(key)
    }
    requireDefaultValueOfRemovedConf(key, value)
    settings.put(key, value)
    this
  }

  def set[T](entry: ConfigEntry[T], value: T): CelebornConf = {
    set(entry.key, entry.stringConverter(value))
    this
  }

  def set[T](entry: OptionalConfigEntry[T], value: T): CelebornConf = {
    set(entry.key, entry.rawStringConverter(value))
    this
  }

  /** Set multiple parameters together */
  def setAll(settings: Traversable[(String, String)]): CelebornConf = {
    settings.foreach { case (k, v) => set(k, v) }
    this
  }

  /** Set a parameter if it isn't already configured */
  def setIfMissing(key: String, value: String): CelebornConf = {
    requireDefaultValueOfRemovedConf(key, value)
    if (settings.putIfAbsent(key, value) == null) {
      logDeprecationWarning(key)
    }
    this
  }

  def setIfMissing[T](entry: ConfigEntry[T], value: T): CelebornConf = {
    setIfMissing(entry.key, entry.stringConverter(value))
  }

  def setIfMissing[T](entry: OptionalConfigEntry[T], value: T): CelebornConf = {
    setIfMissing(entry.key, entry.rawStringConverter(value))
  }

  /** Remove a parameter from the configuration */
  def unset(key: String): CelebornConf = {
    settings.remove(key)
    this
  }

  def unset(entry: ConfigEntry[_]): CelebornConf = {
    unset(entry.key)
  }

  def clear(): Unit = {
    settings.clear()
  }

  /** Get a parameter; throws a NoSuchElementException if it's not set */
  def get(key: String): String = {
    getOption(key).getOrElse(throw new NoSuchElementException(key))
  }

  /** Get a parameter, falling back to a default if not set */
  def get(key: String, defaultValue: String): String = {
    getOption(key).getOrElse(defaultValue)
  }

  def get[T](entry: ConfigEntry[T]): T = {
    entry.readFrom(reader)
  }

  /**
   * Get a time parameter as seconds; throws a NoSuchElementException if it's not set. If no
   * suffix is provided then seconds are assumed.
   * @throws java.util.NoSuchElementException If the time parameter is not set
   * @throws NumberFormatException            If the value cannot be interpreted as seconds
   */
  def getTimeAsSeconds(key: String): Long = catchIllegalValue(key) {
    Utils.timeStringAsSeconds(get(key))
  }

  /**
   * Get a time parameter as seconds, falling back to a default if not set. If no
   * suffix is provided then seconds are assumed.
   * @throws NumberFormatException If the value cannot be interpreted as seconds
   */
  def getTimeAsSeconds(key: String, defaultValue: String): Long = catchIllegalValue(key) {
    Utils.timeStringAsSeconds(get(key, defaultValue))
  }

  /**
   * Get a time parameter as milliseconds; throws a NoSuchElementException if it's not set. If no
   * suffix is provided then milliseconds are assumed.
   * @throws java.util.NoSuchElementException If the time parameter is not set
   * @throws NumberFormatException If the value cannot be interpreted as milliseconds
   */
  def getTimeAsMs(key: String): Long = catchIllegalValue(key) {
    Utils.timeStringAsMs(get(key))
  }

  /**
   * Get a time parameter as milliseconds, falling back to a default if not set. If no
   * suffix is provided then milliseconds are assumed.
   * @throws NumberFormatException If the value cannot be interpreted as milliseconds
   */
  def getTimeAsMs(key: String, defaultValue: String): Long = catchIllegalValue(key) {
    Utils.timeStringAsMs(get(key, defaultValue))
  }

  /**
   * Get a size parameter as bytes; throws a NoSuchElementException if it's not set. If no
   * suffix is provided then bytes are assumed.
   * @throws java.util.NoSuchElementException If the size parameter is not set
   * @throws NumberFormatException If the value cannot be interpreted as bytes
   */
  def getSizeAsBytes(key: String): Long = catchIllegalValue(key) {
    Utils.byteStringAsBytes(get(key))
  }

  /**
   * Get a size parameter as bytes, falling back to a default if not set. If no
   * suffix is provided then bytes are assumed.
   * @throws NumberFormatException If the value cannot be interpreted as bytes
   */
  def getSizeAsBytes(key: String, defaultValue: String): Long = catchIllegalValue(key) {
    Utils.byteStringAsBytes(get(key, defaultValue))
  }

  /**
   * Get a size parameter as bytes, falling back to a default if not set.
   * @throws NumberFormatException If the value cannot be interpreted as bytes
   */
  def getSizeAsBytes(key: String, defaultValue: Long): Long = catchIllegalValue(key) {
    Utils.byteStringAsBytes(get(key, defaultValue + "B"))
  }

  /**
   * Get a size parameter as Kibibytes; throws a NoSuchElementException if it's not set. If no
   * suffix is provided then Kibibytes are assumed.
   * @throws java.util.NoSuchElementException If the size parameter is not set
   * @throws NumberFormatException If the value cannot be interpreted as Kibibytes
   */
  def getSizeAsKb(key: String): Long = catchIllegalValue(key) {
    Utils.byteStringAsKb(get(key))
  }

  /**
   * Get a size parameter as Kibibytes, falling back to a default if not set. If no
   * suffix is provided then Kibibytes are assumed.
   * @throws NumberFormatException If the value cannot be interpreted as Kibibytes
   */
  def getSizeAsKb(key: String, defaultValue: String): Long = catchIllegalValue(key) {
    Utils.byteStringAsKb(get(key, defaultValue))
  }

  /**
   * Get a size parameter as Mebibytes; throws a NoSuchElementException if it's not set. If no
   * suffix is provided then Mebibytes are assumed.
   * @throws java.util.NoSuchElementException If the size parameter is not set
   * @throws NumberFormatException If the value cannot be interpreted as Mebibytes
   */
  def getSizeAsMb(key: String): Long = catchIllegalValue(key) {
    Utils.byteStringAsMb(get(key))
  }

  /**
   * Get a size parameter as Mebibytes, falling back to a default if not set. If no
   * suffix is provided then Mebibytes are assumed.
   * @throws NumberFormatException If the value cannot be interpreted as Mebibytes
   */
  def getSizeAsMb(key: String, defaultValue: String): Long = catchIllegalValue(key) {
    Utils.byteStringAsMb(get(key, defaultValue))
  }

  /**
   * Get a size parameter as Gibibytes; throws a NoSuchElementException if it's not set. If no
   * suffix is provided then Gibibytes are assumed.
   * @throws java.util.NoSuchElementException If the size parameter is not set
   * @throws NumberFormatException If the value cannot be interpreted as Gibibytes
   */
  def getSizeAsGb(key: String): Long = catchIllegalValue(key) {
    Utils.byteStringAsGb(get(key))
  }

  /**
   * Get a size parameter as Gibibytes, falling back to a default if not set. If no
   * suffix is provided then Gibibytes are assumed.
   * @throws NumberFormatException If the value cannot be interpreted as Gibibytes
   */
  def getSizeAsGb(key: String, defaultValue: String): Long = catchIllegalValue(key) {
    Utils.byteStringAsGb(get(key, defaultValue))
  }

  /** Get a parameter as an Option */
  def getOption(key: String): Option[String] = {
    Option(settings.get(key)).orElse(getDeprecatedConfig(key, settings))
  }

  /** Get an optional value, applying variable substitution. */
  private[celeborn] def getWithSubstitution(key: String): Option[String] = {
    getOption(key).map(reader.substitute)
  }

  /** Get all parameters as a list of pairs */
  def getAll: Array[(String, String)] = {
    settings.entrySet().asScala.map(x => (x.getKey, x.getValue)).toArray
  }

  /**
   * Get all parameters that start with `prefix`
   */
  def getAllWithPrefix(prefix: String): Array[(String, String)] = {
    getAll.filter { case (k, v) => k.startsWith(prefix) }
      .map { case (k, v) => (k.substring(prefix.length), v) }
  }

  /**
   * Get a parameter as an integer, falling back to a default if not set
   * @throws NumberFormatException If the value cannot be interpreted as an integer
   */
  def getInt(key: String, defaultValue: Int): Int = catchIllegalValue(key) {
    getOption(key).map(_.toInt).getOrElse(defaultValue)
  }

  /**
   * Get a parameter as a long, falling back to a default if not set
   * @throws NumberFormatException If the value cannot be interpreted as a long
   */
  def getLong(key: String, defaultValue: Long): Long = catchIllegalValue(key) {
    getOption(key).map(_.toLong).getOrElse(defaultValue)
  }

  /**
   * Get a parameter as a double, falling back to a default if not ste
   * @throws NumberFormatException If the value cannot be interpreted as a double
   */
  def getDouble(key: String, defaultValue: Double): Double = catchIllegalValue(key) {
    getOption(key).map(_.toDouble).getOrElse(defaultValue)
  }

  /**
   * Get a parameter as a boolean, falling back to a default if not set
   * @throws IllegalArgumentException If the value cannot be interpreted as a boolean
   */
  def getBoolean(key: String, defaultValue: Boolean): Boolean = catchIllegalValue(key) {
    getOption(key).map(_.toBoolean).getOrElse(defaultValue)
  }

  /** Does the configuration contain a given parameter? */
  def contains(key: String): Boolean = {
    settings.containsKey(key) ||
    configsWithAlternatives.get(key).toSeq.flatten.exists { alt => contains(alt.key) }
  }

  private[celeborn] def contains(entry: ConfigEntry[_]): Boolean = contains(entry.key)

  /** Copy this object */
  override def clone: CelebornConf = {
    val cloned = new CelebornConf(false)
    settings.entrySet().asScala.foreach { e =>
      cloned.set(e.getKey, e.getValue, true)
    }
    cloned
  }

  /**
   * By using this instead of System.getenv(), environment variables can be mocked
   * in unit tests.
   */
  private[celeborn] def getenv(name: String): String = System.getenv(name)

  /**
   * Wrapper method for get() methods which require some specific value format. This catches
   * any [[NumberFormatException]] or [[IllegalArgumentException]] and re-raises it with the
   * incorrectly configured key in the exception message.
   */
  private def catchIllegalValue[T](key: String)(getValue: => T): T = {
    try {
      getValue
    } catch {
      case e: NumberFormatException =>
        // NumberFormatException doesn't have a constructor that takes a cause for some reason.
        throw new NumberFormatException(s"Illegal value for config key $key: ${e.getMessage}")
          .initCause(e)
      case e: IllegalArgumentException =>
        throw new IllegalArgumentException(s"Illegal value for config key $key: ${e.getMessage}", e)
    }
  }

  // //////////////////////////////////////////////////////
<<<<<<< HEAD
  //                      Common                        //
  // //////////////////////////////////////////////////////
  def portMaxRetries: Int = get(PORT_MAX_RETRY)
  def haClientMaxTries: Int = get(HA_CLIENT_MAX_RETRIES)

  // //////////////////////////////////////////////////////
  //                      Master                        //
=======
  //                      Master                         //
>>>>>>> e71c0228
  // //////////////////////////////////////////////////////
  def diskGroups: Int = get(DISK_GROUP)
  def diskGroupGradient: Double = get(DISK_GROUP_GRADIENT)
  def offerSlotsExtraSize: Int = get(MASTER_OFFER_SLOTS_EXTRA_SIZE)
  def offerSlotsAlgorithm: String = get(MASTER_OFFER_SLOTS_ALGORITM)

  // //////////////////////////////////////////////////////
  //                      Worker                         //
  // //////////////////////////////////////////////////////
  def workerHeartbeatTimeoutMs: Long = get(WORKER_HEARTBEAT_TIMEOUT)
  def workerReplicateThreads: Int = get(WORKER_REPLICATE_THREADS)
  def workerCommitThreads: Int = get(WORKER_COMMIT_THREADS)
  def shuffleCommitTimeout: Long = get(WORKER_SHUFFLE_COMMIT_TIMEOUT)

  // //////////////////////////////////////////////////////
  //                      Client                         //
  // //////////////////////////////////////////////////////
  def shuffleWriterMode: String = get(SHUFFLE_WRITER_MODE)
  def shuffleForceFallbackEnabled: Boolean = get(SHUFFLE_FORCE_FALLBACK_ENABLED)
  def shuffleForceFallbackPartitionThreshold: Long = get(SHUFFLE_FORCE_FALLBACK_PARTITION_THRESHOLD)
  def shuffleManagerPort: Int = get(SHUFFLE_MANAGER_PORT)
  def shuffleChunkSize: Long = get(SHUFFLE_CHUCK_SIZE)
  def registerShuffleMaxRetry: Int = get(SHUFFLE_REGISTER_MAX_RETRIES)
  def registerShuffleRetryWait: Long = get(SHUFFLE_REGISTER_RETRY_WAIT)
  def reserveSlotsMaxRetries: Int = get(RESERVE_SLOTS_MAX_RETRIES)
  def reserveSlotsRetryWait: Long = get(RESERVE_SLOTS_RETRY_WAIT)
  def rpcMaxParallelism: Int = get(CLIENT_RPC_MAX_PARALLELISM)
  def appHeartbeatTimeoutMs: Long = get(APPLICATION_HEARTBEAT_TIMEOUT)
  def appHeartbeatIntervalMs: Long = get(APPLICATION_HEARTBEAT_INTERVAL)
  def shuffleExpiredCheckIntervalMs: Long = get(SHUFFLE_EXPIRED_CHECK_INTERVAL)
  def workerExcludedCheckIntervalMs: Long = get(WORKER_EXCLUDED_INTERVAL)
  def shuffleRangeReadFilterEnabled: Boolean = get(SHUFFLE_RANGE_READ_FILTER_ENABLED)
  def shufflePartitionType: PartitionType = {
    get(SHUFFLE_PARTITION_TYPE) match {
      case "reduce" => PartitionType.REDUCE_PARTITION
      case "map" => PartitionType.MAP_PARTITION
      case "mapgroup" => PartitionType.MAPGROUP_REDUCE_PARTITION
      case unknown =>
        throw new IllegalArgumentException(s"Celeborn don't support partition type `$unknown`")
    }
  }

  // //////////////////////////////////////////////////////
  //               Shuffle Compression                   //
  // //////////////////////////////////////////////////////
  def shuffleCompressionCodec: String = get(SHUFFLE_COMPRESSION_CODEC)
  def shuffleCompressionZstdCompressLevel: Int = get(SHUFFLE_COMPRESSION_ZSTD_LEVEL)

  // //////////////////////////////////////////////////////
  //               Address && HA && RATIS                //
  // //////////////////////////////////////////////////////
  def masterEndpoints: Array[String] =
    get(MASTER_ENDPOINTS).toArray.map { endpoint =>
      Utils.parseHostPort(endpoint) match {
        case (host, 0) => s"$host:${HA_MASTER_NODE_PORT.defaultValue.get}"
        case (host, port) => s"$host:$port"
      }
    }

  def masterHost: String = get(MASTER_HOST)

  def masterPort: Int = get(MASTER_PORT)

  def haEnabled: Boolean = get(HA_ENABLED)

  def haMasterNodeId: Option[String] = get(HA_MASTER_NODE_ID)

  def haMasterNodeIds: Array[String] = {
    def extractPrefix(original: String, stop: String): String = {
      val i = original.indexOf(stop)
      assert(i >= 0, s"$original does not contain $stop")
      original.substring(0, i)
    }

    val nodeConfPrefix = extractPrefix(HA_MASTER_NODE_HOST.key, "<id>")
    getAllWithPrefix(nodeConfPrefix)
      .map(_._1)
      .map(k => extractPrefix(k, "."))
      .distinct
  }

  def haMasterNodeHost(nodeId: String): String = {
    val key = HA_MASTER_NODE_HOST.key.replace("<id>", nodeId)
    get(key, Utils.localHostName)
  }

  def haMasterNodePort(nodeId: String): Int = {
    val key = HA_MASTER_NODE_PORT.key.replace("<id>", nodeId)
    getInt(key, HA_MASTER_NODE_PORT.defaultValue.get)
  }

  def haMasterRatisHost(nodeId: String): String = {
    val key = HA_MASTER_NODE_RATIS_HOST.key.replace("<id>", nodeId)
    val fallbackKey = HA_MASTER_NODE_HOST.key.replace("<id>", nodeId)
    get(key, get(fallbackKey))
  }

  def haMasterRatisPort(nodeId: String): Int = {
    val key = HA_MASTER_NODE_RATIS_PORT.key.replace("<id>", nodeId)
    getInt(key, HA_MASTER_NODE_RATIS_PORT.defaultValue.get)
  }

  def haMasterRatisRpcType: String = get(HA_MASTER_RATIS_RPC_TYPE)
  def haMasterRatisStorageDir: String = get(HA_MASTER_RATIS_STORAGE_DIR)
  def haMasterRatisLogSegmentSizeMax: Long = get(HA_MASTER_RATIS_LOG_SEGMENT_SIZE_MAX)
  def haMasterRatisLogPreallocatedSize: Long = get(HA_MASTER_RATIS_LOG_PREALLOCATED_SIZE)
  def haMasterRatisLogAppenderQueueNumElements: Int =
    get(HA_MASTER_RATIS_LOG_APPENDER_QUEUE_NUM_ELEMENTS)
  def haMasterRatisLogAppenderQueueBytesLimit: Long =
    get(HA_MASTER_RATIS_LOG_APPENDER_QUEUE_BYTE_LIMIT)
  def haMasterRatisLogPurgeGap: Int = get(HA_MASTER_RATIS_LOG_PURGE_GAP)
  def haMasterRatisRpcRequestTimeout: Long = get(HA_MASTER_RATIS_RPC_REQUEST_TIMEOUT)
  def haMasterRatisRetryCacheExpiryTime: Long = get(HA_MASTER_RATIS_SERVER_RETRY_CACHE_EXPIRY_TIME)
  def haMasterRatisRpcTimeoutMin: Long = get(HA_MASTER_RATIS_RPC_TIMEOUT_MIN)
  def haMasterRatisRpcTimeoutMax: Long = get(HA_MASTER_RATIS_RPC_TIMEOUT_MAX)
  def haMasterRatisNotificationNoLeaderTimeout: Long =
    get(HA_MASTER_RATIS_NOTIFICATION_NO_LEADER_TIMEOUT)
  def haMasterRatisRpcSlownessTimeout: Long = get(HA_MASTER_RATIS_RPC_SLOWNESS_TIMEOUT)
  def haMasterRatisRoleCheckInterval: Long = get(HA_MASTER_RATIS_ROLE_CHECK_INTERVAL)
  def haMasterRatisSnapshotAutoTriggerEnabled: Boolean =
    get(HA_MASTER_RATIS_SNAPSHOT_AUTO_TRIGGER_ENABLED)
  def haMasterRatisSnapshotAutoTriggerThreshold: Long =
    get(HA_MASTER_RATIS_SNAPSHOT_AUTO_TRIGGER_THRESHOLD)
  def haMasterRatisSnapshotRetentionFileNum: Int = get(HA_MASTER_RATIS_SNAPSHOT_RETENTION_FILE_NUM)

  // //////////////////////////////////////////////////////
  //                 Metrics System                      //
  // //////////////////////////////////////////////////////
  def metricsSystemEnable: Boolean = get(METRICS_ENABLED)
  def metricsSampleRate: Double = get(METRICS_SAMPLE_RATE)
  def metricsSlidingWindowSize: Int = get(METRICS_SLIDING_WINDOW_SIZE)
  def metricsCollectCriticalEnabled: Boolean = get(METRICS_COLLECT_CRITICAL_ENABLED)
  def metricsCapacity: Int = get(METRICS_CAPACITY)
  def masterPrometheusMetricHost: String = get(MASTER_PROMETHEUS_HOST)
  def masterPrometheusMetricPort: Int = get(MASTER_PROMETHEUS_PORT)
  def workerPrometheusMetricHost: String = get(WORKER_PROMETHEUS_HOST)
  def workerPrometheusMetricPort: Int = get(WORKER_PROMETHEUS_PORT)

  // //////////////////////////////////////////////////////
  //               Shuffle Client Fetch                  //
  // //////////////////////////////////////////////////////
  def fetchTimeoutMs: Long = get(FETCH_TIMEOUT)
  def fetchMaxReqsInFlight: Int = get(FETCH_MAX_REQS_IN_FLIGHT)

  // //////////////////////////////////////////////////////
  //               Shuffle Client Push                   //
  // //////////////////////////////////////////////////////
  def pushReplicateEnabled: Boolean = get(PUSH_REPLICATE_ENABLED)
  def pushBufferInitialSize: Int = get(PUSH_BUFFER_INITIAL_SIZE).toInt
  def pushBufferMaxSize: Int = get(PUSH_BUFFER_MAX_SIZE).toInt
  def pushQueueCapacity: Int = get(PUSH_QUEUE_CAPACITY)
  def pushMaxReqsInFlight: Int = get(PUSH_MAX_REQS_IN_FLIGHT)
  def pushSortMemoryThreshold: Long = get(PUSH_SORT_MEMORY_THRESHOLD)
  def pushRetryThreads: Int = get(PUSH_RETRY_THREADS)
  def pushStageEndTimeout: Long = get(PUSH_STAGE_END_TIMEOUT)
  def pushLimitInFlightTimeoutMs: Long = get(PUSH_LIMIT_IN_FLIGHT_TIMEOUT)
  def pushLimitInFlightSleepDeltaMs: Long = get(PUSH_LIMIT_IN_FLIGHT_SLEEP_INTERVAL)
  def pushSplitPartitionThreads: Int = get(PUSH_SPLIT_PARTITION_THREADS)
  def partitionSplitMode: PartitionSplitMode = {
    get(PARTITION_SPLIT_MODE) match {
      case "soft" => PartitionSplitMode.SOFT
      case "hard" => PartitionSplitMode.HARD
      case unknown =>
        throw new IllegalArgumentException(
          s"Celeborn don't support partition split mode `$unknown`")
    }
  }
  def partitionSplitThreshold: Long = get(PARTITION_SPLIT_THRESHOLD)
  def batchHandleChangePartitionEnabled: Boolean = get(BATCH_HANDLE_CHANGE_PARTITION_ENABLED)
  def batchHandleChangePartitionNumThreads: Int = get(BATCH_HANDLE_CHANGE_PARTITION_THREADS)
  def batchHandleChangePartitionRequestInterval: Long = get(BATCH_HANDLE_CHANGE_PARTITION_INTERVAL)

  // //////////////////////////////////////////////////////
  //            Graceful Shutdown & Recover              //
  // //////////////////////////////////////////////////////
  def workerGracefulShutdown: Boolean = get(WORKER_GRACEFUL_SHUTDOWN_ENABLED)
  def shutdownTimeoutMs: Long = get(WORKER_GRACEFUL_SHUTDOWN_TIMEOUT)
  def checkSlotsFinishedInterval: Long = get(WORKER_CHECK_SLOTS_FINISHED_INTERVAL)
  def checkSlotsFinishedTimeoutMs: Long = get(WORKER_CHECK_SLOTS_FINISHED_TIMEOUT)
  def workerRecoverPath: String = get(WORKER_RECOVER_PATH)
  def partitionSorterCloseAwaitTimeMs: Long = get(PARTITION_SORTER_SHUTDOWN_TIMEOUT)
  def workerFlusherShutdownTimeoutMs: Long = get(WORKER_FLUSHER_SHUTDOWN_TIMEOUT)

  // //////////////////////////////////////////////////////
  //                      Flusher                        //
  // //////////////////////////////////////////////////////
  def workerFlusherBufferSize: Long = get(WORKER_FLUSHER_BUFFER_SIZE)
  def writerCloseTimeoutMs: Long = get(WORKER_WRITER_CLOSE_TIMEOUT)
  def hddFlusherThreads: Int = get(WORKER_FLUSHER_HDD_THREADS)
  def ssdFlusherThreads: Int = get(WORKER_FLUSHER_SSD_THREADS)
  def hdfsFlusherThreads: Int = get(WORKER_FLUSHER_HDFS_THREADS)
  def avgFlushTimeSlidingWindowSize: Int = get(WORKER_FLUSHER_AVGFLUSHTIME_SLIDINGWINDOW_SIZE)
  def avgFlushTimeSlidingWindowMinCount: Int =
    get(WORKER_FLUSHER_AVGFLUSHTIME_SLIDINGWINDOW_MINCOUNT)
  def diskReserveSize: Long = get(WORKER_DISK_RESERVE_SIZE)
  def diskMonitorEnabled: Boolean = get(WORKER_DISK_MONITOR_ENABLED)
  def diskMonitorCheckList: Seq[String] = get(WORKER_DISK_MONITOR_CHECKLIST)
  def diskMonitorCheckInterval: Long = get(WORKER_DISK_MONITOR_CHECK_INTERVAL)
  def diskMonitorSysBlockDir: String = get(WORKER_DISK_MONITOR_SYS_BLOCK_DIR)
  def createWriterMaxAttempts: Int = get(WORKER_WRITER_CREATE_MAX_ATTEMPTS)
  def workerStorageBaseDirPrefix: String = get(WORKER_STORAGE_BASE_DIR_PREFIX)
  def workerStorageBaseDirNumber: Int = get(WORKER_STORAGE_BASE_DIR_COUNT)

  /**
   * @return workingDir, usable space, flusher thread count, disk type
   *         check more details at CONFIGURATION_GUIDE.md
   */
  def workerBaseDirs: Seq[(String, Long, Int, Type)] = {
    // I assume there is no disk is bigger than 1 PB in recent days.
    val defaultMaxCapacity = Utils.byteStringAsBytes("1PB")
    get(WORKER_STORAGE_DIRS).map { storageDirs: Seq[String] =>
      storageDirs.map { str =>
        var maxCapacity = defaultMaxCapacity
        var diskType = HDD
        var flushThread = -1
        val (dir, attributes) = str.split(":").toList match {
          case _dir :: tail => (_dir, tail)
          case nil => throw new IllegalArgumentException(s"Illegal storage dir: $nil")
        }
        attributes.foreach {
          case capacityStr if capacityStr.toLowerCase.startsWith("capacity=") =>
            maxCapacity = Utils.byteStringAsBytes(capacityStr.split("=")(1))
          case diskTypeStr if diskTypeStr.toLowerCase.startsWith("disktype=") =>
            diskType = Type.valueOf(diskTypeStr.split("=")(1))
            if (diskType == Type.MEMORY) {
              throw new IOException(s"Invalid diskType: $diskType")
            }
          case threadCountStr if threadCountStr.toLowerCase.startsWith("flushthread=") =>
            flushThread = threadCountStr.split("=")(1).toInt
          case illegal =>
            throw new IllegalArgumentException(s"Illegal attribute: $illegal")
        }
        if (flushThread == -1) {
          flushThread = diskType match {
            case HDD => hddFlusherThreads
            case SSD => ssdFlusherThreads
          }
        }
        (dir, maxCapacity, flushThread, diskType)
      }
    }.getOrElse {
      val prefix = workerStorageBaseDirPrefix
      val number = workerStorageBaseDirNumber
      (1 to number).map { i =>
        (s"$prefix$i", defaultMaxCapacity, hddFlusherThreads, HDD)
      }
    }
  }

  def partitionSplitMinimumSize: Long = {
    getSizeAsBytes("rss.partition.split.minimum.size", "1m")
  }

  def hdfsDir: String = {
    get(HDFS_DIR).map {
      hdfsDir =>
        if (!Utils.isHdfsPath(hdfsDir)) {
          log.error(s"${HDFS_DIR.key} configuration is wrong $hdfsDir. Disable HDFS support.")
          ""
        } else {
          hdfsDir
        }
    }.getOrElse("")
  }

  // //////////////////////////////////////////////////////
  //                 Columnar Shuffle                    //
  // //////////////////////////////////////////////////////
  def columnarShuffleEnabled: Boolean = get(COLUMNAR_SHUFFLE_ENABLED)
  def columnarShuffleBatchSize: Int = get(COLUMNAR_SHUFFLE_BATCH_SIZE)
  def columnarShuffleOffHeapEnabled: Boolean = get(COLUMNAR_SHUFFLE_OFF_HEAP_ENABLED)
  def columnarShuffleDictionaryEnabled: Boolean = get(COLUMNAR_SHUFFLE_DICTIONARY_ENCODING_ENABLED)
  def columnarShuffleDictionaryMaxFactor: Double =
    get(COLUMNAR_SHUFFLE_DICTIONARY_ENCODING_MAX_FACTOR)
}

object CelebornConf extends Logging {

  /**
   * Holds information about keys that have been deprecated and do not have a replacement.
   *
   * @param key                The deprecated key.
   * @param version            The version in which the key was deprecated.
   * @param deprecationMessage Message to include in the deprecation warning.
   */
  private case class DeprecatedConfig(
      key: String,
      version: String,
      deprecationMessage: String)

  /**
   * Information about an alternate configuration key that has been deprecated.
   *
   * @param key         The deprecated config key.
   * @param version     The version in which the key was deprecated.
   * @param translation A translation function for converting old config values into new ones.
   */
  private case class AlternateConfig(
      key: String,
      version: String,
      translation: String => String = null)

  /**
   * Holds information about keys that have been removed.
   *
   * @param key          The removed config key.
   * @param version      The version in which key was removed.
   * @param defaultValue The default config value. It can be used to notice
   *                     users that they set non-default value to an already removed config.
   * @param comment      Additional info regarding to the removed config.
   */
  case class RemovedConfig(key: String, version: String, defaultValue: String, comment: String)

  /**
   * Maps deprecated config keys to information about the deprecation.
   *
   * The extra information is logged as a warning when the config is present in the user's
   * configuration.
   */
  private val deprecatedConfigs: Map[String, DeprecatedConfig] = {
    val configs = Seq(
      DeprecatedConfig("none", "1.0", "None"))

    Map(configs.map { cfg => (cfg.key -> cfg) }: _*)
  }

  /**
   * The map contains info about removed SQL configs. Keys are SQL config names,
   * map values contain extra information like the version in which the config was removed,
   * config's default value and a comment.
   *
   * Please, add a removed configuration property here only when it affects behaviours.
   * By this, it makes migrations to new versions painless.
   */
  val removedConfigs: Map[String, RemovedConfig] = {
    val masterEndpointsTips = "The behavior is controlled by `celeborn.master.endpoints` now, " +
      "please check the documentation for details."
    val configs = Seq(
      RemovedConfig("rss.ha.master.hosts", "0.2.0", null, masterEndpointsTips),
      RemovedConfig("rss.ha.service.id", "0.2.0", "rss", "configuration key removed."),
      RemovedConfig("rss.ha.nodes.rss", "0.2.0", "1,2,3,", "configuration key removed."))
    Map(configs.map { cfg => cfg.key -> cfg }: _*)
  }

  /**
   * Maps a current config key to alternate keys that were used in previous version.
   *
   * The alternates are used in the order defined in this map. If deprecated configs are
   * present in the user's configuration, a warning is logged.
   */
  private val configsWithAlternatives = Map[String, Seq[AlternateConfig]](
    "none" -> Seq(
      AlternateConfig("none", "1.0")))

  /**
   * A view of `configsWithAlternatives` that makes it more efficient to look up deprecated
   * config keys.
   *
   * Maps the deprecated config name to a 2-tuple (new config name, alternate config info).
   */
  private val allAlternatives: Map[String, (String, AlternateConfig)] = {
    configsWithAlternatives.keys.flatMap { key =>
      configsWithAlternatives(key).map { cfg => (cfg.key -> (key -> cfg)) }
    }.toMap
  }

  /**
   * Looks for available deprecated keys for the given config option, and return the first
   * value available.
   */
  def getDeprecatedConfig(key: String, conf: JMap[String, String]): Option[String] = {
    configsWithAlternatives.get(key).flatMap { alts =>
      alts.collectFirst {
        case alt if conf.containsKey(alt.key) =>
          val value = conf.get(alt.key)
          if (alt.translation != null) alt.translation(value) else value
      }
    }
  }

  private def requireDefaultValueOfRemovedConf(key: String, value: String): Unit = {
    removedConfigs.get(key).foreach {
      case RemovedConfig(configName, version, defaultValue, comment) =>
        if (value != defaultValue) {
          throw new IllegalArgumentException(
            s"The config '$configName' was removed in v$version. $comment")
        }
    }
  }

  /**
   * Logs a warning message if the given config key is deprecated.
   */
  private def logDeprecationWarning(key: String): Unit = {
    deprecatedConfigs.get(key).foreach { cfg =>
      logWarning(
        s"The configuration key '$key' has been deprecated in v${cfg.version} and " +
          s"may be removed in the future. ${cfg.deprecationMessage}")
      return
    }

    allAlternatives.get(key).foreach { case (newKey, cfg) =>
      logWarning(
        s"The configuration key '$key' has been deprecated in v${cfg.version} and " +
          s"may be removed in the future. Please use the new key '$newKey' instead.")
      return
    }
  }

  private[this] val confEntriesUpdateLock = new Object

  @volatile
  private[celeborn] var confEntries: JMap[String, ConfigEntry[_]] = Collections.emptyMap()

  private def register(entry: ConfigEntry[_]): Unit = confEntriesUpdateLock.synchronized {
    require(
      !confEntries.containsKey(entry.key),
      s"Duplicate CelebornConfigEntry. ${entry.key} has been registered")
    val updatedMap = new JHashMap[String, ConfigEntry[_]](confEntries)
    updatedMap.put(entry.key, entry)
    confEntries = updatedMap
  }

  private[celeborn] def unregister(entry: ConfigEntry[_]): Unit =
    confEntriesUpdateLock.synchronized {
      val updatedMap = new JHashMap[String, ConfigEntry[_]](confEntries)
      updatedMap.remove(entry.key)
      confEntries = updatedMap
    }

  private[celeborn] def getConfigEntry(key: String): ConfigEntry[_] = {
    confEntries.get(key)
  }

  private[celeborn] def getConfigEntries: JCollection[ConfigEntry[_]] = {
    confEntries.values()
  }

  private[celeborn] def containsConfigEntry(entry: ConfigEntry[_]): Boolean = {
    getConfigEntry(entry.key) == entry
  }

  private[celeborn] def containsConfigKey(key: String): Boolean = {
    confEntries.containsKey(key)
  }

  def buildConf(key: String): ConfigBuilder = ConfigBuilder(key).onCreate(register)

  val MASTER_ENDPOINTS: ConfigEntry[Seq[String]] =
    buildConf("celeborn.master.endpoints")
      .categories("client", "worker")
      .doc("Endpoints of master nodes for celeborn client to connect, allowed pattern " +
        "is: `<host1>:<port1>[,<host2>:<port2>]*`, e.g. `clb1:9097,clb2:9098,clb3:9099`. " +
        "If the port is omitted, 9097 will be used.")
      .version("0.2.0")
      .stringConf
      .transform(_.replace("<localhost>", Utils.localHostName))
      .toSequence
      .checkValue(
        endpoints => endpoints.map(_ => Try(Utils.parseHostPort(_))).forall(_.isSuccess),
        "Allowed pattern is: `<host1>:<port1>[,<host2>:<port2>]*`")
      .createWithDefaultString(s"<localhost>:9097")

  val SHUFFLE_WRITER_MODE: ConfigEntry[String] =
    buildConf("celeborn.shuffle.writer.mode")
      .withAlternative("rss.shuffle.writer.mode")
      .categories("client")
      .doc("Celeborn supports the following kind of shuffle writers. 1. hash: hash-based shuffle writer " +
        "works fine when shuffle partition count is normal; 2. sort: sort-based shuffle writer works fine " +
        "when memory pressure is high or shuffle partition count it huge.")
      .version("0.2.0")
      .stringConf
      .transform(_.toLowerCase)
      .checkValue(v => v == "hash" || v == "sort", "invalid value, options: 'hash', 'sort'")
      .createWithDefault("hash")

  val PUSH_REPLICATE_ENABLED: ConfigEntry[Boolean] =
    buildConf("celeborn.push.replicate.enabled")
      .withAlternative("rss.push.data.replicate")
      .categories("client")
      .version("0.2.0")
      .doc("When true, Celeborn worker will replicate shuffle data to another Celeborn worker " +
        "asynchronously to ensure the pushed shuffle data won't be lost after the node failure.")
      .version("0.2.0")
      .booleanConf
      .createWithDefault(true)

  val PUSH_BUFFER_INITIAL_SIZE: ConfigEntry[Long] =
    buildConf("celeborn.push.buffer.initial.size")
      .withAlternative("rss.push.data.buffer.initial.size")
      .categories("client")
      .version("0.2.0")
      .bytesConf(ByteUnit.BYTE)
      .createWithDefaultString("8k")

  val PUSH_BUFFER_MAX_SIZE: ConfigEntry[Long] =
    buildConf("celeborn.push.buffer.max.size")
      .withAlternative("rss.push.data.buffer.size")
      .categories("client")
      .version("0.2.0")
      .doc("Max size of reducer partition buffer memory for shuffle hash writer. The pushed " +
        "data will be buffered in memory before sending to Celeborn worker. For performance " +
        "consideration keep this buffer size higher than 32K. Example: If reducer amount is " +
        "2000, buffer size is 64K, then each task will consume up to `64KiB * 2000 = 125MiB` " +
        "heap memory.")
      .bytesConf(ByteUnit.BYTE)
      .createWithDefaultString("64k")

  val PUSH_QUEUE_CAPACITY: ConfigEntry[Int] =
    buildConf("celeborn.push.queue.capacity")
      .withAlternative("rss.push.data.queue.capacity")
      .categories("client")
      .version("0.2.0")
      .doc("Push buffer queue size for a task. The maximum memory is " +
        "`celeborn.push.buffer.max.size` * `celeborn.push.queue.capacity`, " +
        "default: 64KiB * 512 = 32MiB")
      .intConf
      .createWithDefault(512)

  val PUSH_MAX_REQS_IN_FLIGHT: ConfigEntry[Int] =
    buildConf("celeborn.push.maxReqsInFlight")
      .withAlternative("rss.push.data.maxReqsInFlight")
      .categories("client")
      .version("0.2.0")
      .doc("Amount of Netty in-flight requests. The maximum memory is " +
        "`celeborn.push.maxReqsInFlight` * `celeborn.push.buffer.max.size` * " +
        "compression ratio(1 in worst case), default: 64Kib * 32 = 2Mib")
      .intConf
      .createWithDefault(32)

  val FETCH_TIMEOUT: ConfigEntry[Long] =
    buildConf("celeborn.fetch.timeout")
      .withAlternative("rss.fetch.chunk.timeout")
      .categories("client")
      .version("0.2.0")
      .doc("Timeout for a task to fetch chunk.")
      .timeConf(TimeUnit.MILLISECONDS)
      .createWithDefaultString("120s")

  val FETCH_MAX_REQS_IN_FLIGHT: ConfigEntry[Int] =
    buildConf("celeborn.fetch.maxReqsInFlight")
      .withAlternative("rss.fetch.chunk.maxReqsInFlight")
      .categories("client")
      .version("0.2.0")
      .doc("Amount of in-flight chunk fetch request.")
      .intConf
      .createWithDefault(3)

  val CLIENT_RPC_MAX_PARALLELISM: ConfigEntry[Int] =
    buildConf("celeborn.rpc.maxParallelism")
      .withAlternative("rss.rpc.max.parallelism")
      .categories("client")
      .version("0.2.0")
      .doc("Max parallelism of client on sending RPC requests.")
      .intConf
      .createWithDefault(1024)

  val APPLICATION_HEARTBEAT_TIMEOUT: ConfigEntry[Long] =
    buildConf("celeborn.application.heartbeat.timeout")
      .withAlternative("rss.application.timeout")
      .categories("master")
      .version("0.2.0")
      .doc("Application heartbeat timeout.")
      .timeConf(TimeUnit.MILLISECONDS)
      .createWithDefaultString("120s")

  val APPLICATION_HEARTBEAT_INTERVAL: ConfigEntry[Long] =
    buildConf("celeborn.application.heartbeatInterval")
      .withAlternative("rss.application.heartbeatInterval")
      .categories("client")
      .version("0.2.0")
      .doc("Interval for client to send heartbeat message to master.")
      .timeConf(TimeUnit.MILLISECONDS)
      .createWithDefaultString("10s")

  val SHUFFLE_EXPIRED_CHECK_INTERVAL: ConfigEntry[Long] =
    buildConf("celeborn.shuffle.expired.checkInterval")
      .withAlternative("rss.remove.shuffle.delay")
      .categories("client")
      .version("0.2.0")
      .doc("Interval for client to check expired shuffles.")
      .timeConf(TimeUnit.MILLISECONDS)
      .createWithDefaultString("60s")

  val WORKER_EXCLUDED_INTERVAL: ConfigEntry[Long] =
    buildConf("celeborn.worker.excluded.checkInterval")
      .withAlternative("rss.get.blacklist.delay")
      .categories("client")
      .version("0.2.0")
      .doc("Interval for client to refresh excluded worker list.")
      .timeConf(TimeUnit.MILLISECONDS)
      .createWithDefaultString("30s")

  val SHUFFLE_CHUCK_SIZE: ConfigEntry[Long] =
    buildConf("celeborn.shuffle.chuck.size")
      .withAlternative("rss.chunk.size")
      .categories("client", "worker")
      .version("0.2.0")
      .doc("Max chunk size of reducer's merged shuffle data. For example, if a reducer's " +
        "shuffle data is 128M and the data will need 16 fetch chunk requests to fetch.")
      .bytesConf(ByteUnit.BYTE)
      .createWithDefaultString("8m")

  val SHUFFLE_REGISTER_MAX_RETRIES: ConfigEntry[Int] =
    buildConf("celeborn.shuffle.register.maxRetries")
      .withAlternative("rss.register.shuffle.max.retry")
      .categories("client")
      .version("0.2.0")
      .doc("Max retry times for client to register shuffle.")
      .intConf
      .createWithDefault(3)

  val SHUFFLE_REGISTER_RETRY_WAIT: ConfigEntry[Long] =
    buildConf("celeborn.shuffle.register.retryWait")
      .withAlternative("rss.register.shuffle.retry.wait")
      .categories("client")
      .version("0.2.0")
      .doc("Wait time before next retry if register shuffle failed.")
      .timeConf(TimeUnit.MILLISECONDS)
      .createWithDefaultString("3s")

  val RESERVE_SLOTS_MAX_RETRIES: ConfigEntry[Int] =
    buildConf("celeborn.slots.reserve.maxRetries")
      .withAlternative("rss.reserve.slots.max.retry")
      .categories("client")
      .version("0.2.0")
      .doc("Max retry times for client to reserve slots.")
      .intConf
      .createWithDefault(3)

  val RESERVE_SLOTS_RETRY_WAIT: ConfigEntry[Long] =
    buildConf("celeborn.slots.reserve.retryWait")
      .withAlternative("rss.reserve.slots.retry.wait")
      .categories("client")
      .version("0.2.0")
      .doc("Wait time before next retry if reserve slots failed.")
      .timeConf(TimeUnit.MILLISECONDS)
      .createWithDefaultString("3s")

  val MASTER_HOST: ConfigEntry[String] =
    buildConf("celeborn.master.host")
      .categories("master")
      .withAlternative("rss.master.host")
      .version("0.2.0")
      .doc("Hostname for master to bind.")
      .stringConf
      .transform(_.replace("<localhost>", Utils.localHostName))
      .createWithDefaultString("<localhost>")

  val MASTER_PORT: ConfigEntry[Int] =
    buildConf("celeborn.master.port")
      .withAlternative("rss.master.port")
      .categories("master")
      .version("0.2.0")
      .doc("Port for master to bind.")
      .intConf
      .checkValue(p => p >= 1024 && p < 65535, "invalid port")
      .createWithDefault(9097)

  val HA_ENABLED: ConfigEntry[Boolean] = buildConf("celeborn.ha.enabled")
    .withAlternative("rss.ha.enabled")
    .categories("master")
    .version("0.2.0")
    .doc("When true, master nodes run as Raft cluster mode.")
    .booleanConf
    .createWithDefault(false)

  val HA_MASTER_NODE_ID: OptionalConfigEntry[String] =
    buildConf("celeborn.ha.master.node.id")
      .doc("Node id for master raft cluster in HA mode, if not define, " +
        "will be inferred by hostname.")
      .version("0.2.0")
      .stringConf
      .createOptional

  val HA_MASTER_NODE_HOST: ConfigEntry[String] =
    buildConf("celeborn.ha.master.node.<id>.host")
      .categories("master")
      .doc("Host to bind of master node <id> in HA mode.")
      .version("0.2.0")
      .stringConf
      .createWithDefaultString("<required>")

  val HA_MASTER_NODE_PORT: ConfigEntry[Int] =
    buildConf("celeborn.ha.master.node.<id>.port")
      .categories("master")
      .doc("Port to bind of master node <id> in HA mode.")
      .version("0.2.0")
      .intConf
      .checkValue(p => p >= 1024 && p < 65535, "invalid port")
      .createWithDefault(9097)

  val HA_MASTER_NODE_RATIS_HOST: OptionalConfigEntry[String] =
    buildConf("celeborn.ha.master.node.<id>.ratis.host")
      .internal
      .categories("master")
      .doc("Ratis host to bind of master node <id> in HA mode. If not provided, " +
        s"fallback to ${HA_MASTER_NODE_HOST.key}.")
      .version("0.2.0")
      .stringConf
      .createOptional

  val HA_MASTER_NODE_RATIS_PORT: ConfigEntry[Int] =
    buildConf("celeborn.ha.master.node.<id>.ratis.port")
      .categories("master")
      .doc("Ratis port to bind of master node <id> in HA mode.")
      .version("0.2.0")
      .intConf
      .checkValue(p => p >= 1024 && p < 65535, "invalid port")
      .createWithDefault(9872)

  val HA_MASTER_RATIS_RPC_TYPE: ConfigEntry[String] =
    buildConf("celeborn.ha.master.ratis.raft.rpc.type")
      .withAlternative("rss.ha.rpc.type")
      .categories("master")
      .doc("RPC type for Ratis, available options: netty, grpc.")
      .version("0.2.0")
      .stringConf
      .transform(_.toLowerCase)
      .checkValue(v => v == "netty" || v == "grpc", "illegal value, available options: netty, grpc")
      .createWithDefault("netty")

  val HA_MASTER_RATIS_STORAGE_DIR: ConfigEntry[String] =
    buildConf("celeborn.ha.master.ratis.raft.server.storage.dir")
      .categories("master")
      .withAlternative("rss.ha.storage.dir")
      .version("0.2.0")
      .stringConf
      .createWithDefault("/tmp/ratis")

  val HA_MASTER_RATIS_LOG_SEGMENT_SIZE_MAX: ConfigEntry[Long] =
    buildConf("celeborn.ha.master.ratis.raft.server.log.segment.size.max")
      .withAlternative("rss.ha.ratis.segment.size")
      .internal
      .categories("master")
      .version("0.2.0")
      .bytesConf(ByteUnit.BYTE)
      .createWithDefaultString("4MB")

  val HA_MASTER_RATIS_LOG_PREALLOCATED_SIZE: ConfigEntry[Long] =
    buildConf("celeborn.ha.master.ratis.raft.server.log.preallocated.size")
      .withAlternative("rss.ratis.segment.preallocated.size")
      .internal
      .categories("master")
      .version("0.2.0")
      .bytesConf(ByteUnit.BYTE)
      .createWithDefaultString("4MB")

  val HA_MASTER_RATIS_LOG_APPENDER_QUEUE_NUM_ELEMENTS: ConfigEntry[Int] =
    buildConf("celeborn.ha.master.ratis.raft.server.log.appender.buffer.element-limit")
      .withAlternative("rss.ratis.log.appender.queue.num-elements")
      .internal
      .categories("master")
      .version("0.2.0")
      .intConf
      .createWithDefault(1024)

  val HA_MASTER_RATIS_LOG_APPENDER_QUEUE_BYTE_LIMIT: ConfigEntry[Long] =
    buildConf("celeborn.ha.master.ratis.raft.server.log.appender.buffer.byte-limit")
      .withAlternative("rss.ratis.log.appender.queue.byte-limit")
      .internal
      .categories("master")
      .version("0.2.0")
      .bytesConf(ByteUnit.BYTE)
      .createWithDefaultString("32MB")

  val HA_MASTER_RATIS_LOG_PURGE_GAP: ConfigEntry[Int] =
    buildConf("celeborn.ha.master.ratis.raft.server.log.purge.gap")
      .withAlternative("rss.ratis.log.purge.gap")
      .internal
      .categories("master")
      .version("0.2.0")
      .intConf
      .createWithDefault(1000000)

  val HA_MASTER_RATIS_RPC_REQUEST_TIMEOUT: ConfigEntry[Long] =
    buildConf("celeborn.ha.master.ratis.raft.server.rpc.request.timeout")
      .withAlternative("rss.ratis.server.request.timeout")
      .internal
      .categories("master")
      .version("0.2.0")
      .timeConf(TimeUnit.SECONDS)
      .createWithDefaultString("3s")

  val HA_MASTER_RATIS_SERVER_RETRY_CACHE_EXPIRY_TIME: ConfigEntry[Long] =
    buildConf("celeborn.ha.master.ratis.raft.server.retrycache.expirytime")
      .withAlternative("rss.ratis.server.retry.cache.timeout")
      .internal
      .categories("master")
      .version("0.2.0")
      .timeConf(TimeUnit.SECONDS)
      .createWithDefaultString("600s")

  val HA_MASTER_RATIS_RPC_TIMEOUT_MIN: ConfigEntry[Long] =
    buildConf("celeborn.ha.master.ratis.raft.server.rpc.timeout.min")
      .withAlternative("rss.ratis.minimum.timeout")
      .internal
      .categories("master")
      .version("0.2.0")
      .timeConf(TimeUnit.SECONDS)
      .createWithDefaultString("3s")

  val HA_MASTER_RATIS_RPC_TIMEOUT_MAX: ConfigEntry[Long] =
    buildConf("celeborn.ha.master.ratis.raft.server.rpc.timeout.max")
      .internal
      .categories("master")
      .version("0.2.0")
      .timeConf(TimeUnit.SECONDS)
      .createWithDefaultString("5s")

  val HA_MASTER_RATIS_NOTIFICATION_NO_LEADER_TIMEOUT: ConfigEntry[Long] =
    buildConf("celeborn.ha.master.ratis.raft.server.notification.no-leader.timeout")
      .internal
      .categories("master")
      .version("0.2.0")
      .timeConf(TimeUnit.SECONDS)
      .createWithDefaultString("120s")

  val HA_MASTER_RATIS_RPC_SLOWNESS_TIMEOUT: ConfigEntry[Long] =
    buildConf("celeborn.ha.master.ratis.raft.server.rpc.slowness.timeout")
      .withAlternative("rss.ratis.server.failure.timeout.duration")
      .internal
      .categories("master")
      .version("0.2.0")
      .timeConf(TimeUnit.SECONDS)
      .createWithDefaultString("120s")

  val HA_MASTER_RATIS_ROLE_CHECK_INTERVAL: ConfigEntry[Long] =
    buildConf("celeborn.ha.master.ratis.raft.server.role.check.interval")
      .withAlternative("rss.ratis.server.role.check.interval")
      .internal
      .categories("master")
      .version("0.2.0")
      .timeConf(TimeUnit.MILLISECONDS)
      .createWithDefaultString("1s")

  val HA_MASTER_RATIS_SNAPSHOT_AUTO_TRIGGER_ENABLED: ConfigEntry[Boolean] =
    buildConf("celeborn.ha.master.ratis.raft.server.snapshot.auto.trigger.enabled")
      .withAlternative("rss.ha.ratis.snapshot.auto.trigger.enabled")
      .internal
      .categories("master")
      .version("0.2.0")
      .booleanConf
      .createWithDefault(true)

  val HA_MASTER_RATIS_SNAPSHOT_AUTO_TRIGGER_THRESHOLD: ConfigEntry[Long] =
    buildConf("celeborn.ha.master.ratis.raft.server.snapshot.auto.trigger.threshold")
      .withAlternative("rss.ha.ratis.snapshot.auto.trigger.threshold")
      .internal
      .categories("master")
      .version("0.2.0")
      .longConf
      .createWithDefault(200000L)

  val HA_MASTER_RATIS_SNAPSHOT_RETENTION_FILE_NUM: ConfigEntry[Int] =
    buildConf("celeborn.ha.master.ratis.raft.server.snapshot.retention.file.num")
      .withAlternative("rss.ratis.snapshot.retention.file.num")
      .internal
      .categories("master")
      .version("0.2.0")
      .intConf
      .createWithDefault(3)

  val WORKER_HEARTBEAT_TIMEOUT: ConfigEntry[Long] =
    buildConf("celeborn.worker.heartbeat.timeout")
      .withAlternative("rss.worker.timeout")
      .categories("master", "worker")
      .version("0.2.0")
      .doc("Worker heartbeat timeout.")
      .timeConf(TimeUnit.MILLISECONDS)
      .createWithDefaultString("120s")

  val WORKER_REPLICATE_THREADS: ConfigEntry[Int] =
    buildConf("celeborn.worker.replicate.threads")
      .withAlternative("rss.worker.replicate.numThreads")
      .categories("worker")
      .version("0.2.0")
      .doc("Thread number of worker to replicate shuffle data.")
      .intConf
      .createWithDefault(64)

  val WORKER_COMMIT_THREADS: ConfigEntry[Int] =
    buildConf("celeborn.worker.commit.threads")
      .withAlternative("rss.worker.asyncCommitFiles.numThreads")
      .categories("worker")
      .version("0.2.0")
      .doc("Thread number of worker to commit shuffle data files asynchronously.")
      .intConf
      .createWithDefault(32)

  val WORKER_STORAGE_DIRS: OptionalConfigEntry[Seq[String]] =
    buildConf("celeborn.worker.storage.dirs")
      .withAlternative("rss.worker.base.dirs")
      .categories("worker")
      .version("0.2.0")
      .doc("Directory list to store shuffle data. It's recommended to configure one directory " +
        "on each disk. Storage size limit can be set for each directory. For the sake of " +
        "performance, there should be no more than 2 flush threads " +
        "on the same disk partition if you are using HDD, and should be 8 or more flush threads " +
        "on the same disk partition if you are using SSD. For example: " +
        "`dir1[:capacity=][:disktype=][:flushthread=],dir2[:capacity=][:disktype=][:flushthread=]`")
      .stringConf
      .toSequence
      .createOptional

  val WORKER_STORAGE_BASE_DIR_PREFIX: ConfigEntry[String] =
    buildConf("celeborn.worker.storage.baseDir.prefix")
      .withAlternative("rss.worker.base.dir.prefix")
      .categories("worker")
      .version("0.2.0")
      .doc("Base directory for Celeborn worker to write if " +
        s"`${WORKER_STORAGE_DIRS.key}` is not set.")
      .stringConf
      .createWithDefault("/mnt/disk")

  val WORKER_STORAGE_BASE_DIR_COUNT: ConfigEntry[Int] =
    buildConf("celeborn.worker.storage.baseDir.number")
      .withAlternative("rss.worker.base.dir.number")
      .categories("worker")
      .version("0.2.0")
      .doc(s"How many directories will be used if `${WORKER_STORAGE_DIRS.key}` is not set. " +
        s"The directory name is a combination of `${WORKER_STORAGE_BASE_DIR_PREFIX.key}` " +
        "and from one(inclusive) to `celeborn.worker.storage.baseDir.number`(inclusive) " +
        "step by one.")
      .intConf
      .createWithDefault(16)

  val WORKER_FLUSHER_BUFFER_SIZE: ConfigEntry[Long] =
    buildConf("celeborn.worker.flusher.buffer.size")
      .withAlternative("rss.worker.flush.buffer.size")
      .categories("worker")
      .version("0.2.0")
      .doc("Size of buffer used by a single flusher.")
      .bytesConf(ByteUnit.BYTE)
      .createWithDefaultString("256k")

  val WORKER_SHUFFLE_COMMIT_TIMEOUT: ConfigEntry[Long] =
    buildConf("celeborn.worker.shuffle.commit.timeout")
      .withAlternative("rss.flush.timeout")
      .categories("worker")
      .doc("Timeout for a Celeborn worker to commit files of a shuffle.")
      .version("0.2.0")
      .timeConf(TimeUnit.SECONDS)
      .createWithDefaultString("120s")

  val WORKER_WRITER_CLOSE_TIMEOUT: ConfigEntry[Long] =
    buildConf("celeborn.worker.writer.close.timeout")
      .withAlternative("rss.filewriter.timeout")
      .categories("worker")
      .doc("Timeout for a file writer to close")
      .version("0.2.0")
      .timeConf(TimeUnit.MILLISECONDS)
      .createWithDefaultString("120s")

  def appExpireDurationMs(conf: CelebornConf): Long = {
    conf.getTimeAsMs("rss.expire.nonEmptyDir.duration", "1d")
  }

  def workingDirName(conf: CelebornConf): String = {
    conf.get("rss.worker.workingDirName", "hadoop/rss-worker/shuffle_data")
  }

  val WORKER_FLUSHER_HDD_THREADS: ConfigEntry[Int] =
    buildConf("celeborn.worker.flusher.hdd.threads")
      .withAlternative("rss.flusher.hdd.thread.count")
      .categories("worker")
      .doc("Flusher's thread count per disk used for write data to HDD disks.")
      .version("0.2.0")
      .intConf
      .createWithDefault(1)

  val WORKER_FLUSHER_SSD_THREADS: ConfigEntry[Int] =
    buildConf("celeborn.worker.flusher.ssd.threads")
      .withAlternative("rss.flusher.hdd.thread.count")
      .categories("worker")
      .doc("Flusher's thread count per disk used for write data to SSD disks.")
      .version("0.2.0")
      .intConf
      .createWithDefault(8)

  val WORKER_FLUSHER_HDFS_THREADS: ConfigEntry[Int] =
    buildConf("celeborn.worker.flusher.hdfs.threads")
      .withAlternative("rss.worker.hdfs.flusher.thread.count")
      .categories("worker")
      .doc("Flusher's thread count used for write data to HDFS.")
      .version("0.2.0")
      .intConf
      .createWithDefault(4)

  val WORKER_FLUSHER_SHUTDOWN_TIMEOUT: ConfigEntry[Long] =
    buildConf("celeborn.worker.flusher.shutdownTimeout")
      .withAlternative("rss.worker.diskFlusherShutdownTimeoutMs")
      .categories("worker")
      .doc("Timeout for a flusher to shutdown.")
      .version("0.2.0")
      .timeConf(TimeUnit.MILLISECONDS)
      .createWithDefaultString("3s")

  val WORKER_DISK_RESERVE_SIZE: ConfigEntry[Long] =
    buildConf("celeborn.worker.disk.reserve.size")
      .withAlternative("rss.disk.minimum.reserve.size")
      .categories("worker")
      .doc("Celeborn worker reserved space for each disk.")
      .version("0.2.0")
      .bytesConf(ByteUnit.BYTE)
      .createWithDefaultString("5G")

  val WORKER_FLUSHER_AVGFLUSHTIME_SLIDINGWINDOW_SIZE: ConfigEntry[Int] =
    buildConf("celeborn.worker.flusher.avgFlushTime.slidingWindow.size")
      .withAlternative("rss.flusher.avg.time.window")
      .categories("worker")
      .doc("The size of sliding windows used to calculate statistics about flushed time and count.")
      .version("0.2.0")
      .intConf
      .createWithDefault(20)

  val WORKER_FLUSHER_AVGFLUSHTIME_SLIDINGWINDOW_MINCOUNT: ConfigEntry[Int] =
    buildConf("celeborn.worker.flusher.avgFlushTime.slidingWindow.minCount")
      .withAlternative("rss.flusher.avg.time.minimum.count")
      .categories("worker")
      .doc("The minimum flush count to enter a sliding window" +
        " to calculate statistics about flushed time and count.")
      .version("0.2.0")
      .internal
      .intConf
      .createWithDefault(1000)

  val DISK_GROUP: ConfigEntry[Int] =
    buildConf("celeborn.disk.group")
      .withAlternative("rss.disk.groups")
      .categories("master")
      .doc("This configuration is a guidance for load-aware slot allocation algorithm. " +
        "This value is control how many disk groups will be created.")
      .version("0.2.0")
      .internal
      .intConf
      .createWithDefault(5)

  val DISK_GROUP_GRADIENT: ConfigEntry[Double] =
    buildConf("celeborn.disk.group.gradient")
      .withAlternative("rss.disk.groups.gradient")
      .categories("master")
      .doc("This value means how many more workload will be placed into a faster disk group " +
        "than a slower group.")
      .version("0.2.0")
      .internal
      .doubleConf
      .createWithDefault(0.1)

  val MASTER_OFFER_SLOTS_EXTRA_SIZE: ConfigEntry[Int] =
    buildConf("celeborn.master.offerSlots.extraSize")
      .withAlternative("rss.offer.slots.extra.size")
      .categories("master")
      .version("0.2.0")
      .doc("")
      .intConf
      .createWithDefault(2)

  val MASTER_OFFER_SLOTS_ALGORITM: ConfigEntry[String] =
    buildConf("celeborn.master.offerSlots.algorithm")
      .withAlternative("rss.offer.slots.algorithm")
      .categories("master")
      .version("0.2.0")
      .doc("")
      .stringConf
      .transform(_.toLowerCase(Locale.ROOT))
      .checkValue(Seq("roundrobin", "loadaware").contains(_), "")
      .createWithDefault("roundrobin")

  def initialPartitionSize(conf: CelebornConf): Long = {
    Utils.byteStringAsBytes(conf.get("rss.initial.partition.size", "64m"))
  }

  def minimumPartitionSizeForEstimation(conf: CelebornConf): Long = {
    Utils.byteStringAsBytes(conf.get("rss.minimum.estimate.partition.size", "8m"))
  }

  def partitionSizeUpdaterInitialDelay(conf: CelebornConf): Long = {
    Utils.timeStringAsMs(conf.get("rss.partition.size.update.initial.delay", "5m"))
  }

  def partitionSizeUpdateInterval(conf: CelebornConf): Long = {
    Utils.timeStringAsMs(conf.get("rss.partition.size.update.interval", "10m"))
  }

  val PUSH_STAGE_END_TIMEOUT: ConfigEntry[Long] =
    buildConf("celeborn.push.stageEnd.timeout")
      .withAlternative("rss.stage.end.timeout")
      .categories("client")
      .doc("Timeout for StageEnd.")
      .version("0.2.0")
      .timeConf(TimeUnit.MILLISECONDS)
      .createWithDefaultString("240s")

  val PUSH_LIMIT_IN_FLIGHT_TIMEOUT: ConfigEntry[Long] =
    buildConf("celeborn.push.limit.inFlight.timeout")
      .withAlternative("rss.limit.inflight.timeout")
      .categories("client")
      .doc("Timeout for netty in-flight requests to be done.")
      .version("0.2.0")
      .timeConf(TimeUnit.MILLISECONDS)
      .createWithDefaultString("240s")

  val PUSH_LIMIT_IN_FLIGHT_SLEEP_INTERVAL: ConfigEntry[Long] =
    buildConf("celeborn.push.limit.inFlight.sleepInterval")
      .withAlternative("rss.limit.inflight.sleep.delta")
      .categories("client")
      .doc("Sleep interval when check netty in-flight requests to be done.")
      .version("0.2.0")
      .timeConf(TimeUnit.MILLISECONDS)
      .createWithDefaultString("50ms")

  val PUSH_SORT_MEMORY_THRESHOLD: ConfigEntry[Long] =
    buildConf("celeborn.push.sortMemory.threshold")
      .withAlternative("rss.sort.push.data.threshold")
      .categories("client")
      .doc("When SortBasedPusher use memory over the threshold, will trigger push data.")
      .version("0.2.0")
      .bytesConf(ByteUnit.BYTE)
      .createWithDefaultString("64m")

  val PUSH_RETRY_THREADS: ConfigEntry[Int] =
    buildConf("celeborn.push.retry.threads")
      .withAlternative("rss.pushdata.retry.thread.num")
      .categories("client")
      .doc("Thread number to process shuffle re-send push data requests.")
      .version("0.2.0")
      .intConf
      .createWithDefault(8)

  val PUSH_SPLIT_PARTITION_THREADS: ConfigEntry[Int] =
    buildConf("celeborn.push.splitPartition.threads")
      .withAlternative("rss.client.split.pool.size")
      .categories("client")
      .doc("Thread number to process shuffle split request in shuffle client.")
      .version("0.2.0")
      .intConf
      .createWithDefault(8)

  val PARTITION_SPLIT_THRESHOLD: ConfigEntry[Long] =
    buildConf("celeborn.shuffle.partitionSplit.threshold")
      .withAlternative("rss.partition.split.threshold")
      .categories("client")
      .doc("Shuffle file size threshold, if file size exceeds this, trigger split.")
      .version("0.2.0")
      .bytesConf(ByteUnit.BYTE)
      .createWithDefaultString("1G")

  val PARTITION_SPLIT_MODE: ConfigEntry[String] =
    buildConf("celeborn.shuffle.partitionSplit.mode")
      .withAlternative("rss.partition.split.mode")
      .categories("client")
      .doc("soft: the shuffle file size might be larger than split threshold. " +
        "hard: the shuffle file size will be limited to split threshold.")
      .version("0.2.0")
      .stringConf
      .transform(_.toLowerCase(Locale.ROOT))
      .checkValue(
        Seq("soft", "hard").contains(_),
        s"Celeborn only support partition type of (soft, hard)")
      .createWithDefault("soft")

  val BATCH_HANDLE_CHANGE_PARTITION_ENABLED: ConfigEntry[Boolean] =
    buildConf("celeborn.shuffle.batchHandleChangePartition.enabled")
      .withAlternative("rss.change.partition.batch.enabled")
      .categories("client")
      .doc("When true, LifecycleManager will handle change partition request in batch. " +
        "Otherwise, LifecycleManager will process the requests one by one")
      .version("0.2.0")
      .booleanConf
      .createWithDefault(false)

  val BATCH_HANDLE_CHANGE_PARTITION_THREADS: ConfigEntry[Int] =
    buildConf("celeborn.shuffle.batchHandleChangePartition.threads")
      .withAlternative("rss.change.partition.numThreads")
      .categories("client")
      .doc("Threads number for LifecycleManager to handle change partition request in batch.")
      .version("0.2.0")
      .intConf
      .createWithDefault(8)

  val BATCH_HANDLE_CHANGE_PARTITION_INTERVAL: ConfigEntry[Long] =
    buildConf("celeborn.shuffle.batchHandleChangePartition.interval")
      .withAlternative("rss.change.partition.batchInterval")
      .categories("client")
      .doc("Interval for LifecycleManager to schedule handling change partition requests in batch.")
      .version("0.2.0")
      .timeConf(TimeUnit.MILLISECONDS)
      .createWithDefaultString("100ms")

  def pushServerPort(conf: CelebornConf): Int = {
    conf.getInt("rss.pushserver.port", 0)
  }

  def fetchServerPort(conf: CelebornConf): Int = {
    conf.getInt("rss.fetchserver.port", 0)
  }

  def replicateServerPort(conf: CelebornConf): Int = {
    conf.getInt("rss.replicateserver.port", 0)
  }

  def registerWorkerTimeoutMs(conf: CelebornConf): Long = {
    conf.getTimeAsMs("rss.register.worker.timeout", "180s")
  }

  val PORT_MAX_RETRY: ConfigEntry[Int] =
    buildConf("celeborn.port.maxRetries")
      .withAlternative("rss.master.port.maxretry")
      .categories("master", "worker", "client")
      .doc("When port is occupied,we will retry for max retry times.")
      .version("0.2.0")
      .intConf
      .createWithDefault(1)

  val HA_CLIENT_MAX_RETRIES: ConfigEntry[Int] =
    buildConf("celeborn.ha.client.maxRetries")
      .withAlternative("rss.ha.client.maxTries")
      .categories("client", "worker")
      .doc("Max retry times for client to connect master endpoint")
      .version("0.2.0")
      .intConf
      .createWithDefault(15)

  val METRICS_ENABLED: ConfigEntry[Boolean] =
    buildConf("celeborn.metrics.enabled")
      .withAlternative("rss.metrics.system.enabled")
      .categories("master", "worker", "metrics")
      .doc("When true, enable metrics system.")
      .version("0.2.0")
      .booleanConf
      .createWithDefault(true)

  val METRICS_SAMPLE_RATE: ConfigEntry[Double] =
    buildConf("celeborn.metrics.sample.rate")
      .withAlternative("rss.metrics.system.sample.rate")
      .categories("master", "worker", "metrics")
      .doc("It controls if Celeborn collect timer metrics for some operations. Its value should be in [0.0, 1.0].")
      .version("0.2.0")
      .doubleConf
      .checkValue(v => v >= 0.0 && v <= 1.0, "should be in [0.0, 1.0]")
      .createWithDefault(1.0)

  val METRICS_SLIDING_WINDOW_SIZE: ConfigEntry[Int] =
    buildConf("celeborn.metrics.timer.slidingWindow.size")
      .withAlternative("rss.metrics.system.sliding.window.size")
      .categories("master", "worker", "metrics")
      .doc("The sliding window size of timer metric.")
      .version("0.2.0")
      .intConf
      .createWithDefault(4096)

  val METRICS_COLLECT_CRITICAL_ENABLED: ConfigEntry[Boolean] =
    buildConf("celeborn.metrics.collectPerfCritical.enabled")
      .withAlternative("rss.metrics.system.sample.perf.critical")
      .categories("master", "worker", "metrics")
      .doc("It controls whether to collect metrics which may affect performance. When enable, Celeborn collects them.")
      .version("0.2.0")
      .booleanConf
      .createWithDefault(false)

  val METRICS_CAPACITY: ConfigEntry[Int] =
    buildConf("celeborn.metrics.capacity")
      .withAlternative("rss.inner.metrics.size")
      .categories("master", "worker", "metrics")
      .doc("The maximum number of metrics which a source can use to generate output strings.")
      .version("0.2.0")
      .intConf
      .createWithDefault(4096)

  val MASTER_PROMETHEUS_HOST: ConfigEntry[String] =
    buildConf("celeborn.master.metrics.prometheus.host")
      .withAlternative("rss.master.prometheus.metric.host")
      .categories("master", "metrics")
      .doc("Master's Prometheus host.")
      .version("0.2.0")
      .stringConf
      .createWithDefault("0.0.0.0")

  val MASTER_PROMETHEUS_PORT: ConfigEntry[Int] =
    buildConf("celeborn.master.metrics.prometheus.port")
      .withAlternative("rss.master.prometheus.metric.port")
      .categories("master", "metrics")
      .doc("Master's Prometheus port.")
      .version("0.2.0")
      .intConf
      .checkValue(p => p >= 1024 && p < 65535, "invalid port")
      .createWithDefault(9098)

  val WORKER_PROMETHEUS_HOST: ConfigEntry[String] =
    buildConf("celeborn.worker.metrics.prometheus.host")
      .withAlternative("rss.worker.prometheus.metric.host")
      .categories("worker", "metrics")
      .doc("Worker's Prometheus host.")
      .version("0.2.0")
      .stringConf
      .createWithDefault("0.0.0.0")

  val WORKER_PROMETHEUS_PORT: ConfigEntry[Int] =
    buildConf("celeborn.worker.metrics.prometheus.port")
      .withAlternative("rss.worker.prometheus.metric.port")
      .categories("worker", "metrics")
      .doc("Worker's Prometheus port.")
      .version("0.2.0")
      .intConf
      .checkValue(p => p >= 1024 && p < 65535, "invalid port")
      .createWithDefault(9096)

  def workerRPCPort(conf: CelebornConf): Int = {
    conf.getInt("rss.worker.rpc.port", 0)
  }

  def closeIdleConnections(conf: CelebornConf): Boolean = {
    conf.getBoolean("rss.worker.closeIdleConnections", defaultValue = false)
  }

  def replicateFastFailDurationMs(conf: CelebornConf): Long = {
    conf.getTimeAsMs("rss.replicate.fastfail.duration", "60s")
  }

  val SHUFFLE_FORCE_FALLBACK_ENABLED: ConfigEntry[Boolean] =
    buildConf("celeborn.shuffle.forceFallback.enabled")
      .withAlternative("rss.force.fallback")
      .categories("client")
      .version("0.2.0")
      .doc("Whether force fallback shuffle to Spark's default.")
      .booleanConf
      .createWithDefault(false)

  val SHUFFLE_FORCE_FALLBACK_PARTITION_THRESHOLD: ConfigEntry[Long] =
    buildConf("celeborn.shuffle.forceFallback.numPartitionsThreshold")
      .withAlternative("rss.max.partition.number")
      .categories("client")
      .version("0.2.0")
      .doc(
        "Celeborn will only accept shuffle of partition number lower than this configuration value.")
      .longConf
      .createWithDefault(500000)

  val SHUFFLE_MANAGER_PORT: ConfigEntry[Int] =
    buildConf("celeborn.shuffle.manager.port")
      .withAlternative("rss.driver.metaService.port")
      .categories("client")
      .version("0.2.0")
      .doc("Port used by the LifecycleManager on the Driver.")
      .intConf
      .checkValue(
        (port: Int) => {
          if (port != 0) {
            logWarning(
              "The user specifies the port used by the LifecycleManager on the Driver, and its" +
                s" values is $port, which may cause port conflicts and startup failure.")
          }
          true
        },
        "")
      .createWithDefault(0)

  def clusterCheckQuotaEnabled(conf: CelebornConf): Boolean = {
    conf.getBoolean("rss.cluster.checkQuota.enabled", defaultValue = true)
  }

  val WORKER_DISK_MONITOR_ENABLED: ConfigEntry[Boolean] =
    buildConf("celeborn.worker.monitor.disk.enabled")
      .withAlternative("rss.device.monitor.enabled")
      .categories("worker")
      .version("0.2.0")
      .doc("When true, worker will monitor device and report to master.")
      .booleanConf
      .createWithDefault(true)

  val WORKER_DISK_MONITOR_CHECKLIST: ConfigEntry[Seq[String]] =
    buildConf("celeborn.worker.monitor.disk.checklist")
      .withAlternative("rss.device.monitor.checklist")
      .categories("worker")
      .version("0.2.0")
      .doc("Monitor type for disk, available items are: " +
        "iohang, readwrite and diskusage.")
      .stringConf
      .transform(_.toLowerCase)
      .toSequence
      .createWithDefaultString("readwrite,diskusage")

  val WORKER_DISK_MONITOR_CHECK_INTERVAL: ConfigEntry[Long] =
    buildConf("celeborn.worker.monitor.disk.checkInterval")
      .withAlternative("rss.disk.check.interval")
      .categories("worker")
      .version("0.2.0")
      .doc("Intervals between device monitor to check disk.")
      .timeConf(TimeUnit.MILLISECONDS)
      .createWithDefaultString("60s")

  val WORKER_DISK_MONITOR_SYS_BLOCK_DIR: ConfigEntry[String] =
    buildConf("celeborn.worker.monitor.disk.sys.block.dir")
      .withAlternative("rss.sys.block.dir")
      .categories("worker")
      .version("0.2.0")
      .doc("The directory where linux file block information is stored.")
      .stringConf
      .createWithDefault("/sys/block")

  val WORKER_WRITER_CREATE_MAX_ATTEMPTS: ConfigEntry[Int] =
    buildConf("celeborn.worker.writer.create.maxAttempts")
      .withAlternative("rss.create.file.writer.retry.count")
      .categories("worker")
      .version("0.2.0")
      .doc("Retry count for a file writer to create if its creation was failed.")
      .intConf
      .createWithDefault(3)

  def workerStatusCheckTimeout(conf: CelebornConf): Long = {
    conf.getTimeAsSeconds("rss.worker.status.check.timeout", "30s")
  }

  def checkFileCleanRetryTimes(conf: CelebornConf): Int = {
    conf.getInt("rss.worker.checkFileCleanRetryTimes", 3)
  }

  def checkFileCleanTimeoutMs(conf: CelebornConf): Long = {
    conf.getTimeAsMs("rss.worker.checkFileCleanTimeoutMs", "1000ms")
  }

  def identityProviderClass(conf: CelebornConf): String = {
    conf.get("rss.identity.provider", classOf[DefaultIdentityProvider].getName)
  }

  def quotaManagerClass(conf: CelebornConf): String = {
    conf.get("rss.quota.manager", classOf[DefaultQuotaManager].getName)
  }

  def quotaConfigurationPath(conf: CelebornConf): Option[String] = {
    conf.getOption("rss.quota.configuration.path")
  }

  val SHUFFLE_PARTITION_TYPE: ConfigEntry[String] =
    buildConf("celeborn.shuffle.partition.type")
      .withAlternative("rss.partition.type")
      .categories("client")
      .doc("Type of shuffle's partition.")
      .version("0.2.0")
      .stringConf
      .transform(_.toLowerCase(Locale.ROOT))
      .checkValue(
        Seq("reduce", "map", "mapgroup").contains(_),
        s"Celeborn only support partition type of (reduce, map, mapgroup)")
      .createWithDefault("reduce")

  val SHUFFLE_COMPRESSION_CODEC: ConfigEntry[String] =
    buildConf("celeborn.shuffle.compression.codec")
      .withAlternative("rss.client.compression.codec")
      .categories("client")
      .doc("The codec used to compress shuffle data. By default, Celeborn provides two codecs: `lz4` and `zstd`.")
      .version("0.2.0")
      .stringConf
      .transform(_.toLowerCase(Locale.ROOT))
      .checkValue(
        value => Seq("lz4", "zstd").contains(value),
        s"Invalid compression codec, Celeborn only support compression codec of (lz4, zstd).")
      .createWithDefault("lz4")

  val SHUFFLE_COMPRESSION_ZSTD_LEVEL: ConfigEntry[Int] =
    buildConf("celeborn.shuffle.compression.zstd.level")
      .withAlternative("rss.client.compression.zstd.level")
      .categories("client")
      .doc("Compression level for Zstd compression codec, its value should be an integer " +
        "between -5 and 22. Increasing the compression level will result in better compression " +
        "at the expense of more CPU and memory.")
      .version("0.2.0")
      .intConf
      .checkValue(
        value => value >= -5 && value <= 22,
        s"Compression level for Zstd compression codec should be an integer between -5 and 22.")
      .createWithDefault(1)

  def partitionSortTimeout(conf: CelebornConf): Long = {
    conf.getTimeAsMs("rss.partition.sort.timeout", "220s")
  }

  def partitionSortMaxMemoryRatio(conf: CelebornConf): Double = {
    conf.getDouble("rss.partition.sort.memory.max.ratio", 0.1)
  }

  def workerPausePushDataRatio(conf: CelebornConf): Double = {
    conf.getDouble("rss.pause.pushdata.memory.ratio", 0.85)
  }

  def workerPauseRepcaliteRatio(conf: CelebornConf): Double = {
    conf.getDouble("rss.pause.replicate.memory.ratio", 0.95)
  }

  def workerResumeRatio(conf: CelebornConf): Double = {
    conf.getDouble("rss.resume.memory.ratio", 0.5)
  }

  def initialReserveSingleSortMemory(conf: CelebornConf): Long = {
    conf.getSizeAsBytes("rss.worker.initialReserveSingleSortMemory", "1mb")
  }

  def workerDirectMemoryPressureCheckIntervalMs(conf: CelebornConf): Int = {
    conf.getInt("rss.worker.memory.check.interval", 10)
  }

  def workerDirectMemoryReportIntervalSecond(conf: CelebornConf): Int = {
    Utils.timeStringAsSeconds(conf.get("rss.worker.memory.report.interval", "10s")).toInt
  }

  def defaultStorageType(conf: CelebornConf): StorageInfo.Type = {
    val default = StorageInfo.Type.MEMORY
    val hintStr = conf.get("rss.storage.type", "memory").toUpperCase
    if (StorageInfo.Type.values().mkString.toUpperCase.contains(hintStr)) {
      logWarning(s"storage hint is invalid ${hintStr}")
      StorageInfo.Type.valueOf(hintStr)
    } else {
      default
    }
  }

  val WORKER_GRACEFUL_SHUTDOWN_ENABLED: ConfigEntry[Boolean] =
    buildConf("celeborn.worker.graceful.shutdown.enabled")
      .withAlternative("rss.worker.graceful.shutdown")
      .categories("worker")
      .doc("When true, during worker shutdown, the worker will wait for all released slots " +
        s"to be committed or destroyed.")
      .version("0.2.0")
      .booleanConf
      .createWithDefault(false)

  val WORKER_GRACEFUL_SHUTDOWN_TIMEOUT: ConfigEntry[Long] =
    buildConf("celeborn.worker.graceful.shutdown.timeout")
      .withAlternative("rss.worker.shutdown.timeout")
      .categories("worker")
      .doc("The worker's graceful shutdown timeout time.")
      .version("0.2.0")
      .timeConf(TimeUnit.MILLISECONDS)
      .createWithDefaultString("600s")

  val WORKER_CHECK_SLOTS_FINISHED_INTERVAL: ConfigEntry[Long] =
    buildConf("celeborn.worker.graceful.shutdown.checkSlotsFinished.interval")
      .withAlternative("rss.worker.checkSlots.interval")
      .categories("worker")
      .doc("The wait interval of checking whether all released slots " +
        "to be committed or destroyed during worker graceful shutdown")
      .version("0.2.0")
      .timeConf(TimeUnit.MILLISECONDS)
      .createWithDefaultString("1s")

  val WORKER_CHECK_SLOTS_FINISHED_TIMEOUT: ConfigEntry[Long] =
    buildConf("celeborn.worker.graceful.shutdown.checkSlotsFinished.timeout")
      .withAlternative("rss.worker.checkSlots.timeout")
      .categories("worker")
      .doc("The wait time of waiting for the released slots" +
        " to be committed or destroyed during worker graceful shutdown.")
      .version("0.2.0")
      .timeConf(TimeUnit.MILLISECONDS)
      .createWithDefaultString("480s")

  val WORKER_RECOVER_PATH: ConfigEntry[String] =
    buildConf("celeborn.worker.graceful.shutdown.recoverPath")
      .withAlternative("rss.worker.recoverPath")
      .categories("worker")
      .doc("The path to store levelDB.")
      .version("0.2.0")
      .stringConf
      .transform(_.replace("<tmp>", System.getProperty("java.io.tmpdir")))
      .createWithDefault(s"<tmp>/recover")

  val PARTITION_SORTER_SHUTDOWN_TIMEOUT: ConfigEntry[Long] =
    buildConf("celeborn.worker.graceful.shutdown.partitionSorter.shutdownTimeout")
      .withAlternative("rss.worker.partitionSorterCloseAwaitTime")
      .categories("worker")
      .doc("The wait time of waiting for sorting partition files" +
        " during worker graceful shutdown.")
      .version("0.2.0")
      .timeConf(TimeUnit.MILLISECONDS)
      .createWithDefaultString("120s")

  val HDFS_DIR: OptionalConfigEntry[String] =
    buildConf("celeborn.storage.hdfs.dir")
      .withAlternative("rss.worker.hdfs.dir")
      .categories("worker", "client")
      .version("0.2.0")
      .doc("HDFS dir configuration for Celeborn to access HDFS.")
      .stringConf
      .createOptional

  val SHUFFLE_RANGE_READ_FILTER_ENABLED: ConfigEntry[Boolean] =
    buildConf("celeborn.shuffle.rangeReadFilter.enabled")
      .withAlternative("rss.range.read.filter.enabled")
      .categories("client")
      .version("0.2.0")
      .doc("If a spark application have skewed partition, this value can set to true to improve performance.")
      .booleanConf
      .createWithDefault(false)

  val COLUMNAR_SHUFFLE_ENABLED: ConfigEntry[Boolean] =
    buildConf("celeborn.columnar.shuffle.enabled")
      .categories("columnar-shuffle")
      .version("0.2.0")
      .doc("Whether to enable columnar-based shuffle.")
      .booleanConf
      .createWithDefault(false)

  val COLUMNAR_SHUFFLE_BATCH_SIZE: ConfigEntry[Int] =
    buildConf("celeborn.columnar.shuffle.batch.size")
      .categories("columnar-shuffle")
      .version("0.2.0")
      .doc("Vector batch size for columnar shuffle.")
      .intConf
      .checkValue(v => v > 0, "value must be positive")
      .createWithDefault(10000)

  val COLUMNAR_SHUFFLE_OFF_HEAP_ENABLED: ConfigEntry[Boolean] =
    buildConf("celeborn.columnar.offHeap.enabled")
      .categories("columnar-shuffle")
      .version("0.2.0")
      .doc("Whether to use off heap columnar vector.")
      .booleanConf
      .createWithDefault(false)

  val COLUMNAR_SHUFFLE_DICTIONARY_ENCODING_ENABLED: ConfigEntry[Boolean] =
    buildConf("celeborn.columnar.shuffle.encoding.dictionary.enabled")
      .categories("columnar-shuffle")
      .version("0.2.0")
      .doc("Whether to use dictionary encoding for columnar-based shuffle data.")
      .booleanConf
      .createWithDefault(false)

  val COLUMNAR_SHUFFLE_DICTIONARY_ENCODING_MAX_FACTOR: ConfigEntry[Double] =
    buildConf("celeborn.columnar.shuffle.encoding.dictionary.maxFactor")
      .categories("columnar-shuffle")
      .version("0.2.0")
      .doc("Max factor for dictionary size. The max dictionary size is " +
        s"`min(${Utils.bytesToString(Short.MaxValue)}, ${COLUMNAR_SHUFFLE_BATCH_SIZE.key} * " +
        s"celeborn.columnar.shuffle.encoding.dictionary.maxFactor)`.")
      .doubleConf
      .createWithDefault(0.3)
}<|MERGE_RESOLUTION|>--- conflicted
+++ resolved
@@ -364,17 +364,13 @@
   }
 
   // //////////////////////////////////////////////////////
-<<<<<<< HEAD
   //                      Common                        //
   // //////////////////////////////////////////////////////
   def portMaxRetries: Int = get(PORT_MAX_RETRY)
   def haClientMaxTries: Int = get(HA_CLIENT_MAX_RETRIES)
 
   // //////////////////////////////////////////////////////
-  //                      Master                        //
-=======
   //                      Master                         //
->>>>>>> e71c0228
   // //////////////////////////////////////////////////////
   def diskGroups: Int = get(DISK_GROUP)
   def diskGroupGradient: Double = get(DISK_GROUP_GRADIENT)
