/*
 * Licensed to the Apache Software Foundation (ASF) under one or more
 * contributor license agreements.  See the NOTICE file distributed with
 * this work for additional information regarding copyright ownership.
 * The ASF licenses this file to You under the Apache License, Version 2.0
 * (the "License"); you may not use this file except in compliance with
 * the License.  You may obtain a copy of the License at
 *
 *    http://www.apache.org/licenses/LICENSE-2.0
 *
 * Unless required by applicable law or agreed to in writing, software
 * distributed under the License is distributed on an "AS IS" BASIS,
 * WITHOUT WARRANTIES OR CONDITIONS OF ANY KIND, either express or implied.
 * See the License for the specific language governing permissions and
 * limitations under the License.
 */

package org.apache.celeborn.common

import java.io.IOException
import java.util.{Collection => JCollection, Collections, HashMap => JHashMap, Locale, Map => JMap}
import java.util.concurrent.TimeUnit

import scala.collection.JavaConverters._
import scala.collection.mutable
import scala.concurrent.duration._
import scala.util.Try

import org.apache.celeborn.common.identity.{DefaultIdentityProvider, IdentityProvider}
import org.apache.celeborn.common.internal.Logging
import org.apache.celeborn.common.internal.config._
import org.apache.celeborn.common.network.util.ByteUnit
import org.apache.celeborn.common.protocol._
import org.apache.celeborn.common.protocol.StorageInfo.Type
import org.apache.celeborn.common.protocol.StorageInfo.Type.{HDD, SSD}
import org.apache.celeborn.common.quota.DefaultQuotaManager
import org.apache.celeborn.common.rpc.RpcTimeout
import org.apache.celeborn.common.util.{JavaUtils, Utils}

class CelebornConf(loadDefaults: Boolean) extends Cloneable with Logging with Serializable {

  import CelebornConf._

  /** Create a CelebornConf that loads defaults from system properties and the classpath */
  def this() = this(true)

  private val settings = JavaUtils.newConcurrentHashMap[String, String]()

  @transient private lazy val reader: ConfigReader = {
    val _reader = new ConfigReader(new CelebornConfigProvider(settings))
    _reader.bindEnv(new ConfigProvider {
      override def get(key: String): Option[String] = Option(getenv(key))
    })
    _reader
  }

  private def loadFromMap(props: Map[String, String], silent: Boolean): Unit =
    settings.synchronized {
      // Load any celeborn.* system properties
      for ((key, value) <- props if key.startsWith("celeborn.")) {
        set(key, value, silent)
      }
      this
    }

  if (loadDefaults) {
    loadFromMap(Utils.getSystemProperties, false)
  }

  /** Set a configuration variable. */
  def set(key: String, value: String): CelebornConf = {
    set(key, value, false)
  }

  private[celeborn] def set(key: String, value: String, silent: Boolean): CelebornConf = {
    if (key == null) {
      throw new NullPointerException("null key")
    }
    if (value == null) {
      throw new NullPointerException(s"null value for $key")
    }
    if (!silent) {
      logDeprecationWarning(key)
    }
    requireDefaultValueOfRemovedConf(key, value)
    settings.put(key, value)
    this
  }

  def set[T](entry: ConfigEntry[T], value: T): CelebornConf = {
    set(entry.key, entry.stringConverter(value))
    this
  }

  def set[T](entry: OptionalConfigEntry[T], value: T): CelebornConf = {
    set(entry.key, entry.rawStringConverter(value))
    this
  }

  /** Set multiple parameters together */
  def setAll(settings: Traversable[(String, String)]): CelebornConf = {
    settings.foreach { case (k, v) => set(k, v) }
    this
  }

  /** Set a parameter if it isn't already configured */
  def setIfMissing(key: String, value: String): CelebornConf = {
    requireDefaultValueOfRemovedConf(key, value)
    if (settings.putIfAbsent(key, value) == null) {
      logDeprecationWarning(key)
    }
    this
  }

  def setIfMissing[T](entry: ConfigEntry[T], value: T): CelebornConf = {
    setIfMissing(entry.key, entry.stringConverter(value))
  }

  def setIfMissing[T](entry: OptionalConfigEntry[T], value: T): CelebornConf = {
    setIfMissing(entry.key, entry.rawStringConverter(value))
  }

  /** Remove a parameter from the configuration */
  def unset(key: String): CelebornConf = {
    settings.remove(key)
    this
  }

  def unset(entry: ConfigEntry[_]): CelebornConf = {
    unset(entry.key)
  }

  def clear(): Unit = {
    settings.clear()
  }

  /** Get a parameter; throws a NoSuchElementException if it's not set */
  def get(key: String): String = {
    getOption(key).getOrElse(throw new NoSuchElementException(key))
  }

  /** Get a parameter, falling back to a default if not set */
  def get(key: String, defaultValue: String): String = {
    getOption(key).getOrElse(defaultValue)
  }

  def get[T](entry: ConfigEntry[T]): T = {
    entry.readFrom(reader)
  }

  /**
   * Get a time parameter as seconds; throws a NoSuchElementException if it's not set. If no
   * suffix is provided then seconds are assumed.
   * @throws java.util.NoSuchElementException If the time parameter is not set
   * @throws NumberFormatException            If the value cannot be interpreted as seconds
   */
  def getTimeAsSeconds(key: String): Long = catchIllegalValue(key) {
    Utils.timeStringAsSeconds(get(key))
  }

  /**
   * Get a time parameter as seconds, falling back to a default if not set. If no
   * suffix is provided then seconds are assumed.
   * @throws NumberFormatException If the value cannot be interpreted as seconds
   */
  def getTimeAsSeconds(key: String, defaultValue: String): Long = catchIllegalValue(key) {
    Utils.timeStringAsSeconds(get(key, defaultValue))
  }

  /**
   * Get a time parameter as milliseconds; throws a NoSuchElementException if it's not set. If no
   * suffix is provided then milliseconds are assumed.
   * @throws java.util.NoSuchElementException If the time parameter is not set
   * @throws NumberFormatException If the value cannot be interpreted as milliseconds
   */
  def getTimeAsMs(key: String): Long = catchIllegalValue(key) {
    Utils.timeStringAsMs(get(key))
  }

  /**
   * Get a time parameter as milliseconds, falling back to a default if not set. If no
   * suffix is provided then milliseconds are assumed.
   * @throws NumberFormatException If the value cannot be interpreted as milliseconds
   */
  def getTimeAsMs(key: String, defaultValue: String): Long = catchIllegalValue(key) {
    Utils.timeStringAsMs(get(key, defaultValue))
  }

  /**
   * Get a size parameter as bytes; throws a NoSuchElementException if it's not set. If no
   * suffix is provided then bytes are assumed.
   * @throws java.util.NoSuchElementException If the size parameter is not set
   * @throws NumberFormatException If the value cannot be interpreted as bytes
   */
  def getSizeAsBytes(key: String): Long = catchIllegalValue(key) {
    Utils.byteStringAsBytes(get(key))
  }

  /**
   * Get a size parameter as bytes, falling back to a default if not set. If no
   * suffix is provided then bytes are assumed.
   * @throws NumberFormatException If the value cannot be interpreted as bytes
   */
  def getSizeAsBytes(key: String, defaultValue: String): Long = catchIllegalValue(key) {
    Utils.byteStringAsBytes(get(key, defaultValue))
  }

  /**
   * Get a size parameter as bytes, falling back to a default if not set.
   * @throws NumberFormatException If the value cannot be interpreted as bytes
   */
  def getSizeAsBytes(key: String, defaultValue: Long): Long = catchIllegalValue(key) {
    Utils.byteStringAsBytes(get(key, defaultValue + "B"))
  }

  /**
   * Get a size parameter as Kibibytes; throws a NoSuchElementException if it's not set. If no
   * suffix is provided then Kibibytes are assumed.
   * @throws java.util.NoSuchElementException If the size parameter is not set
   * @throws NumberFormatException If the value cannot be interpreted as Kibibytes
   */
  def getSizeAsKb(key: String): Long = catchIllegalValue(key) {
    Utils.byteStringAsKb(get(key))
  }

  /**
   * Get a size parameter as Kibibytes, falling back to a default if not set. If no
   * suffix is provided then Kibibytes are assumed.
   * @throws NumberFormatException If the value cannot be interpreted as Kibibytes
   */
  def getSizeAsKb(key: String, defaultValue: String): Long = catchIllegalValue(key) {
    Utils.byteStringAsKb(get(key, defaultValue))
  }

  /**
   * Get a size parameter as Mebibytes; throws a NoSuchElementException if it's not set. If no
   * suffix is provided then Mebibytes are assumed.
   * @throws java.util.NoSuchElementException If the size parameter is not set
   * @throws NumberFormatException If the value cannot be interpreted as Mebibytes
   */
  def getSizeAsMb(key: String): Long = catchIllegalValue(key) {
    Utils.byteStringAsMb(get(key))
  }

  /**
   * Get a size parameter as Mebibytes, falling back to a default if not set. If no
   * suffix is provided then Mebibytes are assumed.
   * @throws NumberFormatException If the value cannot be interpreted as Mebibytes
   */
  def getSizeAsMb(key: String, defaultValue: String): Long = catchIllegalValue(key) {
    Utils.byteStringAsMb(get(key, defaultValue))
  }

  /**
   * Get a size parameter as Gibibytes; throws a NoSuchElementException if it's not set. If no
   * suffix is provided then Gibibytes are assumed.
   * @throws java.util.NoSuchElementException If the size parameter is not set
   * @throws NumberFormatException If the value cannot be interpreted as Gibibytes
   */
  def getSizeAsGb(key: String): Long = catchIllegalValue(key) {
    Utils.byteStringAsGb(get(key))
  }

  /**
   * Get a size parameter as Gibibytes, falling back to a default if not set. If no
   * suffix is provided then Gibibytes are assumed.
   * @throws NumberFormatException If the value cannot be interpreted as Gibibytes
   */
  def getSizeAsGb(key: String, defaultValue: String): Long = catchIllegalValue(key) {
    Utils.byteStringAsGb(get(key, defaultValue))
  }

  /** Get a parameter as an Option */
  def getOption(key: String): Option[String] = {
    Option(settings.get(key)).orElse(getDeprecatedConfig(key, settings))
  }

  /** Get an optional value, applying variable substitution. */
  private[celeborn] def getWithSubstitution(key: String): Option[String] = {
    getOption(key).map(reader.substitute)
  }

  /** Get all parameters as a list of pairs */
  def getAll: Array[(String, String)] = {
    settings.entrySet().asScala.map(x => (x.getKey, x.getValue)).toArray
  }

  /**
   * Get all parameters that start with `prefix`
   */
  def getAllWithPrefix(prefix: String): Array[(String, String)] = {
    getAll.filter { case (k, v) => k.startsWith(prefix) }
      .map { case (k, v) => (k.substring(prefix.length), v) }
  }

  /**
   * Get a parameter as an integer, falling back to a default if not set
   * @throws NumberFormatException If the value cannot be interpreted as an integer
   */
  def getInt(key: String, defaultValue: Int): Int = catchIllegalValue(key) {
    getOption(key).map(_.toInt).getOrElse(defaultValue)
  }

  /**
   * Get a parameter as a long, falling back to a default if not set
   * @throws NumberFormatException If the value cannot be interpreted as a long
   */
  def getLong(key: String, defaultValue: Long): Long = catchIllegalValue(key) {
    getOption(key).map(_.toLong).getOrElse(defaultValue)
  }

  /**
   * Get a parameter as a double, falling back to a default if not ste
   * @throws NumberFormatException If the value cannot be interpreted as a double
   */
  def getDouble(key: String, defaultValue: Double): Double = catchIllegalValue(key) {
    getOption(key).map(_.toDouble).getOrElse(defaultValue)
  }

  /**
   * Get a parameter as a boolean, falling back to a default if not set
   * @throws IllegalArgumentException If the value cannot be interpreted as a boolean
   */
  def getBoolean(key: String, defaultValue: Boolean): Boolean = catchIllegalValue(key) {
    getOption(key).map(_.toBoolean).getOrElse(defaultValue)
  }

  /** Does the configuration contain a given parameter? */
  def contains(key: String): Boolean = {
    settings.containsKey(key) ||
    configsWithAlternatives.get(key).toSeq.flatten.exists { alt => contains(alt.key) }
  }

  private[celeborn] def contains(entry: ConfigEntry[_]): Boolean = contains(entry.key)

  /** Copy this object */
  override def clone: CelebornConf = {
    val cloned = new CelebornConf(false)
    settings.entrySet().asScala.foreach { e =>
      cloned.set(e.getKey, e.getValue, true)
    }
    cloned
  }

  /**
   * By using this instead of System.getenv(), environment variables can be mocked
   * in unit tests.
   */
  private[celeborn] def getenv(name: String): String = System.getenv(name)

  /**
   * Wrapper method for get() methods which require some specific value format. This catches
   * any [[NumberFormatException]] or [[IllegalArgumentException]] and re-raises it with the
   * incorrectly configured key in the exception message.
   */
  private def catchIllegalValue[T](key: String)(getValue: => T): T = {
    try {
      getValue
    } catch {
      case e: NumberFormatException =>
        // NumberFormatException doesn't have a constructor that takes a cause for some reason.
        throw new NumberFormatException(s"Illegal value for config key $key: ${e.getMessage}")
          .initCause(e)
      case e: IllegalArgumentException =>
        throw new IllegalArgumentException(s"Illegal value for config key $key: ${e.getMessage}", e)
    }
  }

  // //////////////////////////////////////////////////////
  //                      Network                        //
  // //////////////////////////////////////////////////////
  def bindPreferIP: Boolean = get(NETWORK_BIND_PREFER_IP)
  def portMaxRetries: Int = get(PORT_MAX_RETRY)
  def networkTimeout: RpcTimeout =
    new RpcTimeout(get(NETWORK_TIMEOUT).milli, NETWORK_TIMEOUT.key)
  def networkConnectTimeout: RpcTimeout =
    new RpcTimeout(get(NETWORK_CONNECT_TIMEOUT).milli, NETWORK_CONNECT_TIMEOUT.key)
  def rpcIoThreads: Option[Int] = get(RPC_IO_THREAD)
  def rpcConnectThreads: Int = get(RPC_CONNECT_THREADS)
  def rpcLookupTimeout: RpcTimeout =
    new RpcTimeout(get(RPC_LOOKUP_TIMEOUT).milli, RPC_LOOKUP_TIMEOUT.key)
  def rpcAskTimeout: RpcTimeout =
    new RpcTimeout(get(RPC_ASK_TIMEOUT).milli, RPC_ASK_TIMEOUT.key)
  def networkIoMode(module: String): String = {
    val key = NETWORK_IO_MODE.key.replace("<module>", module)
    get(key, NETWORK_IO_MODE.defaultValue.get)
  }

  def networkIoPreferDirectBufs(module: String): Boolean = {
    val key = NETWORK_IO_PREFER_DIRECT_BUFS.key.replace("<module>", module)
    getBoolean(key, NETWORK_IO_PREFER_DIRECT_BUFS.defaultValue.get)
  }

  def networkIoConnectTimeoutMs(module: String): Int = {
    val key = NETWORK_IO_CONNECT_TIMEOUT.key.replace("<module>", module)
    getTimeAsMs(key, s"${networkConnectTimeout.duration.toMillis}ms").toInt
  }

  def networkIoConnectionTimeoutMs(module: String): Int = {
    val key = NETWORK_IO_CONNECTION_TIMEOUT.key.replace("<module>", module)
    getTimeAsMs(key, s"${networkTimeout.duration.toMillis}ms").toInt
  }

  def networkIoNumConnectionsPerPeer(module: String): Int = {
    val key = NETWORK_IO_NUM_CONNECTIONS_PER_PEER.key.replace("<module>", module)
    getInt(key, NETWORK_IO_NUM_CONNECTIONS_PER_PEER.defaultValue.get)
  }

  def networkIoBacklog(module: String): Int = {
    val key = NETWORK_IO_BACKLOG.key.replace("<module>", module)
    getInt(key, NETWORK_IO_BACKLOG.defaultValue.get)
  }

  def networkIoServerThreads(module: String): Int = {
    val key = NETWORK_IO_SERVER_THREADS.key.replace("<module>", module)
    getInt(key, NETWORK_IO_SERVER_THREADS.defaultValue.get)
  }

  def networkIoClientThreads(module: String): Int = {
    val key = NETWORK_IO_CLIENT_THREADS.key.replace("<module>", module)
    getInt(key, NETWORK_IO_CLIENT_THREADS.defaultValue.get)
  }

  def networkIoReceiveBuf(module: String): Int = {
    val key = NETWORK_IO_RECEIVE_BUFFER.key.replace("<module>", module)
    getSizeAsBytes(key, NETWORK_IO_RECEIVE_BUFFER.defaultValueString).toInt
  }

  def networkIoSendBuf(module: String): Int = {
    val key = NETWORK_IO_SEND_BUFFER.key.replace("<module>", module)
    getSizeAsBytes(key, NETWORK_IO_SEND_BUFFER.defaultValueString).toInt
  }

  def networkIoMaxRetries(module: String): Int = {
    val key = NETWORK_IO_MAX_RETRIES.key.replace("<module>", module)
    getInt(key, NETWORK_IO_MAX_RETRIES.defaultValue.get)
  }

  def networkIoRetryWaitMs(module: String): Int = {
    val key = NETWORK_IO_RETRY_WAIT.key.replace("<module>", module)
    getTimeAsMs(key, NETWORK_IO_RETRY_WAIT.defaultValueString).toInt
  }

  def networkIoMemoryMapBytes(module: String): Int = {
    val key = NETWORK_IO_STORAGE_MEMORY_MAP_THRESHOLD.key.replace("<module>", module)
    getSizeAsBytes(key, NETWORK_IO_STORAGE_MEMORY_MAP_THRESHOLD.defaultValueString).toInt
  }

  def networkIoLazyFileDescriptor(module: String): Boolean = {
    val key = NETWORK_IO_LAZY_FD.key.replace("<module>", module)
    getBoolean(key, NETWORK_IO_LAZY_FD.defaultValue.get)
  }

  def networkIoVerboseMetrics(module: String): Boolean = {
    val key = NETWORK_VERBOSE_METRICS.key.replace("<module>", module)
    getBoolean(key, NETWORK_VERBOSE_METRICS.defaultValue.get)
  }

  def networkShareMemoryAllocator: Boolean = get(NETWORK_MEMORY_ALLOCATOR_SHARE)

  def networkAllocatorArenas: Int = get(NETWORK_MEMORY_ALLOCATOR_ARENAS).getOrElse(Math.max(
    Runtime.getRuntime.availableProcessors(),
    2))

  def networkAllocatorVerboseMetric: Boolean = get(NETWORK_MEMORY_ALLOCATOR_VERBOSE_METRIC)

  def shuffleIoMaxChunksBeingTransferred: Long = {
    get(MAX_CHUNKS_BEING_TRANSFERRED)
  }

  def clientHeartbeatInterval(module: String): Long = {
    val key = CHANNEL_HEARTBEAT_INTERVAL.key.replace("<module>", module)
    getTimeAsMs(key, CHANNEL_HEARTBEAT_INTERVAL.defaultValueString)
  }

  def pushDataTimeoutCheckerThreads(module: String): Int = {
    val key = PUSH_TIMEOUT_CHECK_THREADS.key.replace("<module>", module)
    getInt(key, PUSH_TIMEOUT_CHECK_THREADS.defaultValue.get)
  }

  def pushDataTimeoutCheckInterval(module: String): Long = {
    val key = PUSH_TIMEOUT_CHECK_INTERVAL.key.replace("<module>", module)
    getTimeAsMs(key, PUSH_TIMEOUT_CHECK_INTERVAL.defaultValueString)
  }

  def fetchDataTimeoutCheckerThreads(module: String): Int = {
    val key = FETCH_TIMEOUT_CHECK_THREADS.key.replace("<module>", module)
    getInt(key, FETCH_TIMEOUT_CHECK_THREADS.defaultValue.get)
  }

  def fetchDataTimeoutCheckInterval(module: String): Long = {
    val key = FETCH_TIMEOUT_CHECK_INTERVAL.key.replace("<module>", module)
    getTimeAsMs(key, FETCH_TIMEOUT_CHECK_INTERVAL.defaultValueString)
  }

  // //////////////////////////////////////////////////////
  //                      Master                         //
  // //////////////////////////////////////////////////////
  def masterSlotAssignPolicy: SlotsAssignPolicy =
    SlotsAssignPolicy.valueOf(get(MASTER_SLOT_ASSIGN_POLICY))

  def hasHDFSStorage: Boolean = get(ACTIVE_STORAGE_TYPES).contains(StorageInfo.Type.HDFS.name())

  def masterSlotAssignLoadAwareDiskGroupNum: Int = get(MASTER_SLOT_ASSIGN_LOADAWARE_DISKGROUP_NUM)
  def masterSlotAssignLoadAwareDiskGroupGradient: Double =
    get(MASTER_SLOT_ASSIGN_LOADAWARE_DISKGROUP_GRADIENT)
  def masterSlotAssignLoadAwareFlushTimeWeight: Double =
    get(MASTER_SLOT_ASSIGN_LOADAWARE_FLUSHTIME_WEIGHT)
  def masterSlotAssignLoadAwareFetchTimeWeight: Double =
    get(MASTER_SLOT_ASSIGN_LOADAWARE_FETCHTIME_WEIGHT)
  def masterSlotAssignExtraSlots: Int = get(MASTER_SLOT_ASSIGN_EXTRA_SLOTS)
  def initialEstimatedPartitionSize: Long = get(ESTIMATED_PARTITION_SIZE_INITIAL_SIZE)
  def estimatedPartitionSizeUpdaterInitialDelay: Long =
    get(ESTIMATED_PARTITION_SIZE_UPDATE_INITIAL_DELAY)
  def estimatedPartitionSizeForEstimationUpdateInterval: Long =
    get(ESTIMATED_PARTITION_SIZE_UPDATE_INTERVAL)
  def masterResourceConsumptionInterval: Long = get(MASTER_RESOURCE_CONSUMPTION_INTERVAL)

  // //////////////////////////////////////////////////////
  //               Address && HA && RATIS                //
  // //////////////////////////////////////////////////////
  def masterEndpoints: Array[String] =
    get(MASTER_ENDPOINTS).toArray.map { endpoint =>
      Utils.parseHostPort(endpoint.replace("<localhost>", Utils.localHostName(this))) match {
        case (host, 0) => s"$host:${HA_MASTER_NODE_PORT.defaultValue.get}"
        case (host, port) => s"$host:$port"
      }
    }

  def masterClientRpcAskTimeout: RpcTimeout =
    new RpcTimeout(get(MASTER_CLIENT_RPC_ASK_TIMEOUT).milli, MASTER_CLIENT_RPC_ASK_TIMEOUT.key)

  def masterClientMaxRetries: Int = get(MASTER_CLIENT_MAX_RETRIES)

  def masterHost: String = get(MASTER_HOST).replace("<localhost>", Utils.localHostName(this))

  def masterPort: Int = get(MASTER_PORT)

  def haEnabled: Boolean = get(HA_ENABLED)

  def haMasterNodeId: Option[String] = get(HA_MASTER_NODE_ID)

  def haMasterNodeIds: Array[String] = {
    def extractPrefix(original: String, stop: String): String = {
      val i = original.indexOf(stop)
      assert(i >= 0, s"$original does not contain $stop")
      original.substring(0, i)
    }

    val nodeConfPrefix = extractPrefix(HA_MASTER_NODE_HOST.key, "<id>")
    val nodeIds = getAllWithPrefix(nodeConfPrefix)
      .map(_._1)
      .filterNot(_.equals("id"))
      .map(k => extractPrefix(k, "."))
      .distinct

    // CELEBORN-638: compatible with `celeborn.ha.master.*`, expect to remove before 0.4.0
    val legacyNodeConfPrefix = extractPrefix(HA_MASTER_NODE_HOST.alternatives.head._1, "<id>")
    val legacyNodeIds = getAllWithPrefix(legacyNodeConfPrefix)
      .map(_._1)
      .filterNot(_.equals("id"))
      .map(k => extractPrefix(k, "."))
      .distinct
    (nodeIds ++ legacyNodeIds).distinct
  }

  def haMasterNodeHost(nodeId: String): String = {
    val key = HA_MASTER_NODE_HOST.key.replace("<id>", nodeId)
    val legacyKey = HA_MASTER_NODE_HOST.alternatives.head._1.replace("<id>", nodeId)
    get(key, get(legacyKey, Utils.localHostName(this)))
  }

  def haMasterNodePort(nodeId: String): Int = {
    val key = HA_MASTER_NODE_PORT.key.replace("<id>", nodeId)
    val legacyKey = HA_MASTER_NODE_PORT.alternatives.head._1.replace("<id>", nodeId)
    getInt(key, getInt(legacyKey, HA_MASTER_NODE_PORT.defaultValue.get))
  }

  def haMasterRatisHost(nodeId: String): String = {
    val key = HA_MASTER_NODE_RATIS_HOST.key.replace("<id>", nodeId)
    val legacyKey = HA_MASTER_NODE_RATIS_HOST.alternatives.head._1.replace("<id>", nodeId)
    get(key, get(legacyKey, haMasterNodeHost(nodeId)))
  }

  def haMasterRatisPort(nodeId: String): Int = {
    val key = HA_MASTER_NODE_RATIS_PORT.key.replace("<id>", nodeId)
    val legacyKey = HA_MASTER_NODE_RATIS_PORT.alternatives.head._1.replace("<id>", nodeId)
    getInt(key, getInt(legacyKey, HA_MASTER_NODE_RATIS_PORT.defaultValue.get))
  }

  def haMasterRatisRpcType: String = get(HA_MASTER_RATIS_RPC_TYPE)
  def haMasterRatisStorageDir: String = get(HA_MASTER_RATIS_STORAGE_DIR)
  def haMasterRatisLogSegmentSizeMax: Long = get(HA_MASTER_RATIS_LOG_SEGMENT_SIZE_MAX)
  def haMasterRatisLogPreallocatedSize: Long = get(HA_MASTER_RATIS_LOG_PREALLOCATED_SIZE)
  def haMasterRatisLogAppenderQueueNumElements: Int =
    get(HA_MASTER_RATIS_LOG_APPENDER_QUEUE_NUM_ELEMENTS)
  def haMasterRatisLogAppenderQueueBytesLimit: Long =
    get(HA_MASTER_RATIS_LOG_APPENDER_QUEUE_BYTE_LIMIT)
  def haMasterRatisLogPurgeGap: Int = get(HA_MASTER_RATIS_LOG_PURGE_GAP)
  def haMasterRatisLogInstallSnapshotEnabled: Boolean =
    get(HA_MASTER_RATIS_LOG_INSTABLL_SNAPSHOT_ENABLED)
  def haMasterRatisRpcRequestTimeout: Long = get(HA_MASTER_RATIS_RPC_REQUEST_TIMEOUT)
  def haMasterRatisRetryCacheExpiryTime: Long = get(HA_MASTER_RATIS_SERVER_RETRY_CACHE_EXPIRY_TIME)
  def haMasterRatisRpcTimeoutMin: Long = get(HA_MASTER_RATIS_RPC_TIMEOUT_MIN)
  def haMasterRatisRpcTimeoutMax: Long = get(HA_MASTER_RATIS_RPC_TIMEOUT_MAX)
  def haMasterRatisFirstElectionTimeoutMin: Long = get(HA_MASTER_RATIS_FIRSTELECTION_TIMEOUT_MIN)
  def haMasterRatisFristElectionTimeoutMax: Long = get(HA_MASTER_RATIS_FIRSTELECTION_TIMEOUT_MAX)
  def haMasterRatisNotificationNoLeaderTimeout: Long =
    get(HA_MASTER_RATIS_NOTIFICATION_NO_LEADER_TIMEOUT)
  def haMasterRatisRpcSlownessTimeout: Long = get(HA_MASTER_RATIS_RPC_SLOWNESS_TIMEOUT)
  def haMasterRatisRoleCheckInterval: Long = get(HA_MASTER_RATIS_ROLE_CHECK_INTERVAL)
  def haMasterRatisSnapshotAutoTriggerEnabled: Boolean =
    get(HA_MASTER_RATIS_SNAPSHOT_AUTO_TRIGGER_ENABLED)
  def haMasterRatisSnapshotAutoTriggerThreshold: Long =
    get(HA_MASTER_RATIS_SNAPSHOT_AUTO_TRIGGER_THRESHOLD)
  def haMasterRatisSnapshotRetentionFileNum: Int = get(HA_MASTER_RATIS_SNAPSHOT_RETENTION_FILE_NUM)

  // //////////////////////////////////////////////////////
  //                      Worker                         //
  // //////////////////////////////////////////////////////
  def workerRpcPort: Int = get(WORKER_RPC_PORT)
  def workerPushPort: Int = get(WORKER_PUSH_PORT)
  def workerFetchPort: Int = get(WORKER_FETCH_PORT)
  def workerReplicatePort: Int = get(WORKER_REPLICATE_PORT)
  def workerPushIoThreads: Option[Int] = get(WORKER_PUSH_IO_THREADS)
  def workerFetchIoThreads: Option[Int] = get(WORKER_FETCH_IO_THREADS)
  def workerReplicateIoThreads: Option[Int] = get(WORKER_REPLICATE_IO_THREADS)
  def registerWorkerTimeout: Long = get(WORKER_REGISTER_TIMEOUT)
  def workerWorkingDir: String = get(WORKER_WORKING_DIR)
  def workerCloseIdleConnections: Boolean = get(WORKER_CLOSE_IDLE_CONNECTIONS)
  def workerReplicateFastFailDuration: Long = get(WORKER_REPLICATE_FAST_FAIL_DURATION)
  def workerReplicateRandomConnectionEnabled: Boolean =
    get(WORKER_REPLICATE_RANDOM_CONNECTION_ENABLED)
  def workerCheckFileCleanMaxRetries: Int = get(WORKER_CHECK_FILE_CLEAN_MAX_RETRIES)
  def workerCheckFileCleanTimeout: Long = get(WORKER_CHECK_FILE_CLEAN_TIMEOUT)
  def workerHeartbeatTimeout: Long = get(WORKER_HEARTBEAT_TIMEOUT)
  def workerReplicateThreads: Int = get(WORKER_REPLICATE_THREADS)
  def workerCommitThreads: Int =
    if (hasHDFSStorage) Math.max(128, get(WORKER_COMMIT_THREADS)) else get(WORKER_COMMIT_THREADS)
  def workerShuffleCommitTimeout: Long = get(WORKER_SHUFFLE_COMMIT_TIMEOUT)
  def minPartitionSizeToEstimate: Long = get(ESTIMATED_PARTITION_SIZE_MIN_SIZE)
  def partitionSorterSortPartitionTimeout: Long = get(PARTITION_SORTER_SORT_TIMEOUT)
  def partitionSorterReservedMemoryPerPartition: Long =
    get(WORKER_PARTITION_SORTER_PER_PARTITION_RESERVED_MEMORY)
  def partitionSorterThreads: Int =
    get(PARTITION_SORTER_THREADS).getOrElse(Runtime.getRuntime.availableProcessors)
  def workerPushHeartbeatEnabled: Boolean = get(WORKER_PUSH_HEARTBEAT_ENABLED)
  def workerFetchHeartbeatEnabled: Boolean = get(WORKER_FETCH_HEARTBEAT_ENABLED)
  def workerPartitionSplitEnabled: Boolean = get(WORKER_PARTITION_SPLIT_ENABLED)

  // //////////////////////////////////////////////////////
  //                 Metrics System                      //
  // //////////////////////////////////////////////////////
  def metricsConf: Option[String] = get(METRICS_CONF)
  def metricsSystemEnable: Boolean = get(METRICS_ENABLED)
  def metricsSampleRate: Double = get(METRICS_SAMPLE_RATE)
  def metricsSlidingWindowSize: Int = get(METRICS_SLIDING_WINDOW_SIZE)
  def metricsCollectCriticalEnabled: Boolean = get(METRICS_COLLECT_CRITICAL_ENABLED)
  def metricsCapacity: Int = get(METRICS_CAPACITY)
  def masterPrometheusMetricHost: String =
    get(MASTER_PROMETHEUS_HOST).replace("<localhost>", Utils.localHostName(this))
  def masterPrometheusMetricPort: Int = get(MASTER_PROMETHEUS_PORT)
  def workerPrometheusMetricHost: String =
    get(WORKER_PROMETHEUS_HOST).replace("<localhost>", Utils.localHostName(this))
  def workerPrometheusMetricPort: Int = get(WORKER_PROMETHEUS_PORT)
  def metricsExtraLabels: Map[String, String] =
    get(METRICS_EXTRA_LABELS).map(Utils.parseMetricLabels).toMap
  def metricsAppTopDiskUsageCount: Int = get(METRICS_APP_TOP_DISK_USAGE_COUNT)
  def metricsAppTopDiskUsageWindowSize: Int = get(METRICS_APP_TOP_DISK_USAGE_WINDOW_SIZE)
  def metricsAppTopDiskUsageInterval: Long = get(METRICS_APP_TOP_DISK_USAGE_INTERVAL)

  // //////////////////////////////////////////////////////
  //                      Quota                         //
  // //////////////////////////////////////////////////////
  def quotaEnabled: Boolean = get(QUOTA_ENABLED)
  def quotaIdentityProviderClass: String = get(QUOTA_IDENTITY_PROVIDER)
  def quotaManagerClass: String = get(QUOTA_MANAGER)
  def quotaConfigurationPath: Option[String] = get(QUOTA_CONFIGURATION_PATH)
  def quotaUserSpecificTenant: String = get(QUOTA_USER_SPECIFIC_TENANT)
  def quotaUserSpecificUserName: String = get(QUOTA_USER_SPECIFIC_USERNAME)

  // //////////////////////////////////////////////////////
  //                      Client                         //
  // //////////////////////////////////////////////////////
  def clientCloseIdleConnections: Boolean = get(CLIENT_CLOSE_IDLE_CONNECTIONS)
  def clientRegisterShuffleMaxRetry: Int = get(CLIENT_REGISTER_SHUFFLE_MAX_RETRIES)
  def clientRegisterShuffleRetryWaitMs: Long = get(CLIENT_REGISTER_SHUFFLE_RETRY_WAIT)
  def clientReserveSlotsRackAwareEnabled: Boolean = get(CLIENT_RESERVE_SLOTS_RACKAWARE_ENABLED)
  def clientReserveSlotsMaxRetries: Int = get(CLIENT_RESERVE_SLOTS_MAX_RETRIES)
  def clientReserveSlotsRetryWait: Long = get(CLIENT_RESERVE_SLOTS_RETRY_WAIT)
  def clientRequestCommitFilesMaxRetries: Int = get(CLIENT_COMMIT_FILE_REQUEST_MAX_RETRY)
  def clientCommitFilesIgnoreExcludedWorkers: Boolean = get(CLIENT_COMMIT_IGNORE_EXCLUDED_WORKERS)
  def clientRpcMaxParallelism: Int = get(CLIENT_RPC_MAX_PARALLELISM)
  def appHeartbeatTimeoutMs: Long = get(APPLICATION_HEARTBEAT_TIMEOUT)
  def appHeartbeatIntervalMs: Long = get(APPLICATION_HEARTBEAT_INTERVAL)
  def clientCheckedUseAllocatedWorkers: Boolean = get(CLIENT_CHECKED_USE_ALLOCATED_WORKERS)
  def clientExcludedWorkerExpireTimeout: Long = get(CLIENT_EXCLUDED_WORKER_EXPIRE_TIMEOUT)
  def clientExcludeSlaveOnFailureEnabled: Boolean = get(CLIENT_EXCLUDE_SLAVE_ON_FAILURE_ENABLED)
  def clientPushExcludeOnFailureEnabled: Boolean = get(CLIENT_PUSH_EXCLUDE_ON_FAILURE_ENABLED)

  // //////////////////////////////////////////////////////
  //               Shuffle Compression                   //
  // //////////////////////////////////////////////////////
  def shuffleCompressionCodec: CompressionCodec =
    CompressionCodec.valueOf(get(SHUFFLE_COMPRESSION_CODEC))
  def shuffleCompressionZstdCompressLevel: Int = get(SHUFFLE_COMPRESSION_ZSTD_LEVEL)

  // //////////////////////////////////////////////////////
  //                Shuffle Client RPC                   //
  // //////////////////////////////////////////////////////
  def clientRpcCacheSize: Int = get(CLIENT_RPC_CACHE_SIZE)
  def clientRpcCacheConcurrencyLevel: Int = get(CLIENT_RPC_CACHE_CONCURRENCY_LEVEL)
  def clientRpcReserveSlotsRpcTimeout: RpcTimeout =
    new RpcTimeout(
      get(CLIENT_RESERVE_SLOTS_RPC_TIMEOUT).milli,
      CLIENT_RESERVE_SLOTS_RPC_TIMEOUT.key)

  def clientRpcRegisterShuffleRpcAskTimeout: RpcTimeout =
    new RpcTimeout(
      get(CLIENT_RPC_REGISTER_SHUFFLE_RPC_ASK_TIMEOUT).milli,
      CLIENT_RPC_REGISTER_SHUFFLE_RPC_ASK_TIMEOUT.key)

  def clientRpcRequestPartitionLocationRpcAskTimeout: RpcTimeout =
    new RpcTimeout(
      get(CLIENT_RPC_REQUEST_PARTITION_LOCATION_RPC_ASK_TIMEOUT).milli,
      CLIENT_RPC_REQUEST_PARTITION_LOCATION_RPC_ASK_TIMEOUT.key)

  def clientRpcGetReducerFileGroupRpcAskTimeout: RpcTimeout =
    new RpcTimeout(
      get(CLIENT_RPC_GET_REDUCER_FILE_GROUP_RPC_ASK_TIMEOUT).milli,
      CLIENT_RPC_GET_REDUCER_FILE_GROUP_RPC_ASK_TIMEOUT.key)

  // //////////////////////////////////////////////////////
  //               Shuffle Client Fetch                  //
  // //////////////////////////////////////////////////////
  def clientFetchTimeoutMs: Long = get(CLIENT_FETCH_TIMEOUT)
  def clientFetchMaxReqsInFlight: Int = get(CLIENT_FETCH_MAX_REQS_IN_FLIGHT)
  def clientFetchMaxRetriesForEachReplica: Int = get(CLIENT_FETCH_MAX_RETRIES_FOR_EACH_REPLICA)
  def clientFetchExcludeWorkerOnFailureEnabled: Boolean =
    get(CLIENT_FETCH_EXCLUDE_WORKER_ON_FAILURE_ENABLED)
  def clientFetchExcludedWorkerExpireTimeout: Long =
    get(CLIENT_FETCH_EXCLUDED_WORKER_EXPIRE_TIMEOUT)

  // //////////////////////////////////////////////////////
  //               Shuffle Client Push                   //
  // //////////////////////////////////////////////////////
  def clientPushReplicateEnabled: Boolean = get(CLIENT_PUSH_REPLICATE_ENABLED)
  def clientPushBufferInitialSize: Int = get(CLIENT_PUSH_BUFFER_INITIAL_SIZE).toInt
  def clientPushBufferMaxSize: Int = get(CLIENT_PUSH_BUFFER_MAX_SIZE).toInt
  def clientPushQueueCapacity: Int = get(CLIENT_PUSH_QUEUE_CAPACITY)
  def clientPushMaxReqsInFlight: Int = get(CLIENT_PUSH_MAX_REQS_IN_FLIGHT)
  def clientPushMaxReviveTimes: Int = get(CLIENT_PUSH_MAX_REVIVE_TIMES)
  def clientPushReviveInterval: Long = get(CLIENT_PUSH_REVIVE_INTERVAL)
  def clientPushReviveBatchSize: Int = get(CLIENT_PUSH_REVIVE_BATCHSIZE)
  def clientPushSortMemoryThreshold: Long = get(CLIENT_PUSH_SORT_MEMORY_THRESHOLD)
  def clientPushSortPipelineEnabled: Boolean = get(CLIENT_PUSH_SORT_PIPELINE_ENABLED)
  def clientPushSortRandomizePartitionIdEnabled: Boolean =
    get(CLIENT_PUSH_SORT_RANDOMIZE_PARTITION_ENABLED)
  def clientPushRetryThreads: Int = get(CLIENT_PUSH_RETRY_THREADS)
  def clientPushStageEndTimeout: Long = get(CLIENT_PUSH_STAGE_END_TIMEOUT)
  def clientPushUnsafeRowFastWrite: Boolean = get(CLIENT_PUSH_UNSAFEROW_FASTWRITE_ENABLED)
  def clientRpcCacheExpireTime: Long = get(CLIENT_RPC_CACHE_EXPIRE_TIME)
  def pushDataTimeoutMs: Long = get(CLIENT_PUSH_DATA_TIMEOUT)
  def clientPushLimitStrategy: String = get(CLIENT_PUSH_LIMIT_STRATEGY)
  def clientPushSlowStartInitialSleepTime: Long = get(CLIENT_PUSH_SLOW_START_INITIAL_SLEEP_TIME)
  def clientPushSlowStartMaxSleepMills: Long = get(CLIENT_PUSH_SLOW_START_MAX_SLEEP_TIME)
  def clientPushLimitInFlightTimeoutMs: Long =
    if (clientPushReplicateEnabled) {
      get(CLIENT_PUSH_LIMIT_IN_FLIGHT_TIMEOUT).getOrElse(
        pushDataTimeoutMs * clientPushMaxReviveTimes * 4)
    } else {
      get(CLIENT_PUSH_LIMIT_IN_FLIGHT_TIMEOUT).getOrElse(
        pushDataTimeoutMs * clientPushMaxReviveTimes * 2)
    }
  def clientPushLimitInFlightSleepDeltaMs: Long = get(CLIENT_PUSH_LIMIT_IN_FLIGHT_SLEEP_INTERVAL)
  def clientPushSplitPartitionThreads: Int = get(CLIENT_PUSH_SPLIT_PARTITION_THREADS)
  def clientPushTakeTaskWaitIntervalMs: Long = get(CLIENT_PUSH_TAKE_TASK_WAIT_INTERVAL)
  def clientPushTakeTaskMaxWaitAttempts: Int = get(CLIENT_PUSH_TAKE_TASK_MAX_WAIT_ATTEMPTS)

  // //////////////////////////////////////////////////////
  //                   Client Shuffle                    //
  // //////////////////////////////////////////////////////
  def shuffleWriterMode: ShuffleMode = ShuffleMode.valueOf(get(SPARK_SHUFFLE_WRITER_MODE))
  def shufflePartitionType: PartitionType = PartitionType.valueOf(get(SHUFFLE_PARTITION_TYPE))
  def shuffleRangeReadFilterEnabled: Boolean = get(SHUFFLE_RANGE_READ_FILTER_ENABLED)
  def shuffleForceFallbackEnabled: Boolean = get(SPARK_SHUFFLE_FORCE_FALLBACK_ENABLED)
  def shuffleForceFallbackPartitionThreshold: Long =
    get(SPARK_SHUFFLE_FORCE_FALLBACK_PARTITION_THRESHOLD)
  def shuffleExpiredCheckIntervalMs: Long = get(SHUFFLE_EXPIRED_CHECK_INTERVAL)
  def shuffleManagerPort: Int = get(CLIENT_SHUFFLE_MANAGER_PORT)
  def shuffleChunkSize: Long = get(SHUFFLE_CHUNK_SIZE)
  def shufflePartitionSplitMode: PartitionSplitMode =
    PartitionSplitMode.valueOf(get(SHUFFLE_PARTITION_SPLIT_MODE))
  def shufflePartitionSplitThreshold: Long = get(SHUFFLE_PARTITION_SPLIT_THRESHOLD)
  def batchHandleChangePartitionEnabled: Boolean = get(CLIENT_BATCH_HANDLE_CHANGE_PARTITION_ENABLED)
  def batchHandleChangePartitionNumThreads: Int = get(CLIENT_BATCH_HANDLE_CHANGE_PARTITION_THREADS)
  def batchHandleChangePartitionRequestInterval: Long =
    get(CLIENT_BATCH_HANDLE_CHANGE_PARTITION_INTERVAL)
  def batchHandleCommitPartitionEnabled: Boolean = get(CLIENT_BATCH_HANDLE_COMMIT_PARTITION_ENABLED)
  def batchHandleCommitPartitionNumThreads: Int = get(CLIENT_BATCH_HANDLE_COMMIT_PARTITION_THREADS)
  def batchHandleCommitPartitionRequestInterval: Long =
    get(CLIENT_BATCH_HANDLED_COMMIT_PARTITION_INTERVAL)
  def batchHandleReleasePartitionEnabled: Boolean =
    get(CLIENT_BATCH_HANDLE_RELEASE_PARTITION_ENABLED)
  def batchHandleReleasePartitionNumThreads: Int =
    get(CLIENT_BATCH_HANDLE_RELEASE_PARTITION_THREADS)
  def batchHandleReleasePartitionRequestInterval: Long =
    get(CLIENT_BATCH_HANDLED_RELEASE_PARTITION_INTERVAL)

  // //////////////////////////////////////////////////////
  //                       Worker                        //
  // //////////////////////////////////////////////////////

  /**
   * @return workingDir, usable space, flusher thread count, disk type
   *         check more details at CONFIGURATION_GUIDE.md
   */
  def workerBaseDirs: Seq[(String, Long, Int, Type)] = {
    // I assume there is no disk is bigger than 1 PB in recent days.
    val defaultMaxCapacity = Utils.byteStringAsBytes("1PB")
    get(WORKER_STORAGE_DIRS).map { storageDirs: Seq[String] =>
      storageDirs.map { str =>
        var maxCapacity = defaultMaxCapacity
        var diskType = HDD
        var flushThread = get(WORKER_FLUSHER_THREADS)
        val (dir, attributes) = str.split(":").toList match {
          case _dir :: tail => (_dir, tail)
          case nil => throw new IllegalArgumentException(s"Illegal storage dir: $nil")
        }
        var flushThreadsDefined = false
        attributes.foreach {
          case capacityStr if capacityStr.toLowerCase.startsWith("capacity=") =>
            maxCapacity = Utils.byteStringAsBytes(capacityStr.split("=")(1))
          case diskTypeStr if diskTypeStr.toLowerCase.startsWith("disktype=") =>
            diskType = Type.valueOf(diskTypeStr.split("=")(1))
            if (diskType == Type.MEMORY) {
              throw new IOException(s"Invalid diskType: $diskType")
            }
            if (!flushThreadsDefined) {
              flushThread = diskType match {
                case HDD => workerHddFlusherThreads
                case SSD => workerSsdFlusherThreads
                case _ => flushThread
              }
            }
          case threadCountStr if threadCountStr.toLowerCase.startsWith("flushthread=") =>
            flushThread = threadCountStr.split("=")(1).toInt
            flushThreadsDefined = true
          case illegal =>
            throw new IllegalArgumentException(s"Illegal attribute: $illegal")
        }
        (dir, maxCapacity, flushThread, diskType)
      }
    }.getOrElse {
      if (!hasHDFSStorage) {
        val prefix = workerStorageBaseDirPrefix
        val number = workerStorageBaseDirNumber
        (1 to number).map { i =>
          (s"$prefix$i", defaultMaxCapacity, workerHddFlusherThreads, HDD)
        }
      } else {
        Seq.empty
      }
    }
  }

  def partitionSplitMinimumSize: Long = get(WORKER_PARTITION_SPLIT_MIN_SIZE)

  def hdfsDir: String = {
    get(HDFS_DIR).map {
      hdfsDir =>
        if (!Utils.isHdfsPath(hdfsDir)) {
          log.error(s"${HDFS_DIR.key} configuration is wrong $hdfsDir. Disable HDFS support.")
          ""
        } else {
          hdfsDir
        }
    }.getOrElse("")
  }

  def workerStorageBaseDirPrefix: String = get(WORKER_STORAGE_BASE_DIR_PREFIX)
  def workerStorageBaseDirNumber: Int = get(WORKER_STORAGE_BASE_DIR_COUNT)
  def creditStreamThreadsPerMountpoint: Int = get(WORKER_BUFFERSTREAM_THREADS_PER_MOUNTPOINT)
  def workerDirectMemoryRatioForReadBuffer: Double = get(WORKER_DIRECT_MEMORY_RATIO_FOR_READ_BUFFER)
  def partitionReadBuffersMin: Int = get(WORKER_PARTITION_READ_BUFFERS_MIN)
  def partitionReadBuffersMax: Int = get(WORKER_PARTITION_READ_BUFFERS_MAX)
  def readBufferAllocationWait: Long = get(WORKER_READBUFFER_ALLOCATIONWAIT)
  def readBufferTargetRatio: Double = get(WORKER_READBUFFER_TARGET_RATIO)
  def readBufferTargetUpdateInterval: Long = get(WORKER_READBUFFER_TARGET_UPDATE_INTERVAL)
  def readBufferTargetNotifyThreshold: Long = get(WORKER_READBUFFER_TARGET_NOTIFY_THRESHOLD)
  def readBuffersToTriggerReadMin: Int = get(WORKER_READBUFFERS_TOTRIGGERREAD_MIN)

  // //////////////////////////////////////////////////////
  //            Graceful Shutdown & Recover              //
  // //////////////////////////////////////////////////////
  def workerGracefulShutdown: Boolean = get(WORKER_GRACEFUL_SHUTDOWN_ENABLED)
  def workerGracefulShutdownTimeoutMs: Long = get(WORKER_GRACEFUL_SHUTDOWN_TIMEOUT)
  def workerGracefulShutdownCheckSlotsFinishedInterval: Long =
    get(WORKER_CHECK_SLOTS_FINISHED_INTERVAL)
  def workerGracefulShutdownCheckSlotsFinishedTimeoutMs: Long =
    get(WORKER_CHECK_SLOTS_FINISHED_TIMEOUT)
  def workerGracefulShutdownRecoverPath: String = get(WORKER_GRACEFUL_SHUTDOWN_RECOVER_PATH)
  def workerGracefulShutdownPartitionSorterCloseAwaitTimeMs: Long =
    get(WORKER_PARTITION_SORTER_SHUTDOWN_TIMEOUT)
  def workerGracefulShutdownFlusherShutdownTimeoutMs: Long = get(WORKER_FLUSHER_SHUTDOWN_TIMEOUT)

  // //////////////////////////////////////////////////////
  //                      Flusher                        //
  // //////////////////////////////////////////////////////
  def workerFlusherBufferSize: Long = get(WORKER_FLUSHER_BUFFER_SIZE)
  def workerHdfsFlusterBufferSize: Long = get(WORKER_HDFS_FLUSHER_BUFFER_SIZE)
  def workerWriterCloseTimeoutMs: Long = get(WORKER_WRITER_CLOSE_TIMEOUT)
  def workerHddFlusherThreads: Int = get(WORKER_FLUSHER_HDD_THREADS)
  def workerSsdFlusherThreads: Int = get(WORKER_FLUSHER_SSD_THREADS)
  def workerHdfsFlusherThreads: Int = get(WORKER_FLUSHER_HDFS_THREADS)
  def workerCreateWriterMaxAttempts: Int = get(WORKER_WRITER_CREATE_MAX_ATTEMPTS)

  // //////////////////////////////////////////////////////
  //                    Disk Monitor                     //
  // //////////////////////////////////////////////////////
  def workerDiskTimeSlidingWindowSize: Int = get(WORKER_DISKTIME_SLIDINGWINDOW_SIZE)
  def workerDiskTimeSlidingWindowMinFlushCount: Int =
    get(WORKER_DISKTIME_SLIDINGWINDOW_MINFLUSHCOUNT)
  def workerDiskTimeSlidingWindowMinFetchCount: Int =
    get(WORKER_DISKTIME_SLIDINGWINDOW_MINFETCHCOUNT)
  def workerDiskReserveSize: Long = get(WORKER_DISK_RESERVE_SIZE)
  def workerDiskMonitorEnabled: Boolean = get(WORKER_DISK_MONITOR_ENABLED)
  def workerDiskMonitorCheckList: Seq[String] = get(WORKER_DISK_MONITOR_CHECKLIST)
  def workerDiskMonitorCheckInterval: Long = get(WORKER_DISK_MONITOR_CHECK_INTERVAL)
  def workerDiskMonitorSysBlockDir: String = get(WORKER_DISK_MONITOR_SYS_BLOCK_DIR)
  def workerDiskMonitorNotifyErrorThreshold: Int = get(WORKER_DISK_MONITOR_NOTIFY_ERROR_THRESHOLD)
  def workerDiskMonitorNotifyErrorExpireTimeout: Long =
    get(WORKER_DISK_MONITOR_NOTIFY_ERROR_EXPIRE_TIMEOUT)
  def workerDiskMonitorStatusCheckTimeout: Long = get(WORKER_DEVICE_STATUS_CHECK_TIMEOUT)

  // //////////////////////////////////////////////////////
  //                  Memory Manager                     //
  // //////////////////////////////////////////////////////
  def workerDirectMemoryRatioToPauseReceive: Double = get(WORKER_DIRECT_MEMORY_RATIO_PAUSE_RECEIVE)
  def workerDirectMemoryRatioToPauseReplicate: Double =
    get(WORKER_DIRECT_MEMORY_RATIO_PAUSE_REPLICATE)
  def workerDirectMemoryRatioToResume: Double = get(WORKER_DIRECT_MEMORY_RATIO_RESUME)
  def partitionSorterDirectMemoryRatioThreshold: Double =
    get(PARTITION_SORTER_DIRECT_MEMORY_RATIO_THRESHOLD)
  def workerDirectMemoryPressureCheckIntervalMs: Long = get(WORKER_DIRECT_MEMORY_CHECK_INTERVAL)
  def workerDirectMemoryReportIntervalSecond: Long = get(WORKER_DIRECT_MEMORY_REPORT_INTERVAL)
  def workerDirectMemoryTrimChannelWaitInterval: Long =
    get(WORKER_DIRECT_MEMORY_TRIM_CHANNEL_WAIT_INTERVAL)
  def workerDirectMemoryTrimFlushWaitInterval: Long =
    get(WORKER_DIRECT_MEMORY_TRIM_FLUSH_WAIT_INTERVAL)
  def workerDirectMemoryRatioForShuffleStorage: Double =
    get(WORKER_DIRECT_MEMORY_RATIO_FOR_SHUFFLE_STORAGE)

  // //////////////////////////////////////////////////////
  //                  Rate Limit controller              //
  // //////////////////////////////////////////////////////
  def workerCongestionControlEnabled: Boolean = get(WORKER_CONGESTION_CONTROL_ENABLED)
  def workerCongestionControlSampleTimeWindowSeconds: Long =
    get(WORKER_CONGESTION_CONTROL_SAMPLE_TIME_WINDOW)
  // TODO related to `WORKER_DIRECT_MEMORY_RATIO_PAUSE_RECEIVE`,
  // `WORKER_DIRECT_MEMORY_RATIO_PAUSE_REPLICATE`and `WORKER_DIRECT_MEMORY_RATIO_RESUME`,
  // we'd better refine the logic among them
  def workerCongestionControlLowWatermark: Option[Long] =
    get(WORKER_CONGESTION_CONTROL_LOW_WATERMARK)
  def workerCongestionControlHighWatermark: Option[Long] =
    get(WORKER_CONGESTION_CONTROL_HIGH_WATERMARK)
  def workerCongestionControlUserInactiveIntervalMs: Long =
    get(WORKER_CONGESTION_CONTROL_USER_INACTIVE_INTERVAL)

  // //////////////////////////////////////////////////////
  //                 Columnar Shuffle                    //
  // //////////////////////////////////////////////////////
  def columnarShuffleEnabled: Boolean = get(COLUMNAR_SHUFFLE_ENABLED)
  def columnarShuffleBatchSize: Int = get(COLUMNAR_SHUFFLE_BATCH_SIZE)
  def columnarShuffleOffHeapEnabled: Boolean = get(COLUMNAR_SHUFFLE_OFF_HEAP_ENABLED)
  def columnarShuffleDictionaryEnabled: Boolean = get(COLUMNAR_SHUFFLE_DICTIONARY_ENCODING_ENABLED)
  def columnarShuffleDictionaryMaxFactor: Double =
    get(COLUMNAR_SHUFFLE_DICTIONARY_ENCODING_MAX_FACTOR)

  def columnarShuffleCodeGenEnabled: Boolean = get(COLUMNAR_SHUFFLE_CODEGEN_ENABLED)

  // //////////////////////////////////////////////////////
  //                      test                           //
  // //////////////////////////////////////////////////////
  def testFetchFailure: Boolean = get(TEST_CLIENT_FETCH_FAILURE)
  def testRetryCommitFiles: Boolean = get(TEST_CLIENT_RETRY_COMMIT_FILE)
  def testPushMasterDataTimeout: Boolean = get(TEST_CLIENT_PUSH_MASTER_DATA_TIMEOUT)
  def testPushSlaveDataTimeout: Boolean = get(TEST_WORKER_PUSH_SLAVE_DATA_TIMEOUT)
  def testRetryRevive: Boolean = get(TEST_CLIENT_RETRY_REVIVE)
  def testAlternative: String = get(TEST_ALTERNATIVE.key, "celeborn")
  def clientFlinkMemoryPerResultPartitionMin: Long = get(CLIENT_MEMORY_PER_RESULT_PARTITION_MIN)
  def clientFlinkMemoryPerResultPartition: Long = get(CLIENT_MEMORY_PER_RESULT_PARTITION)
  def clientFlinkMemoryPerInputGateMin: Long = get(CLIENT_MEMORY_PER_INPUT_GATE_MIN)
  def clientFlinkMemoryPerInputGate: Long = get(CLIENT_MEMORY_PER_INPUT_GATE)
  def clientFlinkNumConcurrentReading: Int = get(CLIENT_NUM_CONCURRENT_READINGS)
  def clientFlinkInputGateSupportFloatingBuffer: Boolean =
    get(CLIENT_INPUT_GATE_SUPPORT_FLOATING_BUFFER)
  def clientFlinkResultPartitionSupportFloatingBuffer: Boolean =
    get(CLIENT_RESULT_PARTITION_SUPPORT_FLOATING_BUFFER)
  def clientFlinkDataCompressionEnabled: Boolean = get(CLIENT_DATA_COMPRESSION_ENABLED)
}

object CelebornConf extends Logging {

  /**
   * Holds information about keys that have been deprecated and do not have a replacement.
   *
   * @param key                The deprecated key.
   * @param version            The version in which the key was deprecated.
   * @param deprecationMessage Message to include in the deprecation warning.
   */
  private case class DeprecatedConfig(
      key: String,
      version: String,
      deprecationMessage: String)

  /**
   * Information about an alternate configuration key that has been deprecated.
   *
   * @param key         The deprecated config key.
   * @param version     The version in which the key was deprecated.
   * @param translation A translation function for converting old config values into new ones.
   */
  private case class AlternateConfig(
      key: String,
      version: String,
      translation: String => String = null)

  /**
   * Holds information about keys that have been removed.
   *
   * @param key          The removed config key.
   * @param version      The version in which key was removed.
   * @param defaultValue The default config value. It can be used to notice
   *                     users that they set non-default value to an already removed config.
   * @param comment      Additional info regarding to the removed config.
   */
  case class RemovedConfig(key: String, version: String, defaultValue: String, comment: String)

  /**
   * Maps deprecated config keys to information about the deprecation.
   *
   * The extra information is logged as a warning when the config is present in the user's
   * configuration.
   */
  private val deprecatedConfigs: Map[String, DeprecatedConfig] = {
    val configs = Seq(
      DeprecatedConfig("none", "1.0", "None"))

    Map(configs.map { cfg => (cfg.key -> cfg) }: _*)
  }

  /**
   * The map contains info about removed SQL configs. Keys are SQL config names,
   * map values contain extra information like the version in which the config was removed,
   * config's default value and a comment.
   *
   * Please, add a removed configuration property here only when it affects behaviours.
   * By this, it makes migrations to new versions painless.
   */
  val removedConfigs: Map[String, RemovedConfig] = {
    val masterEndpointsTips = "The behavior is controlled by `celeborn.master.endpoints` now, " +
      "please check the documentation for details."
    val configs = Seq(
      RemovedConfig("rss.ha.master.hosts", "0.2.0", null, masterEndpointsTips),
      RemovedConfig("rss.ha.service.id", "0.2.0", "rss", "configuration key removed."),
      RemovedConfig("rss.ha.nodes.rss", "0.2.0", "1,2,3,", "configuration key removed."))
    Map(configs.map { cfg => cfg.key -> cfg }: _*)
  }

  /**
   * Maps a current config key to alternate keys that were used in previous version.
   *
   * The alternates are used in the order defined in this map. If deprecated configs are
   * present in the user's configuration, a warning is logged.
   */
  private val configsWithAlternatives = mutable.Map[String, Seq[AlternateConfig]](
    "none" -> Seq(
      AlternateConfig("none", "1.0")))

  /**
   * A view of `configsWithAlternatives` that makes it more efficient to look up deprecated
   * config keys.
   *
   * Maps the deprecated config name to a 2-tuple (new config name, alternate config info).
   */
  private val allAlternatives: Map[String, (String, AlternateConfig)] = {
    configsWithAlternatives.keys.flatMap { key =>
      configsWithAlternatives(key).map { cfg => (cfg.key -> (key -> cfg)) }
    }.toMap
  }

  private def addDeprecatedConfig(entry: ConfigEntry[_], alt: (String, String => String)): Unit = {
    configsWithAlternatives.put(
      entry.key,
      configsWithAlternatives.getOrElse(entry.key, Seq.empty) :+ AlternateConfig(
        alt._1,
        entry.version,
        alt._2))
  }

  /**
   * Looks for available deprecated keys for the given config option, and return the first
   * value available.
   */
  def getDeprecatedConfig(key: String, conf: JMap[String, String]): Option[String] = {
    configsWithAlternatives.get(key).flatMap { alts =>
      alts.collectFirst {
        case alt if conf.containsKey(alt.key) =>
          val value = conf.get(alt.key)
          if (alt.translation != null) alt.translation(value) else value
      }
    }
  }

  private def requireDefaultValueOfRemovedConf(key: String, value: String): Unit = {
    removedConfigs.get(key).foreach {
      case RemovedConfig(configName, version, defaultValue, comment) =>
        if (value != defaultValue) {
          throw new IllegalArgumentException(
            s"The config '$configName' was removed in v$version. $comment")
        }
    }
  }

  /**
   * Logs a warning message if the given config key is deprecated.
   */
  private def logDeprecationWarning(key: String): Unit = {
    deprecatedConfigs.get(key).foreach { cfg =>
      logWarning(
        s"The configuration key '$key' has been deprecated in v${cfg.version} and " +
          s"may be removed in the future. ${cfg.deprecationMessage}")
      return
    }

    allAlternatives.get(key).foreach { case (newKey, cfg) =>
      logWarning(
        s"The configuration key '$key' has been deprecated in v${cfg.version} and " +
          s"may be removed in the future. Please use the new key '$newKey' instead.")
      return
    }
  }

  private[this] val confEntriesUpdateLock = new Object

  @volatile
  private[celeborn] var confEntries: JMap[String, ConfigEntry[_]] = Collections.emptyMap()

  private def register(entry: ConfigEntry[_]): Unit = confEntriesUpdateLock.synchronized {
    require(
      !confEntries.containsKey(entry.key),
      s"Duplicate CelebornConfigEntry. ${entry.key} has been registered")
    val updatedMap = new JHashMap[String, ConfigEntry[_]](confEntries)
    updatedMap.put(entry.key, entry)
    confEntries = updatedMap

    entry.alternatives.foreach(addDeprecatedConfig(entry, _))
  }

  private[celeborn] def unregister(entry: ConfigEntry[_]): Unit =
    confEntriesUpdateLock.synchronized {
      val updatedMap = new JHashMap[String, ConfigEntry[_]](confEntries)
      updatedMap.remove(entry.key)
      confEntries = updatedMap

      configsWithAlternatives.remove(entry.key)
    }

  private[celeborn] def getConfigEntry(key: String): ConfigEntry[_] = {
    confEntries.get(key)
  }

  private[celeborn] def getConfigEntries: JCollection[ConfigEntry[_]] = {
    confEntries.values()
  }

  private[celeborn] def containsConfigEntry(entry: ConfigEntry[_]): Boolean = {
    getConfigEntry(entry.key) == entry
  }

  private[celeborn] def containsConfigKey(key: String): Boolean = {
    confEntries.containsKey(key)
  }

  private def buildConf(key: String): ConfigBuilder = ConfigBuilder(key).onCreate(register)

  val NETWORK_BIND_PREFER_IP: ConfigEntry[Boolean] =
    buildConf("celeborn.network.bind.preferIpAddress")
      .categories("network")
      .version("0.3.0")
      .doc("When `ture`, prefer to use IP address, otherwise FQDN. This configuration only " +
        "takes effects when the bind hostname is not set explicitly, in such case, Celeborn " +
        "will find the first non-loopback address to bind.")
      .booleanConf
      .createWithDefault(true)

  val NETWORK_TIMEOUT: ConfigEntry[Long] =
    buildConf("celeborn.network.timeout")
      .categories("network")
      .version("0.2.0")
      .doc("Default timeout for network operations.")
      .timeConf(TimeUnit.MILLISECONDS)
      .createWithDefaultString("240s")

  val NETWORK_CONNECT_TIMEOUT: ConfigEntry[Long] =
    buildConf("celeborn.network.connect.timeout")
      .categories("network")
      .doc("Default socket connect timeout.")
      .version("0.2.0")
      .timeConf(TimeUnit.MILLISECONDS)
      .createWithDefaultString("10s")

  val NETWORK_MEMORY_ALLOCATOR_SHARE: ConfigEntry[Boolean] =
    buildConf("celeborn.network.memory.allocator.share")
      .categories("network")
      .version("0.3.0")
      .doc("Whether to share memory allocator.")
      .booleanConf
      .createWithDefault(false)

  val NETWORK_MEMORY_ALLOCATOR_ARENAS: OptionalConfigEntry[Int] =
    buildConf("celeborn.network.memory.allocator.numArenas")
      .categories("network")
      .version("0.3.0")
      .doc("Number of arenas for pooled memory allocator. Default value is Runtime.getRuntime.availableProcessors, min value is 2.")
      .intConf
      .createOptional

  val NETWORK_MEMORY_ALLOCATOR_VERBOSE_METRIC: ConfigEntry[Boolean] =
    buildConf("celeborn.network.memory.allocator.verbose.metric")
      .categories("network")
      .version("0.3.0")
      .doc("Weather to enable verbose metric for pooled allocator.")
      .booleanConf
      .createWithDefault(false)

  val PORT_MAX_RETRY: ConfigEntry[Int] =
    buildConf("celeborn.port.maxRetries")
      .categories("network")
      .doc("When port is occupied, we will retry for max retry times.")
      .version("0.2.0")
      .intConf
      .createWithDefault(1)

  val RPC_IO_THREAD: OptionalConfigEntry[Int] =
    buildConf("celeborn.rpc.io.threads")
      .categories("network")
      .doc("Netty IO thread number of NettyRpcEnv to handle RPC request. " +
        "The default threads number is the number of runtime available processors.")
      .version("0.2.0")
      .intConf
      .createOptional

  val RPC_CONNECT_THREADS: ConfigEntry[Int] =
    buildConf("celeborn.rpc.connect.threads")
      .categories("network")
      .version("0.2.0")
      .intConf
      .createWithDefault(64)

  val RPC_LOOKUP_TIMEOUT: ConfigEntry[Long] =
    buildConf("celeborn.rpc.lookupTimeout")
      .categories("network")
      .version("0.2.0")
      .doc("Timeout for RPC lookup operations.")
      .timeConf(TimeUnit.MILLISECONDS)
      .createWithDefaultString("30s")

  val RPC_ASK_TIMEOUT: ConfigEntry[Long] =
    buildConf("celeborn.rpc.askTimeout")
      .categories("network")
      .version("0.2.0")
      .doc("Timeout for RPC ask operations. " +
        "It's recommended to set at least `240s` when `HDFS` is enabled in `celeborn.storage.activeTypes`")
      .timeConf(TimeUnit.MILLISECONDS)
      .createWithDefaultString("30s")

  val NETWORK_IO_MODE: ConfigEntry[String] =
    buildConf("celeborn.<module>.io.mode")
      .categories("network")
      .doc("Netty EventLoopGroup backend, available options: NIO, EPOLL.")
      .stringConf
      .transform(_.toUpperCase)
      .checkValues(Set("NIO", "EPOLL"))
      .createWithDefault("NIO")

  val NETWORK_IO_PREFER_DIRECT_BUFS: ConfigEntry[Boolean] =
    buildConf("celeborn.<module>.io.preferDirectBufs")
      .categories("network")
      .doc("If true, we will prefer allocating off-heap byte buffers within Netty.")
      .booleanConf
      .createWithDefault(true)

  val NETWORK_IO_CONNECT_TIMEOUT: ConfigEntry[Long] =
    buildConf("celeborn.<module>.io.connectTimeout")
      .categories("network")
      .doc("Socket connect timeout.")
      .fallbackConf(NETWORK_CONNECT_TIMEOUT)

  val NETWORK_IO_CONNECTION_TIMEOUT: ConfigEntry[Long] =
    buildConf("celeborn.<module>.io.connectionTimeout")
      .categories("network")
      .doc("Connection active timeout.")
      .fallbackConf(NETWORK_TIMEOUT)

  val NETWORK_IO_NUM_CONNECTIONS_PER_PEER: ConfigEntry[Int] =
    buildConf("celeborn.<module>.io.numConnectionsPerPeer")
      .categories("network")
      .doc("Number of concurrent connections between two nodes.")
      .intConf
      .createWithDefault(2)

  val NETWORK_IO_BACKLOG: ConfigEntry[Int] =
    buildConf("celeborn.<module>.io.backLog")
      .categories("network")
      .doc(
        "Requested maximum length of the queue of incoming connections. Default 0 for no backlog.")
      .intConf
      .createWithDefault(0)

  val NETWORK_IO_SERVER_THREADS: ConfigEntry[Int] =
    buildConf("celeborn.<module>.io.serverThreads")
      .categories("network")
      .doc("Number of threads used in the server thread pool. Default to 0, which is 2x#cores.")
      .intConf
      .createWithDefault(0)

  val NETWORK_IO_CLIENT_THREADS: ConfigEntry[Int] =
    buildConf("celeborn.<module>.io.clientThreads")
      .categories("network")
      .doc("Number of threads used in the client thread pool. Default to 0, which is 2x#cores.")
      .intConf
      .createWithDefault(0)

  val NETWORK_IO_RECEIVE_BUFFER: ConfigEntry[Long] =
    buildConf("celeborn.<module>.io.receiveBuffer")
      .categories("network")
      .doc("Receive buffer size (SO_RCVBUF). Note: the optimal size for receive buffer and send buffer " +
        "should be latency * network_bandwidth. Assuming latency = 1ms, network_bandwidth = 10Gbps " +
        "buffer size should be ~ 1.25MB.")
      .version("0.2.0")
      .bytesConf(ByteUnit.BYTE)
      .createWithDefault(0)

  val NETWORK_IO_SEND_BUFFER: ConfigEntry[Long] =
    buildConf("celeborn.<module>.io.sendBuffer")
      .categories("network")
      .doc("Send buffer size (SO_SNDBUF).")
      .version("0.2.0")
      .bytesConf(ByteUnit.BYTE)
      .createWithDefault(0)

  val NETWORK_IO_MAX_RETRIES: ConfigEntry[Int] =
    buildConf("celeborn.<module>.io.maxRetries")
      .categories("network")
      .doc(
        "Max number of times we will try IO exceptions (such as connection timeouts) per request. " +
          "If set to 0, we will not do any retries.")
      .intConf
      .createWithDefault(3)

  val NETWORK_IO_RETRY_WAIT: ConfigEntry[Long] =
    buildConf("celeborn.<module>.io.retryWait")
      .categories("network")
      .doc("Time that we will wait in order to perform a retry after an IOException. " +
        "Only relevant if maxIORetries > 0.")
      .version("0.2.0")
      .timeConf(TimeUnit.MILLISECONDS)
      .createWithDefaultString("5s")

  val NETWORK_IO_LAZY_FD: ConfigEntry[Boolean] =
    buildConf("celeborn.<module>.io.lazyFD")
      .categories("network")
      .doc("Whether to initialize FileDescriptor lazily or not. If true, file descriptors are created only " +
        "when data is going to be transferred. This can reduce the number of open files.")
      .booleanConf
      .createWithDefault(true)

  val NETWORK_VERBOSE_METRICS: ConfigEntry[Boolean] =
    buildConf("celeborn.<module>.io.enableVerboseMetrics")
      .categories("network")
      .doc("Whether to track Netty memory detailed metrics. If true, the detailed metrics of Netty " +
        "PoolByteBufAllocator will be gotten, otherwise only general memory usage will be tracked.")
      .booleanConf
      .createWithDefault(false)

  val NETWORK_IO_STORAGE_MEMORY_MAP_THRESHOLD: ConfigEntry[Long] =
    buildConf("celeborn.<module>.storage.memoryMapThreshold")
      .withAlternative("celeborn.storage.memoryMapThreshold")
      .categories("network")
      .internal
      .doc("Minimum size of a block that we should start using memory map rather than reading in through " +
        "normal IO operations. This prevents Celeborn from memory mapping very small blocks. In general, " +
        "memory mapping has high overhead for blocks close to or below the page size of the OS.")
      .version("0.3.0")
      .bytesConf(ByteUnit.BYTE)
      .createWithDefaultString("2m")

  val MAX_CHUNKS_BEING_TRANSFERRED: ConfigEntry[Long] =
    buildConf("celeborn.shuffle.io.maxChunksBeingTransferred")
      .categories("network")
      .doc("The max number of chunks allowed to be transferred at the same time on shuffle service. Note " +
        "that new incoming connections will be closed when the max number is hit. The client will retry " +
        "according to the shuffle retry configs (see `celeborn.<module>.io.maxRetries` and " +
        "`celeborn.<module>.io.retryWait`), if those limits are reached the task will fail with fetch failure.")
      .version("0.2.0")
      .longConf
      .createWithDefault(Long.MaxValue)

  val PUSH_TIMEOUT_CHECK_INTERVAL: ConfigEntry[Long] =
    buildConf("celeborn.<module>.push.timeoutCheck.interval")
      .categories("network")
      .doc("Interval for checking push data timeout. " +
        s"If setting <module> to `${TransportModuleConstants.DATA_MODULE}`, " +
        s"it works for shuffle client push data and should be configured on client side. " +
        s"If setting <module> to `${TransportModuleConstants.REPLICATE_MODULE}`, " +
        s"it works for worker replicate data to peer worker and should be configured on worker side.")
      .version("0.3.0")
      .timeConf(TimeUnit.MILLISECONDS)
      .createWithDefaultString("5s")

  val PUSH_TIMEOUT_CHECK_THREADS: ConfigEntry[Int] =
    buildConf("celeborn.<module>.push.timeoutCheck.threads")
      .categories("network")
      .doc("Threads num for checking push data timeout. " +
        s"If setting <module> to `${TransportModuleConstants.DATA_MODULE}`, " +
        s"it works for shuffle client push data and should be configured on client side. " +
        s"If setting <module> to `${TransportModuleConstants.REPLICATE_MODULE}`, " +
        s"it works for worker replicate data to peer worker and should be configured on worker side.")
      .version("0.3.0")
      .intConf
      .createWithDefault(16)

  val FETCH_TIMEOUT_CHECK_INTERVAL: ConfigEntry[Long] =
    buildConf("celeborn.<module>.fetch.timeoutCheck.interval")
      .categories("network")
      .doc("Interval for checking fetch data timeout. " +
        s"It only support setting <module> to `${TransportModuleConstants.DATA_MODULE}` " +
        s"since it works for shuffle client fetch data and should be configured on client side.")
      .version("0.3.0")
      .timeConf(TimeUnit.MILLISECONDS)
      .createWithDefaultString("5s")

  val FETCH_TIMEOUT_CHECK_THREADS: ConfigEntry[Int] =
    buildConf("celeborn.<module>.fetch.timeoutCheck.threads")
      .categories("network")
      .doc("Threads num for checking fetch data timeout. " +
        s"It only support setting <module> to `${TransportModuleConstants.DATA_MODULE}` " +
        s"since it works for shuffle client fetch data and should be configured on client side.")
      .version("0.3.0")
      .intConf
      .createWithDefault(16)

  val CHANNEL_HEARTBEAT_INTERVAL: ConfigEntry[Long] =
    buildConf("celeborn.<module>.heartbeat.interval")
      .withAlternative("celeborn.client.heartbeat.interval")
      .categories("network")
      .version("0.3.0")
      .doc("The heartbeat interval between worker and client. " +
        s"If setting <module> to `${TransportModuleConstants.DATA_MODULE}`, " +
        s"it works for shuffle client push and fetch data and should be configured on client side. " +
        s"If setting <module> to `${TransportModuleConstants.REPLICATE_MODULE}`, " +
        s"it works for worker replicate data to peer worker and should be configured on worker side.")
      .timeConf(TimeUnit.MILLISECONDS)
      .createWithDefaultString("60s")

  val MASTER_ENDPOINTS: ConfigEntry[Seq[String]] =
    buildConf("celeborn.master.endpoints")
      .categories("client", "worker")
      .doc("Endpoints of master nodes for celeborn client to connect, allowed pattern " +
        "is: `<host1>:<port1>[,<host2>:<port2>]*`, e.g. `clb1:9097,clb2:9098,clb3:9099`. " +
        "If the port is omitted, 9097 will be used.")
      .version("0.2.0")
      .stringConf
      .toSequence
      .checkValue(
        endpoints => endpoints.map(_ => Try(Utils.parseHostPort(_))).forall(_.isSuccess),
        "Allowed pattern is: `<host1>:<port1>[,<host2>:<port2>]*`")
      .createWithDefaultString(s"<localhost>:9097")

  val MASTER_CLIENT_RPC_ASK_TIMEOUT: ConfigEntry[Long] =
    buildConf("celeborn.masterClient.rpc.askTimeout")
      .withAlternative("celeborn.rpc.haClient.askTimeout")
      .internal
      .categories("client", "worker")
      .version("0.3.0")
      .doc("Timeout for HA client RPC ask operations.")
      .fallbackConf(RPC_ASK_TIMEOUT)

  val MASTER_CLIENT_MAX_RETRIES: ConfigEntry[Int] =
    buildConf("celeborn.masterClient.maxRetries")
      .withAlternative("celeborn.client.maxRetries")
      .internal
      .categories("client", "worker")
      .doc("Max retry times for client to connect master endpoint")
      .version("0.3.0")
      .intConf
      .createWithDefault(15)

  val APPLICATION_HEARTBEAT_TIMEOUT: ConfigEntry[Long] =
    buildConf("celeborn.master.heartbeat.application.timeout")
      .withAlternative("celeborn.application.heartbeat.timeout")
      .categories("master")
      .version("0.3.0")
      .doc("Application heartbeat timeout.")
      .timeConf(TimeUnit.MILLISECONDS)
      .createWithDefaultString("300s")

  val WORKER_HEARTBEAT_TIMEOUT: ConfigEntry[Long] =
    buildConf("celeborn.master.heartbeat.worker.timeout")
      .withAlternative("celeborn.worker.heartbeat.timeout")
      .categories("master")
      .version("0.3.0")
      .doc("Worker heartbeat timeout.")
      .timeConf(TimeUnit.MILLISECONDS)
      .createWithDefaultString("120s")

  val MASTER_HOST: ConfigEntry[String] =
    buildConf("celeborn.master.host")
      .categories("master")
      .version("0.2.0")
      .doc("Hostname for master to bind.")
      .stringConf
      .createWithDefaultString("<localhost>")

  val MASTER_PORT: ConfigEntry[Int] =
    buildConf("celeborn.master.port")
      .categories("master")
      .version("0.2.0")
      .doc("Port for master to bind.")
      .intConf
      .checkValue(p => p >= 1024 && p < 65535, "invalid port")
      .createWithDefault(9097)

  val HA_ENABLED: ConfigEntry[Boolean] =
    buildConf("celeborn.master.ha.enabled")
      .withAlternative("celeborn.ha.enabled")
      .categories("ha")
      .version("0.3.0")
      .doc("When true, master nodes run as Raft cluster mode.")
      .booleanConf
      .createWithDefault(false)

  val HA_MASTER_NODE_ID: OptionalConfigEntry[String] =
    buildConf("celeborn.master.ha.node.id")
      .withAlternative("celeborn.ha.master.node.id")
      .doc("Node id for master raft cluster in HA mode, if not define, " +
        "will be inferred by hostname.")
      .version("0.3.0")
      .stringConf
      .createOptional

  val HA_MASTER_NODE_HOST: ConfigEntry[String] =
    buildConf("celeborn.master.ha.node.<id>.host")
      .withAlternative("celeborn.ha.master.node.<id>.host")
      .categories("ha")
      .doc("Host to bind of master node <id> in HA mode.")
      .version("0.3.0")
      .stringConf
      .createWithDefaultString("<required>")

  val HA_MASTER_NODE_PORT: ConfigEntry[Int] =
    buildConf("celeborn.master.ha.node.<id>.port")
      .withAlternative("celeborn.ha.master.node.<id>.port")
      .categories("ha")
      .doc("Port to bind of master node <id> in HA mode.")
      .version("0.3.0")
      .intConf
      .checkValue(p => p >= 1024 && p < 65535, "invalid port")
      .createWithDefault(9097)

  val HA_MASTER_NODE_RATIS_HOST: OptionalConfigEntry[String] =
    buildConf("celeborn.master.ha.node.<id>.ratis.host")
      .withAlternative("celeborn.ha.master.node.<id>.ratis.host")
      .internal
      .categories("ha")
      .doc("Ratis host to bind of master node <id> in HA mode. If not provided, " +
        s"fallback to ${HA_MASTER_NODE_HOST.key}.")
      .version("0.3.0")
      .stringConf
      .createOptional

  val HA_MASTER_NODE_RATIS_PORT: ConfigEntry[Int] =
    buildConf("celeborn.master.ha.node.<id>.ratis.port")
      .withAlternative("celeborn.ha.master.node.<id>.ratis.port")
      .categories("ha")
      .doc("Ratis port to bind of master node <id> in HA mode.")
      .version("0.3.0")
      .intConf
      .checkValue(p => p >= 1024 && p < 65535, "invalid port")
      .createWithDefault(9872)

  val HA_MASTER_RATIS_RPC_TYPE: ConfigEntry[String] =
    buildConf("celeborn.master.ha.ratis.raft.rpc.type")
      .withAlternative("celeborn.ha.master.ratis.raft.rpc.type")
      .categories("ha")
      .doc("RPC type for Ratis, available options: netty, grpc.")
      .version("0.3.0")
      .stringConf
      .transform(_.toLowerCase)
      .checkValues(Set("netty", "grpc"))
      .createWithDefault("netty")

  val HA_MASTER_RATIS_STORAGE_DIR: ConfigEntry[String] =
    buildConf("celeborn.master.ha.ratis.raft.server.storage.dir")
      .withAlternative("celeborn.ha.master.ratis.raft.server.storage.dir")
      .categories("ha")
      .version("0.3.0")
      .stringConf
      .createWithDefault("/tmp/ratis")

  val HA_MASTER_RATIS_LOG_SEGMENT_SIZE_MAX: ConfigEntry[Long] =
    buildConf("celeborn.master.ha.ratis.raft.server.log.segment.size.max")
      .withAlternative("celeborn.ha.master.ratis.raft.server.log.segment.size.max")
      .internal
      .categories("ha")
      .version("0.3.0")
      .bytesConf(ByteUnit.BYTE)
      .createWithDefaultString("4MB")

  val HA_MASTER_RATIS_LOG_PREALLOCATED_SIZE: ConfigEntry[Long] =
    buildConf("celeborn.master.ha.ratis.raft.server.log.preallocated.size")
      .withAlternative("celeborn.ha.master.ratis.raft.server.log.preallocated.size")
      .internal
      .categories("ha")
      .version("0.3.0")
      .bytesConf(ByteUnit.BYTE)
      .createWithDefaultString("4MB")

  val HA_MASTER_RATIS_LOG_APPENDER_QUEUE_NUM_ELEMENTS: ConfigEntry[Int] =
    buildConf("celeborn.master.ha.ratis.raft.server.log.appender.buffer.element-limit")
      .withAlternative("celeborn.ha.master.ratis.raft.server.log.appender.buffer.element-limit")
      .internal
      .categories("ha")
      .version("0.3.0")
      .intConf
      .createWithDefault(1024)

  val HA_MASTER_RATIS_LOG_APPENDER_QUEUE_BYTE_LIMIT: ConfigEntry[Long] =
    buildConf("celeborn.master.ha.ratis.raft.server.log.appender.buffer.byte-limit")
      .withAlternative("celeborn.ha.master.ratis.raft.server.log.appender.buffer.byte-limit")
      .internal
      .categories("ha")
      .version("0.3.0")
      .bytesConf(ByteUnit.BYTE)
      .createWithDefaultString("32MB")

  val HA_MASTER_RATIS_LOG_INSTABLL_SNAPSHOT_ENABLED: ConfigEntry[Boolean] =
    buildConf("celeborn.master.ha.ratis.raft.server.log.appender.install.snapshot.enabled")
      .withAlternative("celeborn.ha.master.ratis.raft.server.log.appender.install.snapshot.enabled")
      .internal
      .categories("ha")
      .version("0.3.0")
      .booleanConf
      .createWithDefault(true)

  val HA_MASTER_RATIS_LOG_PURGE_GAP: ConfigEntry[Int] =
    buildConf("celeborn.master.ha.ratis.raft.server.log.purge.gap")
      .withAlternative("celeborn.ha.master.ratis.raft.server.log.purge.gap")
      .internal
      .categories("ha")
      .version("0.3.0")
      .intConf
      .createWithDefault(1000000)

  val HA_MASTER_RATIS_RPC_REQUEST_TIMEOUT: ConfigEntry[Long] =
    buildConf("celeborn.master.ha.ratis.raft.server.rpc.request.timeout")
      .withAlternative("celeborn.ha.master.ratis.raft.server.rpc.request.timeout")
      .internal
      .categories("ha")
      .version("0.3.0")
      .timeConf(TimeUnit.SECONDS)
      .createWithDefaultString("3s")

  val HA_MASTER_RATIS_SERVER_RETRY_CACHE_EXPIRY_TIME: ConfigEntry[Long] =
    buildConf("celeborn.master.ha.ratis.raft.server.retrycache.expirytime")
      .withAlternative("celeborn.ha.master.ratis.raft.server.retrycache.expirytime")
      .internal
      .categories("ha")
      .version("0.3.0")
      .timeConf(TimeUnit.SECONDS)
      .createWithDefaultString("600s")

  val HA_MASTER_RATIS_RPC_TIMEOUT_MIN: ConfigEntry[Long] =
    buildConf("celeborn.master.ha.ratis.raft.server.rpc.timeout.min")
      .withAlternative("celeborn.ha.master.ratis.raft.server.rpc.timeout.min")
      .internal
      .categories("ha")
      .version("0.3.0")
      .timeConf(TimeUnit.SECONDS)
      .createWithDefaultString("3s")

  val HA_MASTER_RATIS_RPC_TIMEOUT_MAX: ConfigEntry[Long] =
    buildConf("celeborn.master.ha.ratis.raft.server.rpc.timeout.max")
      .withAlternative("celeborn.ha.master.ratis.raft.server.rpc.timeout.max")
      .internal
      .categories("ha")
      .version("0.3.0")
      .timeConf(TimeUnit.SECONDS)
      .createWithDefaultString("5s")

  val HA_MASTER_RATIS_FIRSTELECTION_TIMEOUT_MIN: ConfigEntry[Long] =
    buildConf("celeborn.master.ha.ratis.first.election.timeout.min")
      .withAlternative("celeborn.ha.master.ratis.first.election.timeout.min")
      .internal
      .categories("ha")
      .version("0.3.0")
      .timeConf(TimeUnit.SECONDS)
      .createWithDefaultString("3s")

  val HA_MASTER_RATIS_FIRSTELECTION_TIMEOUT_MAX: ConfigEntry[Long] =
    buildConf("celeborn.master.ha.ratis.first.election.timeout.max")
      .withAlternative("celeborn.ha.master.ratis.first.election.timeout.max")
      .internal
      .categories("ha")
      .version("0.3.0")
      .timeConf(TimeUnit.SECONDS)
      .createWithDefaultString("5s")

  val HA_MASTER_RATIS_NOTIFICATION_NO_LEADER_TIMEOUT: ConfigEntry[Long] =
    buildConf("celeborn.master.ha.ratis.raft.server.notification.no-leader.timeout")
      .withAlternative("celeborn.ha.master.ratis.raft.server.notification.no-leader.timeout")
      .internal
      .categories("ha")
      .version("0.3.0")
      .timeConf(TimeUnit.SECONDS)
      .createWithDefaultString("30s")

  val HA_MASTER_RATIS_RPC_SLOWNESS_TIMEOUT: ConfigEntry[Long] =
    buildConf("celeborn.master.ha.ratis.raft.server.rpc.slowness.timeout")
      .withAlternative("celeborn.ha.master.ratis.raft.server.rpc.slowness.timeout")
      .internal
      .categories("ha")
      .version("0.3.0")
      .timeConf(TimeUnit.SECONDS)
      .createWithDefaultString("120s")

  val HA_MASTER_RATIS_ROLE_CHECK_INTERVAL: ConfigEntry[Long] =
    buildConf("celeborn.master.ha.ratis.raft.server.role.check.interval")
      .withAlternative("celeborn.ha.master.ratis.raft.server.role.check.interval")
      .internal
      .categories("ha")
      .version("0.3.0")
      .timeConf(TimeUnit.MILLISECONDS)
      .createWithDefaultString("1s")

  val HA_MASTER_RATIS_SNAPSHOT_AUTO_TRIGGER_ENABLED: ConfigEntry[Boolean] =
    buildConf("celeborn.master.ha.ratis.raft.server.snapshot.auto.trigger.enabled")
      .withAlternative("celeborn.ha.master.ratis.raft.server.snapshot.auto.trigger.enabled")
      .internal
      .categories("ha")
      .version("0.3.0")
      .booleanConf
      .createWithDefault(true)

  val HA_MASTER_RATIS_SNAPSHOT_AUTO_TRIGGER_THRESHOLD: ConfigEntry[Long] =
    buildConf("celeborn.master.ha.ratis.raft.server.snapshot.auto.trigger.threshold")
      .withAlternative("celeborn.ha.master.ratis.raft.server.snapshot.auto.trigger.threshold")
      .internal
      .categories("ha")
      .version("0.3.0")
      .longConf
      .createWithDefault(200000L)

  val HA_MASTER_RATIS_SNAPSHOT_RETENTION_FILE_NUM: ConfigEntry[Int] =
    buildConf("celeborn.master.ha.ratis.raft.server.snapshot.retention.file.num")
      .withAlternative("celeborn.ha.master.ratis.raft.server.snapshot.retention.file.num")
      .internal
      .categories("ha")
      .version("0.3.0")
      .intConf
      .createWithDefault(3)

  val MASTER_SLOT_ASSIGN_POLICY: ConfigEntry[String] =
    buildConf("celeborn.master.slot.assign.policy")
      .withAlternative("celeborn.slots.assign.policy")
      .categories("master")
      .version("0.3.0")
      .doc("Policy for master to assign slots, Celeborn supports two types of policy: roundrobin and loadaware. " +
        "Loadaware policy will be ignored when `HDFS` is enabled in `celeborn.storage.activeTypes`")
      .stringConf
      .transform(_.toUpperCase(Locale.ROOT))
      .checkValues(Set(
        SlotsAssignPolicy.ROUNDROBIN.name,
        SlotsAssignPolicy.LOADAWARE.name))
      .createWithDefault(SlotsAssignPolicy.ROUNDROBIN.name)

  val MASTER_SLOT_ASSIGN_LOADAWARE_DISKGROUP_NUM: ConfigEntry[Int] =
    buildConf("celeborn.master.slot.assign.loadAware.numDiskGroups")
      .withAlternative("celeborn.slots.assign.loadAware.numDiskGroups")
      .categories("master")
      .doc("This configuration is a guidance for load-aware slot allocation algorithm. " +
        "This value is control how many disk groups will be created.")
      .version("0.3.0")
      .intConf
      .createWithDefault(5)

  val MASTER_SLOT_ASSIGN_LOADAWARE_DISKGROUP_GRADIENT: ConfigEntry[Double] =
    buildConf("celeborn.master.slot.assign.loadAware.diskGroupGradient")
      .withAlternative("celeborn.slots.assign.loadAware.diskGroupGradient")
      .categories("master")
      .doc("This value means how many more workload will be placed into a faster disk group " +
        "than a slower group.")
      .version("0.3.0")
      .doubleConf
      .createWithDefault(0.1)

  val MASTER_SLOT_ASSIGN_LOADAWARE_FLUSHTIME_WEIGHT: ConfigEntry[Double] =
    buildConf("celeborn.master.slot.assign.loadAware.flushTimeWeight")
      .withAlternative("celeborn.slots.assign.loadAware.flushTimeWeight")
      .categories("master")
      .doc(
        "Weight of average flush time when calculating ordering in load-aware assignment strategy")
      .version("0.3.0")
      .doubleConf
      .createWithDefault(0)

  val MASTER_SLOT_ASSIGN_LOADAWARE_FETCHTIME_WEIGHT: ConfigEntry[Double] =
    buildConf("celeborn.master.slot.assign.loadAware.fetchTimeWeight")
      .withAlternative("celeborn.slots.assign.loadAware.fetchTimeWeight")
      .categories("master")
      .doc(
        "Weight of average fetch time when calculating ordering in load-aware assignment strategy")
      .version("0.3.0")
      .doubleConf
      .createWithDefault(1)

  val MASTER_SLOT_ASSIGN_EXTRA_SLOTS: ConfigEntry[Int] =
    buildConf("celeborn.master.slot.assign.extraSlots")
      .withAlternative("celeborn.slots.assign.extraSlots")
      .categories("master")
      .version("0.3.0")
      .doc("Extra slots number when master assign slots.")
      .intConf
      .createWithDefault(2)

  val ESTIMATED_PARTITION_SIZE_INITIAL_SIZE: ConfigEntry[Long] =
    buildConf("celeborn.master.estimatedPartitionSize.initialSize")
      .withAlternative("celeborn.shuffle.initialEstimatedPartitionSize")
      .categories("master")
      .doc("Initial partition size for estimation, it will change according to runtime stats.")
      .version("0.3.0")
      .bytesConf(ByteUnit.BYTE)
      .createWithDefaultString("64mb")

  val ESTIMATED_PARTITION_SIZE_MIN_SIZE: ConfigEntry[Long] =
    buildConf("celeborn.master.estimatedPartitionSize.minSize")
      .withAlternative("celeborn.shuffle.minPartitionSizeToEstimate")
      .categories("worker")
      .doc(
        "Ignore partition size smaller than this configuration of partition size for estimation.")
      .version("0.3.0")
      .bytesConf(ByteUnit.BYTE)
      .createWithDefaultString("8mb")

  val ESTIMATED_PARTITION_SIZE_UPDATE_INITIAL_DELAY: ConfigEntry[Long] =
    buildConf("celeborn.master.estimatedPartitionSize.update.initialDelay")
      .withAlternative("celeborn.shuffle.estimatedPartitionSize.update.initialDelay")
      .categories("master")
      .doc("Initial delay time before start updating partition size for estimation.")
      .version("0.3.0")
      .timeConf(TimeUnit.MILLISECONDS)
      .createWithDefaultString("5min")

  val ESTIMATED_PARTITION_SIZE_UPDATE_INTERVAL: ConfigEntry[Long] =
    buildConf("celeborn.master.estimatedPartitionSize.update.interval")
      .withAlternative("celeborn.shuffle.estimatedPartitionSize.update.interval")
      .categories("master")
      .doc("Interval of updating partition size for estimation.")
      .version("0.3.0")
      .timeConf(TimeUnit.MILLISECONDS)
      .createWithDefaultString("10min")

  val MASTER_RESOURCE_CONSUMPTION_INTERVAL: ConfigEntry[Long] =
    buildConf("celeborn.master.userResourceConsumption.update.interval")
      .categories("master")
      .doc("Time length for a window about compute user resource consumption.")
      .version("0.3.0")
      .timeConf(TimeUnit.MILLISECONDS)
      .createWithDefaultString("30s")

  val SHUFFLE_CHUNK_SIZE: ConfigEntry[Long] =
    buildConf("celeborn.shuffle.chunk.size")
      .categories("client", "worker")
      .version("0.2.0")
      .doc("Max chunk size of reducer's merged shuffle data. For example, if a reducer's " +
        "shuffle data is 128M and the data will need 16 fetch chunk requests to fetch.")
      .bytesConf(ByteUnit.BYTE)
      .createWithDefaultString("8m")

  val WORKER_PARTITION_SPLIT_ENABLED: ConfigEntry[Boolean] =
    buildConf("celeborn.worker.shuffle.partitionSplit.enabled")
      .withAlternative("celeborn.worker.partition.split.enabled")
      .categories("worker")
      .version("0.3.0")
      .doc("enable the partition split on worker side")
      .booleanConf
      .createWithDefault(true)

  val WORKER_PARTITION_SPLIT_MIN_SIZE: ConfigEntry[Long] =
    buildConf("celeborn.worker.shuffle.partitionSplit.min")
      .withAlternative("celeborn.shuffle.partitionSplit.min")
      .categories("worker")
      .doc("Min size for a partition to split")
      .version("0.3.0")
      .bytesConf(ByteUnit.BYTE)
      .createWithDefaultString("1m")

  val WORKER_STORAGE_DIRS: OptionalConfigEntry[Seq[String]] =
    buildConf("celeborn.worker.storage.dirs")
      .categories("worker")
      .version("0.2.0")
      .doc("Directory list to store shuffle data. It's recommended to configure one directory " +
        "on each disk. Storage size limit can be set for each directory. For the sake of " +
        "performance, there should be no more than 2 flush threads " +
        "on the same disk partition if you are using HDD, and should be 8 or more flush threads " +
        "on the same disk partition if you are using SSD. For example: " +
        "`dir1[:capacity=][:disktype=][:flushthread=],dir2[:capacity=][:disktype=][:flushthread=]`")
      .stringConf
      .toSequence
      .createOptional

  val WORKER_WORKING_DIR: ConfigEntry[String] =
    buildConf("celeborn.worker.storage.workingDir")
      .withAlternative("celeborn.worker.workingDir")
      .categories("worker")
      .doc("Worker's working dir path name.")
      .version("0.3.0")
      .stringConf
      .createWithDefault("rss-worker/shuffle_data")

  val WORKER_STORAGE_BASE_DIR_PREFIX: ConfigEntry[String] =
    buildConf("celeborn.worker.storage.baseDir.prefix")
      .internal
      .categories("worker")
      .version("0.2.0")
      .doc("Base directory for Celeborn worker to write if " +
        s"`${WORKER_STORAGE_DIRS.key}` is not set.")
      .stringConf
      .createWithDefault("/mnt/disk")

  val WORKER_STORAGE_BASE_DIR_COUNT: ConfigEntry[Int] =
    buildConf("celeborn.worker.storage.baseDir.number")
      .internal
      .categories("worker")
      .version("0.2.0")
      .doc(s"How many directories will be used if `${WORKER_STORAGE_DIRS.key}` is not set. " +
        s"The directory name is a combination of `${WORKER_STORAGE_BASE_DIR_PREFIX.key}` " +
        "and from one(inclusive) to `celeborn.worker.storage.baseDir.number`(inclusive) " +
        "step by one.")
      .intConf
      .createWithDefault(16)

  val HDFS_DIR: OptionalConfigEntry[String] =
    buildConf("celeborn.worker.storage.hdfs.dir")
      .withAlternative("celeborn.storage.hdfs.dir")
      .categories("worker")
      .version("0.2.0")
      .doc("HDFS dir configuration for Celeborn to access HDFS.")
      .stringConf
      .createOptional

  val WORKER_DISK_RESERVE_SIZE: ConfigEntry[Long] =
    buildConf("celeborn.worker.storage.disk.reserve.size")
      .withAlternative("celeborn.worker.disk.reserve.size")
      .categories("worker")
      .doc("Celeborn worker reserved space for each disk.")
      .version("0.3.0")
      .bytesConf(ByteUnit.BYTE)
      .createWithDefaultString("5G")

  val WORKER_CHECK_FILE_CLEAN_MAX_RETRIES: ConfigEntry[Int] =
    buildConf("celeborn.worker.storage.checkDirsEmpty.maxRetries")
      .withAlternative("celeborn.worker.disk.checkFileClean.maxRetries")
      .categories("worker")
      .doc("The number of retries for a worker to check if the working directory is cleaned up before registering with the master.")
      .version("0.3.0")
      .intConf
      .createWithDefault(3)

  val WORKER_CHECK_FILE_CLEAN_TIMEOUT: ConfigEntry[Long] =
    buildConf("celeborn.worker.storage.checkDirsEmpty.timeout")
      .withAlternative("celeborn.worker.disk.checkFileClean.timeout")
      .categories("worker")
      .doc("The wait time per retry for a worker to check if the working directory is cleaned up before registering with the master.")
      .version("0.3.0")
      .timeConf(TimeUnit.MILLISECONDS)
      .createWithDefaultString("1000ms")

  val WORKER_RPC_PORT: ConfigEntry[Int] =
    buildConf("celeborn.worker.rpc.port")
      .categories("worker")
      .doc("Server port for Worker to receive RPC request.")
      .version("0.2.0")
      .intConf
      .createWithDefault(0)

  val WORKER_PUSH_PORT: ConfigEntry[Int] =
    buildConf("celeborn.worker.push.port")
      .categories("worker")
      .doc("Server port for Worker to receive push data request from ShuffleClient.")
      .version("0.2.0")
      .intConf
      .createWithDefault(0)

  val WORKER_FETCH_PORT: ConfigEntry[Int] =
    buildConf("celeborn.worker.fetch.port")
      .categories("worker")
      .doc("Server port for Worker to receive fetch data request from ShuffleClient.")
      .version("0.2.0")
      .intConf
      .createWithDefault(0)

  val WORKER_REPLICATE_PORT: ConfigEntry[Int] =
    buildConf("celeborn.worker.replicate.port")
      .categories("worker")
      .doc("Server port for Worker to receive replicate data request from other Workers.")
      .version("0.2.0")
      .intConf
      .createWithDefault(0)

  val WORKER_PUSH_IO_THREADS: OptionalConfigEntry[Int] =
    buildConf("celeborn.worker.push.io.threads")
      .categories("worker")
      .doc("Netty IO thread number of worker to handle client push data. " +
        s"The default threads number is the number of flush thread.")
      .version("0.2.0")
      .intConf
      .createOptional

  val WORKER_FETCH_IO_THREADS: OptionalConfigEntry[Int] =
    buildConf("celeborn.worker.fetch.io.threads")
      .categories("worker")
      .doc("Netty IO thread number of worker to handle client fetch data. " +
        s"The default threads number is the number of flush thread.")
      .version("0.2.0")
      .intConf
      .createOptional

  val WORKER_REPLICATE_IO_THREADS: OptionalConfigEntry[Int] =
    buildConf("celeborn.worker.replicate.io.threads")
      .categories("worker")
      .doc("Netty IO thread number of worker to replicate shuffle data. " +
        s"The default threads number is the number of flush thread.")
      .version("0.2.0")
      .intConf
      .createOptional

  val WORKER_REGISTER_TIMEOUT: ConfigEntry[Long] =
    buildConf("celeborn.worker.register.timeout")
      .categories("worker")
      .doc("Worker register timeout.")
      .version("0.2.0")
      .timeConf(TimeUnit.MILLISECONDS)
      .createWithDefaultString("180s")

  val WORKER_CLOSE_IDLE_CONNECTIONS: ConfigEntry[Boolean] =
    buildConf("celeborn.worker.closeIdleConnections")
      .categories("worker")
      .doc("Whether worker will close idle connections.")
      .version("0.2.0")
      .booleanConf
      .createWithDefault(false)

  val WORKER_REPLICATE_FAST_FAIL_DURATION: ConfigEntry[Long] =
    buildConf("celeborn.worker.replicate.fastFail.duration")
      .categories("worker")
      .doc("If a replicate request not replied during the duration, worker will mark the replicate data request as failed." +
        "It's recommended to set at least `240s` when `HDFS` is enabled in `celeborn.storage.activeTypes`.")
      .version("0.2.0")
      .timeConf(TimeUnit.MILLISECONDS)
      .createWithDefaultString("60s")

  val WORKER_REPLICATE_RANDOM_CONNECTION_ENABLED: ConfigEntry[Boolean] =
    buildConf("celeborn.worker.replicate.randomConnection.enabled")
      .categories("worker")
      .doc("Whether worker will create random connection to peer when replicate data. When false, worker tend to " +
        "reuse the same cached TransportClient to a specific replicate worker; when true, worker tend to use " +
        "different cached TransportClient. Netty will use the same thread to serve the same connection, so " +
        "with more connections replicate server can leverage more netty threads")
      .version("0.2.1")
      .booleanConf
      .createWithDefault(true)

  val WORKER_REPLICATE_THREADS: ConfigEntry[Int] =
    buildConf("celeborn.worker.replicate.threads")
      .categories("worker")
      .version("0.2.0")
      .doc("Thread number of worker to replicate shuffle data.")
      .intConf
      .createWithDefault(64)

  val WORKER_COMMIT_THREADS: ConfigEntry[Int] =
    buildConf("celeborn.worker.commitFiles.threads")
      .withAlternative("celeborn.worker.commit.threads")
      .categories("worker")
      .version("0.3.0")
      .doc("Thread number of worker to commit shuffle data files asynchronously. " +
        "It's recommended to set at least `128` when `HDFS` is enabled in `celeborn.storage.activeTypes`.")
      .intConf
      .createWithDefault(32)

  val WORKER_SHUFFLE_COMMIT_TIMEOUT: ConfigEntry[Long] =
    buildConf("celeborn.worker.commitFiles.timeout")
      .withAlternative("celeborn.worker.shuffle.commit.timeout")
      .categories("worker")
      .doc("Timeout for a Celeborn worker to commit files of a shuffle. " +
        "It's recommended to set at least `240s` when `HDFS` is enabled in `celeborn.storage.activeTypes`.")
      .version("0.3.0")
      .fallbackConf(RPC_ASK_TIMEOUT)

  val PARTITION_SORTER_SORT_TIMEOUT: ConfigEntry[Long] =
    buildConf("celeborn.worker.sortPartition.timeout")
      .withAlternative("celeborn.worker.partitionSorter.sort.timeout")
      .categories("worker")
      .doc("Timeout for a shuffle file to sort.")
      .version("0.3.0")
      .timeConf(TimeUnit.MILLISECONDS)
      .createWithDefaultString("220s")

  val PARTITION_SORTER_THREADS: OptionalConfigEntry[Int] =
    buildConf("celeborn.worker.sortPartition.threads")
      .withAlternative("celeborn.worker.partitionSorter.threads")
      .categories("worker")
      .doc("PartitionSorter's thread counts. " +
        "It's recommended to set at least `64` when `HDFS` is enabled in `celeborn.storage.activeTypes`.")
      .version("0.3.0")
      .intConf
      .createOptional

  val WORKER_PARTITION_SORTER_PER_PARTITION_RESERVED_MEMORY: ConfigEntry[Long] =
    buildConf("celeborn.worker.sortPartition.reservedMemoryPerPartition")
      .withAlternative("celeborn.worker.partitionSorter.reservedMemoryPerPartition")
      .categories("worker")
      .doc("Reserved memory when sorting a shuffle file off-heap.")
      .version("0.3.0")
      .bytesConf(ByteUnit.BYTE)
      .createWithDefaultString("1mb")

  val WORKER_FLUSHER_BUFFER_SIZE: ConfigEntry[Long] =
    buildConf("celeborn.worker.flusher.buffer.size")
      .categories("worker")
      .version("0.2.0")
      .doc("Size of buffer used by a single flusher.")
      .bytesConf(ByteUnit.BYTE)
      .createWithDefaultString("256k")

  val WORKER_HDFS_FLUSHER_BUFFER_SIZE: ConfigEntry[Long] =
    buildConf("celeborn.worker.flusher.hdfs.buffer.size")
      .categories("worker")
      .version("0.3.0")
      .doc("Size of buffer used by a HDFS flusher.")
      .bytesConf(ByteUnit.BYTE)
      .createWithDefaultString("4m")

  val WORKER_WRITER_CLOSE_TIMEOUT: ConfigEntry[Long] =
    buildConf("celeborn.worker.writer.close.timeout")
      .categories("worker")
      .doc("Timeout for a file writer to close")
      .version("0.2.0")
      .timeConf(TimeUnit.MILLISECONDS)
      .createWithDefaultString("120s")

  val WORKER_FLUSHER_THREADS: ConfigEntry[Int] =
    buildConf("celeborn.worker.flusher.threads")
      .categories("worker")
      .doc("Flusher's thread count per disk for unkown-type disks.")
      .version("0.2.0")
      .intConf
      .createWithDefault(2)

  val WORKER_FLUSHER_HDD_THREADS: ConfigEntry[Int] =
    buildConf("celeborn.worker.flusher.hdd.threads")
      .categories("worker")
      .doc("Flusher's thread count per disk used for write data to HDD disks.")
      .version("0.2.0")
      .intConf
      .createWithDefault(1)

  val WORKER_FLUSHER_SSD_THREADS: ConfigEntry[Int] =
    buildConf("celeborn.worker.flusher.ssd.threads")
      .categories("worker")
      .doc("Flusher's thread count per disk used for write data to SSD disks.")
      .version("0.2.0")
      .intConf
      .createWithDefault(8)

  val WORKER_FLUSHER_HDFS_THREADS: ConfigEntry[Int] =
    buildConf("celeborn.worker.flusher.hdfs.threads")
      .categories("worker")
      .doc("Flusher's thread count used for write data to HDFS.")
      .version("0.2.0")
      .intConf
      .createWithDefault(8)

  val WORKER_FLUSHER_SHUTDOWN_TIMEOUT: ConfigEntry[Long] =
    buildConf("celeborn.worker.flusher.shutdownTimeout")
      .categories("worker")
      .doc("Timeout for a flusher to shutdown.")
      .version("0.2.0")
      .timeConf(TimeUnit.MILLISECONDS)
      .createWithDefaultString("3s")

  val WORKER_DISKTIME_SLIDINGWINDOW_SIZE: ConfigEntry[Int] =
    buildConf("celeborn.worker.flusher.diskTime.slidingWindow.size")
      .withAlternative("celeborn.worker.flusher.avgFlushTime.slidingWindow.size")
      .categories("worker")
      .doc("The size of sliding windows used to calculate statistics about flushed time and count.")
      .version("0.3.0")
      .intConf
      .createWithDefault(20)

  val WORKER_DISKTIME_SLIDINGWINDOW_MINFLUSHCOUNT: ConfigEntry[Int] =
    buildConf("celeborn.worker.diskTime.slidingWindow.minFlushCount")
      .withAlternative("celeborn.worker.flusher.avgFlushTime.slidingWindow.minCount")
      .categories("worker")
      .doc("The minimum flush count to enter a sliding window" +
        " to calculate statistics about flushed time and count.")
      .version("0.3.0")
      .internal
      .intConf
      .createWithDefault(500)

  val WORKER_DISKTIME_SLIDINGWINDOW_MINFETCHCOUNT: ConfigEntry[Int] =
    buildConf("celeborn.worker.diskTime.slidingWindow.minFetchCount")
      .categories("worker")
      .doc("The minimum fetch count to enter a sliding window" +
        " to calculate statistics about flushed time and count.")
      .version("0.2.1")
      .internal
      .intConf
      .createWithDefault(100)

  val WORKER_DIRECT_MEMORY_CHECK_INTERVAL: ConfigEntry[Long] =
    buildConf("celeborn.worker.monitor.memory.check.interval")
      .withAlternative("celeborn.worker.memory.checkInterval")
      .categories("worker")
      .doc("Interval of worker direct memory checking.")
      .version("0.3.0")
      .timeConf(TimeUnit.MILLISECONDS)
      .createWithDefaultString("10ms")

  val WORKER_DIRECT_MEMORY_REPORT_INTERVAL: ConfigEntry[Long] =
    buildConf("celeborn.worker.monitor.memory.report.interval")
      .withAlternative("celeborn.worker.memory.reportInterval")
      .categories("worker")
      .doc("Interval of worker direct memory tracker reporting to log.")
      .version("0.3.0")
      .timeConf(TimeUnit.SECONDS)
      .createWithDefaultString("10s")

  val WORKER_DIRECT_MEMORY_TRIM_CHANNEL_WAIT_INTERVAL: ConfigEntry[Long] =
    buildConf("celeborn.worker.monitor.memory.trimChannelWaitInterval")
      .categories("worker")
      .doc("Wait time after worker trigger channel to trim cache.")
      .version("0.3.0")
      .timeConf(TimeUnit.MILLISECONDS)
      .createWithDefaultString("1s")

  val WORKER_DIRECT_MEMORY_TRIM_FLUSH_WAIT_INTERVAL: ConfigEntry[Long] =
    buildConf("celeborn.worker.monitor.memory.trimFlushWaitInterval")
      .categories("worker")
      .doc("Wait time after worker trigger StorageManger to flush data.")
      .version("0.3.0")
      .timeConf(TimeUnit.MILLISECONDS)
      .createWithDefaultString("1s")

  val WORKER_DISK_MONITOR_ENABLED: ConfigEntry[Boolean] =
    buildConf("celeborn.worker.monitor.disk.enabled")
      .categories("worker")
      .version("0.3.0")
      .doc("When true, worker will monitor device and report to master.")
      .booleanConf
      .createWithDefault(true)

  val WORKER_DEVICE_STATUS_CHECK_TIMEOUT: ConfigEntry[Long] =
    buildConf("celeborn.worker.monitor.disk.check.timeout")
      .withAlternative("celeborn.worker.disk.check.timeout")
      .categories("worker")
      .doc("Timeout time for worker check device status.")
      .version("0.3.0")
      .timeConf(TimeUnit.MILLISECONDS)
      .createWithDefaultString("30s")

  val WORKER_DISK_MONITOR_CHECKLIST: ConfigEntry[Seq[String]] =
    buildConf("celeborn.worker.monitor.disk.checklist")
      .categories("worker")
      .version("0.2.0")
      .doc("Monitor type for disk, available items are: " +
        "iohang, readwrite and diskusage.")
      .stringConf
      .transform(_.toLowerCase)
      .toSequence
      .createWithDefaultString("readwrite,diskusage")

  val WORKER_DISK_MONITOR_CHECK_INTERVAL: ConfigEntry[Long] =
    buildConf("celeborn.worker.monitor.disk.check.interval")
      .withAlternative("celeborn.worker.monitor.disk.checkInterval")
      .categories("worker")
      .version("0.3.0")
      .doc("Intervals between device monitor to check disk.")
      .timeConf(TimeUnit.MILLISECONDS)
      .createWithDefaultString("60s")

  val WORKER_DISK_MONITOR_SYS_BLOCK_DIR: ConfigEntry[String] =
    buildConf("celeborn.worker.monitor.disk.sys.block.dir")
      .categories("worker")
      .version("0.2.0")
      .doc("The directory where linux file block information is stored.")
      .stringConf
      .createWithDefault("/sys/block")

  val WORKER_DISK_MONITOR_NOTIFY_ERROR_THRESHOLD: ConfigEntry[Int] =
    buildConf("celeborn.worker.monitor.disk.notifyError.threshold")
      .categories("worker")
      .version("0.3.0")
      .doc("Device monitor will only notify critical error once the accumulated valid non-critical error number " +
        "exceeding this threshold.")
      .intConf
      .createWithDefault(64)

  val WORKER_DISK_MONITOR_NOTIFY_ERROR_EXPIRE_TIMEOUT: ConfigEntry[Long] =
    buildConf("celeborn.worker.monitor.disk.notifyError.expireTimeout")
      .categories("worker")
      .version("0.3.0")
      .doc("The expire timeout of non-critical device error. Only notify critical error when the number of non-critical " +
        "errors for a period of time exceeds threshold.")
      .timeConf(TimeUnit.MILLISECONDS)
      .createWithDefaultString("10m")

  val WORKER_WRITER_CREATE_MAX_ATTEMPTS: ConfigEntry[Int] =
    buildConf("celeborn.worker.writer.create.maxAttempts")
      .categories("worker")
      .version("0.2.0")
      .doc("Retry count for a file writer to create if its creation was failed.")
      .intConf
      .createWithDefault(3)

  val PARTITION_SORTER_DIRECT_MEMORY_RATIO_THRESHOLD: ConfigEntry[Double] =
    buildConf("celeborn.worker.partitionSorter.directMemoryRatioThreshold")
      .categories("worker")
      .doc("Max ratio of partition sorter's memory for sorting, when reserved memory is higher than max partition " +
        "sorter memory, partition sorter will stop sorting.")
      .version("0.2.0")
      .doubleConf
      .checkValue(v => v >= 0.0 && v <= 1.0, "should be in [0.0, 1.0].")
      .createWithDefault(0.1)

  val WORKER_DIRECT_MEMORY_RATIO_FOR_READ_BUFFER: ConfigEntry[Double] =
    buildConf("celeborn.worker.directMemoryRatioForReadBuffer")
      .categories("worker")
      .doc("Max ratio of direct memory for read buffer")
      .version("0.2.0")
      .doubleConf
      .createWithDefault(0.1)

  val WORKER_DIRECT_MEMORY_RATIO_FOR_SHUFFLE_STORAGE: ConfigEntry[Double] =
    buildConf("celeborn.worker.directMemoryRatioForMemoryShuffleStorage")
      .categories("worker")
      .doc("Max ratio of direct memory to store shuffle data")
      .version("0.2.0")
      .doubleConf
      .createWithDefault(0.0)

  val WORKER_DIRECT_MEMORY_RATIO_PAUSE_RECEIVE: ConfigEntry[Double] =
    buildConf("celeborn.worker.directMemoryRatioToPauseReceive")
      .categories("worker")
      .doc("If direct memory usage reaches this limit, the worker will stop to receive data from Celeborn shuffle clients.")
      .version("0.2.0")
      .doubleConf
      .createWithDefault(0.85)

  val WORKER_DIRECT_MEMORY_RATIO_PAUSE_REPLICATE: ConfigEntry[Double] =
    buildConf("celeborn.worker.directMemoryRatioToPauseReplicate")
      .categories("worker")
      .doc("If direct memory usage reaches this limit, the worker will stop to receive replication data from other workers.")
      .version("0.2.0")
      .doubleConf
      .createWithDefault(0.95)

  val WORKER_DIRECT_MEMORY_RATIO_RESUME: ConfigEntry[Double] =
    buildConf("celeborn.worker.directMemoryRatioToResume")
      .categories("worker")
      .doc("If direct memory usage is less than this limit, worker will resume.")
      .version("0.2.0")
      .doubleConf
      .createWithDefault(0.5)

  val WORKER_CONGESTION_CONTROL_ENABLED: ConfigEntry[Boolean] =
    buildConf("celeborn.worker.congestionControl.enabled")
      .categories("worker")
      .doc("Whether to enable congestion control or not.")
      .version("0.3.0")
      .booleanConf
      .createWithDefault(false)

  val WORKER_CONGESTION_CONTROL_SAMPLE_TIME_WINDOW: ConfigEntry[Long] =
    buildConf("celeborn.worker.congestionControl.sample.time.window")
      .categories("worker")
      .doc("The worker holds a time sliding list to calculate users' produce/consume rate")
      .version("0.3.0")
      .timeConf(TimeUnit.SECONDS)
      .createWithDefaultString("10s")

  val WORKER_CONGESTION_CONTROL_LOW_WATERMARK: OptionalConfigEntry[Long] =
    buildConf("celeborn.worker.congestionControl.low.watermark")
      .categories("worker")
      .doc("Will stop congest users if the total pending bytes of disk buffer is lower than " +
        "this configuration")
      .version("0.3.0")
      .bytesConf(ByteUnit.BYTE)
      .createOptional

  val WORKER_CONGESTION_CONTROL_HIGH_WATERMARK: OptionalConfigEntry[Long] =
    buildConf("celeborn.worker.congestionControl.high.watermark")
      .categories("worker")
      .doc("If the total bytes in disk buffer exceeds this configure, will start to congest" +
        "users whose produce rate is higher than the potential average consume rate. " +
        "The congestion will stop if the produce rate is lower or equal to the " +
        "average consume rate, or the total pending bytes lower than " +
        s"${WORKER_CONGESTION_CONTROL_LOW_WATERMARK.key}")
      .version("0.3.0")
      .bytesConf(ByteUnit.BYTE)
      .createOptional

  val WORKER_CONGESTION_CONTROL_USER_INACTIVE_INTERVAL: ConfigEntry[Long] =
    buildConf("celeborn.worker.congestionControl.user.inactive.interval")
      .categories("worker")
      .doc("How long will consider this user is inactive if it doesn't send data")
      .version("0.3.0")
      .timeConf(TimeUnit.MILLISECONDS)
      .createWithDefaultString("10min")

  val WORKER_GRACEFUL_SHUTDOWN_ENABLED: ConfigEntry[Boolean] =
    buildConf("celeborn.worker.graceful.shutdown.enabled")
      .categories("worker")
      .doc("When true, during worker shutdown, the worker will wait for all released slots " +
        s"to be committed or destroyed.")
      .version("0.2.0")
      .booleanConf
      .createWithDefault(false)

  val WORKER_GRACEFUL_SHUTDOWN_TIMEOUT: ConfigEntry[Long] =
    buildConf("celeborn.worker.graceful.shutdown.timeout")
      .categories("worker")
      .doc("The worker's graceful shutdown timeout time.")
      .version("0.2.0")
      .timeConf(TimeUnit.MILLISECONDS)
      .createWithDefaultString("600s")

  val WORKER_CHECK_SLOTS_FINISHED_INTERVAL: ConfigEntry[Long] =
    buildConf("celeborn.worker.graceful.shutdown.checkSlotsFinished.interval")
      .categories("worker")
      .doc("The wait interval of checking whether all released slots " +
        "to be committed or destroyed during worker graceful shutdown")
      .version("0.2.0")
      .timeConf(TimeUnit.MILLISECONDS)
      .createWithDefaultString("1s")

  val WORKER_CHECK_SLOTS_FINISHED_TIMEOUT: ConfigEntry[Long] =
    buildConf("celeborn.worker.graceful.shutdown.checkSlotsFinished.timeout")
      .categories("worker")
      .doc("The wait time of waiting for the released slots" +
        " to be committed or destroyed during worker graceful shutdown.")
      .version("0.2.0")
      .timeConf(TimeUnit.MILLISECONDS)
      .createWithDefaultString("480s")

  val WORKER_GRACEFUL_SHUTDOWN_RECOVER_PATH: ConfigEntry[String] =
    buildConf("celeborn.worker.graceful.shutdown.recoverPath")
      .categories("worker")
      .doc("The path to store levelDB.")
      .version("0.2.0")
      .stringConf
      .transform(_.replace("<tmp>", System.getProperty("java.io.tmpdir")))
      .createWithDefault(s"<tmp>/recover")

  val WORKER_PARTITION_SORTER_SHUTDOWN_TIMEOUT: ConfigEntry[Long] =
    buildConf("celeborn.worker.graceful.shutdown.partitionSorter.shutdownTimeout")
      .categories("worker")
      .doc("The wait time of waiting for sorting partition files" +
        " during worker graceful shutdown.")
      .version("0.2.0")
      .timeConf(TimeUnit.MILLISECONDS)
      .createWithDefaultString("120s")

  val WORKER_PARTITION_READ_BUFFERS_MIN: ConfigEntry[Int] =
    buildConf("celeborn.worker.partition.initial.readBuffersMin")
      .categories("worker")
      .version("0.3.0")
      .doc("Min number of initial read buffers")
      .intConf
      .createWithDefault(1)

  val WORKER_PARTITION_READ_BUFFERS_MAX: ConfigEntry[Int] =
    buildConf("celeborn.worker.partition.initial.readBuffersMax")
      .categories("worker")
      .version("0.3.0")
      .doc("Max number of initial read buffers")
      .intConf
      .createWithDefault(1024)

  val WORKER_BUFFERSTREAM_THREADS_PER_MOUNTPOINT: ConfigEntry[Int] =
    buildConf("celeborn.worker.bufferStream.threadsPerMountpoint")
      .categories("worker")
      .version("0.3.0")
      .doc("Threads count for read buffer per mount point.")
      .intConf
      .createWithDefault(8)

  val WORKER_READBUFFER_ALLOCATIONWAIT: ConfigEntry[Long] =
    buildConf("celeborn.worker.readBuffer.allocationWait")
      .categories("worker")
      .version("0.3.0")
      .doc("The time to wait when buffer dispatcher can not allocate a buffer.")
      .timeConf(TimeUnit.MILLISECONDS)
      .createWithDefaultString("50ms")

  val WORKER_READBUFFER_TARGET_RATIO: ConfigEntry[Double] =
    buildConf("celeborn.worker.readBuffer.target.ratio")
      .categories("worker")
      .version("0.3.0")
      .doc("The target ratio for read ahead buffer's memory usage.")
      .doubleConf
      .createWithDefault(0.9)

  val WORKER_READBUFFER_TARGET_UPDATE_INTERVAL: ConfigEntry[Long] =
    buildConf("celeborn.worker.readBuffer.target.updateInterval")
      .categories("worker")
      .version("0.3.0")
      .doc("The interval for memory manager to calculate new read buffer's target memory.")
      .timeConf(TimeUnit.MILLISECONDS)
      .createWithDefaultString("100ms")

  val WORKER_READBUFFER_TARGET_NOTIFY_THRESHOLD: ConfigEntry[Long] =
    buildConf("celeborn.worker.readBuffer.target.changeThreshold")
      .categories("worker")
      .version("0.3.0")
      .doc("The target ratio for pre read memory usage.")
      .bytesConf(ByteUnit.BYTE)
      .createWithDefaultString("1mb")

  val WORKER_READBUFFERS_TOTRIGGERREAD_MIN: ConfigEntry[Int] =
    buildConf("celeborn.worker.readBuffer.toTriggerReadMin")
      .categories("worker")
      .version("0.3.0")
      .doc("Min buffers count for map data partition to trigger read.")
      .intConf
      .createWithDefault(32)

  val WORKER_PUSH_HEARTBEAT_ENABLED: ConfigEntry[Boolean] =
    buildConf("celeborn.worker.push.heartbeat.enabled")
      .categories("worker")
      .version("0.3.0")
      .doc("enable the heartbeat from worker to client when pushing data")
      .booleanConf
      .createWithDefault(false)

  val WORKER_FETCH_HEARTBEAT_ENABLED: ConfigEntry[Boolean] =
    buildConf("celeborn.worker.fetch.heartbeat.enabled")
      .categories("worker")
      .version("0.3.0")
      .doc("enable the heartbeat from worker to client when fetching data")
      .booleanConf
      .createWithDefault(false)

  val APPLICATION_HEARTBEAT_INTERVAL: ConfigEntry[Long] =
    buildConf("celeborn.client.application.heartbeatInterval")
      .withAlternative("celeborn.application.heartbeatInterval")
      .categories("client")
      .version("0.3.0")
      .doc("Interval for client to send heartbeat message to master.")
      .timeConf(TimeUnit.MILLISECONDS)
      .createWithDefaultString("10s")

  val CLIENT_EXCLUDE_SLAVE_ON_FAILURE_ENABLED: ConfigEntry[Boolean] =
    buildConf("celeborn.client.excludeSlaveOnFailure.enabled")
      .categories("client")
      .version("0.3.0")
      .doc("When true, Celeborn will exclude partition's peer worker on failure " +
        "when push data to slave failed.")
      .booleanConf
      .createWithDefault(true)

  val CLIENT_EXCLUDED_WORKER_EXPIRE_TIMEOUT: ConfigEntry[Long] =
    buildConf("celeborn.client.excludedWorker.expireTimeout")
      .withAlternative("celeborn.worker.excluded.expireTimeout")
      .categories("client")
      .version("0.3.0")
      .doc("Timeout time for LifecycleManager to clear reserved excluded worker. Default to be 1.5 * `celeborn.master.heartbeat.worker.timeout`" +
        "to cover worker heartbeat timeout check period")
      .timeConf(TimeUnit.MILLISECONDS)
      .createWithDefaultString("180s")

  val CLIENT_CHECKED_USE_ALLOCATED_WORKERS: ConfigEntry[Boolean] =
    buildConf("celeborn.client.checked.useAllocatedWorkers")
      .internal
      .categories("client")
      .version("0.3.0")
      .doc("When true, Celeborn will use local allocated workers as candidate being checked workers(check the workers" +
        "whether unKnown in master), this may be more useful for map partition to regenerate the lost data), " +
        "otherwise use local black list as candidate being checked workers.")
      .booleanConf
      .createWithDefault(false)

  val TEST_CLIENT_RETRY_COMMIT_FILE: ConfigEntry[Boolean] =
    buildConf("celeborn.test.client.retryCommitFiles")
      .withAlternative("celeborn.test.retryCommitFiles")
      .internal
      .categories("test", "client")
      .doc("Fail commitFile request for test")
      .version("0.3.0")
      .booleanConf
      .createWithDefault(false)

  val CLIENT_PUSH_REPLICATE_ENABLED: ConfigEntry[Boolean] =
    buildConf("celeborn.client.push.replicate.enabled")
      .withAlternative("celeborn.push.replicate.enabled")
      .categories("client")
      .doc("When true, Celeborn worker will replicate shuffle data to another Celeborn worker " +
        "asynchronously to ensure the pushed shuffle data won't be lost after the node failure. " +
        "It's recommended to set `false` when `HDFS` is enabled in `celeborn.storage.activeTypes`.")
      .version("0.3.0")
      .booleanConf
      .createWithDefault(false)

  val CLIENT_PUSH_BUFFER_INITIAL_SIZE: ConfigEntry[Long] =
    buildConf("celeborn.client.push.buffer.initial.size")
      .withAlternative("celeborn.push.buffer.initial.size")
      .categories("client")
      .version("0.3.0")
      .bytesConf(ByteUnit.BYTE)
      .createWithDefaultString("8k")

  val CLIENT_PUSH_BUFFER_MAX_SIZE: ConfigEntry[Long] =
    buildConf("celeborn.client.push.buffer.max.size")
      .withAlternative("celeborn.push.buffer.max.size")
      .categories("client")
      .version("0.3.0")
      .doc("Max size of reducer partition buffer memory for shuffle hash writer. The pushed " +
        "data will be buffered in memory before sending to Celeborn worker. For performance " +
        "consideration keep this buffer size higher than 32K. Example: If reducer amount is " +
        "2000, buffer size is 64K, then each task will consume up to `64KiB * 2000 = 125MiB` " +
        "heap memory.")
      .bytesConf(ByteUnit.BYTE)
      .createWithDefaultString("64k")

  val CLIENT_PUSH_QUEUE_CAPACITY: ConfigEntry[Int] =
    buildConf("celeborn.client.push.queue.capacity")
      .withAlternative("celeborn.push.queue.capacity")
      .categories("client")
      .version("0.3.0")
      .doc("Push buffer queue size for a task. The maximum memory is " +
        "`celeborn.push.buffer.max.size` * `celeborn.push.queue.capacity`, " +
        "default: 64KiB * 512 = 32MiB")
      .intConf
      .createWithDefault(512)

  val CLIENT_PUSH_MAX_REQS_IN_FLIGHT: ConfigEntry[Int] =
    buildConf("celeborn.client.push.maxReqsInFlight")
      .withAlternative("celeborn.push.maxReqsInFlight")
      .categories("client")
      .version("0.3.0")
      .doc("Amount of Netty in-flight requests per worker. The maximum memory is " +
        "`celeborn.client.push.maxReqsInFlight` * `celeborn.push.buffer.max.size` * " +
        "compression ratio(1 in worst case), default: 64Kib * 32 = 2Mib")
      .intConf
      .createWithDefault(4)

  val CLIENT_PUSH_MAX_REVIVE_TIMES: ConfigEntry[Int] =
    buildConf("celeborn.client.push.revive.maxRetries")
      .categories("client")
      .version("0.3.0")
      .doc("Max retry times for reviving when celeborn push data failed.")
      .intConf
      .createWithDefault(5)

<<<<<<< HEAD
  val CLIENT_PUSH_EXCLUDE_ON_FAILURE_ENABLED: ConfigEntry[Boolean] =
    buildConf("celeborn.client.push.excludeOnFailure.enabled")
=======
  val CLIENT_PUSH_REVIVE_INTERVAL: ConfigEntry[Long] =
    buildConf("celeborn.client.push.revive.interval")
      .categories("client")
      .version("0.3.0")
      .doc("Interval for client to trigger Revive to LifecycleManager. The number of partitions in one Revive " +
        "request is `celeborn.client.push.revive.batchSize`.")
      .timeConf(TimeUnit.MILLISECONDS)
      .createWithDefaultString("100ms")

  val CLIENT_PUSH_REVIVE_BATCHSIZE: ConfigEntry[Int] =
    buildConf("celeborn.client.push.revive.batchSize")
      .categories("client")
      .version("0.3.0")
      .doc("Max number of partitions in one Revive request.")
      .intConf
      .createWithDefault(2048)

  val CLIENT_PUSH_BLACKLIST_ENABLED: ConfigEntry[Boolean] =
    buildConf("celeborn.client.push.blacklist.enabled")
>>>>>>> 57b0e815
      .categories("client")
      .doc("Whether to enable shuffle client-side push exclude workers on failures.")
      .version("0.3.0")
      .booleanConf
      .createWithDefault(false)

  val CLIENT_PUSH_LIMIT_STRATEGY: ConfigEntry[String] =
    buildConf("celeborn.client.push.limit.strategy")
      .categories("client")
      .doc("The strategy used to control the push speed. " +
        "Valid strategies are SIMPLE and SLOWSTART. the SLOWSTART strategy is usually cooperate with " +
        "congest control mechanism in the worker side.")
      .version("0.3.0")
      .stringConf
      .transform(_.toUpperCase(Locale.ROOT))
      .checkValues(Set("SIMPLE", "SLOWSTART"))
      .createWithDefaultString("SIMPLE")

  val CLIENT_PUSH_SLOW_START_INITIAL_SLEEP_TIME: ConfigEntry[Long] =
    buildConf("celeborn.client.push.slowStart.initialSleepTime")
      .categories("client")
      .version("0.3.0")
      .doc(s"The initial sleep time if the current max in flight requests is 0")
      .timeConf(TimeUnit.MILLISECONDS)
      .createWithDefaultString("500ms")

  val CLIENT_PUSH_SLOW_START_MAX_SLEEP_TIME: ConfigEntry[Long] =
    buildConf("celeborn.client.push.slowStart.maxSleepTime")
      .categories("client")
      .version("0.3.0")
      .doc(s"If ${CLIENT_PUSH_LIMIT_STRATEGY.key} is set to SLOWSTART, push side will " +
        "take a sleep strategy for each batch of requests, this controls " +
        "the max sleep time if the max in flight requests limit is 1 for a long time")
      .timeConf(TimeUnit.MILLISECONDS)
      .createWithDefaultString("2s")

  val CLIENT_PUSH_DATA_TIMEOUT: ConfigEntry[Long] =
    buildConf("celeborn.client.push.timeout")
      .withAlternative("celeborn.push.data.timeout")
      .categories("client")
      .version("0.3.0")
      .doc(s"Timeout for a task to push data rpc message. This value should better be more than twice of `${PUSH_TIMEOUT_CHECK_INTERVAL.key}`")
      .timeConf(TimeUnit.MILLISECONDS)
      .checkValue(_ > 0, "celeborn.client.push.data.timeout must be positive!")
      .createWithDefaultString("120s")

  val TEST_CLIENT_PUSH_MASTER_DATA_TIMEOUT: ConfigEntry[Boolean] =
    buildConf("celeborn.test.worker.pushMasterDataTimeout")
      .withAlternative("celeborn.test.pushMasterDataTimeout")
      .internal
      .categories("test", "worker")
      .version("0.3.0")
      .doc("Whether to test push master data timeout")
      .booleanConf
      .createWithDefault(false)

  val TEST_WORKER_PUSH_SLAVE_DATA_TIMEOUT: ConfigEntry[Boolean] =
    buildConf("celeborn.test.worker.pushSlaveDataTimeout")
      .internal
      .categories("test", "worker")
      .version("0.3.0")
      .doc("Whether to test push slave data timeout")
      .booleanConf
      .createWithDefault(false)

  val CLIENT_PUSH_LIMIT_IN_FLIGHT_TIMEOUT: OptionalConfigEntry[Long] =
    buildConf("celeborn.client.push.limit.inFlight.timeout")
      .withAlternative("celeborn.push.limit.inFlight.timeout")
      .categories("client")
      .doc("Timeout for netty in-flight requests to be done." +
        s"Default value should be `${CLIENT_PUSH_DATA_TIMEOUT.key} * 2`.")
      .version("0.3.0")
      .timeConf(TimeUnit.MILLISECONDS)
      .createOptional

  val CLIENT_PUSH_LIMIT_IN_FLIGHT_SLEEP_INTERVAL: ConfigEntry[Long] =
    buildConf("celeborn.client.push.limit.inFlight.sleepInterval")
      .withAlternative("celeborn.push.limit.inFlight.sleepInterval")
      .categories("client")
      .doc("Sleep interval when check netty in-flight requests to be done.")
      .version("0.3.0")
      .timeConf(TimeUnit.MILLISECONDS)
      .createWithDefaultString("50ms")

  val CLIENT_PUSH_SORT_RANDOMIZE_PARTITION_ENABLED: ConfigEntry[Boolean] =
    buildConf("celeborn.client.push.sort.randomizePartitionId.enabled")
      .withAlternative("celeborn.push.sort.randomizePartitionId.enabled")
      .categories("client")
      .doc(
        "Whether to randomize partitionId in push sorter. If true, partitionId will be randomized " +
          "when sort data to avoid skew when push to worker")
      .version("0.3.0")
      .booleanConf
      .createWithDefault(false)

  val CLIENT_PUSH_RETRY_THREADS: ConfigEntry[Int] =
    buildConf("celeborn.client.push.retry.threads")
      .withAlternative("celeborn.push.retry.threads")
      .categories("client")
      .doc("Thread number to process shuffle re-send push data requests.")
      .version("0.3.0")
      .intConf
      .createWithDefault(8)

  val CLIENT_PUSH_SPLIT_PARTITION_THREADS: ConfigEntry[Int] =
    buildConf("celeborn.client.push.splitPartition.threads")
      .withAlternative("celeborn.push.splitPartition.threads")
      .categories("client")
      .doc("Thread number to process shuffle split request in shuffle client.")
      .version("0.3.0")
      .intConf
      .createWithDefault(8)

  val CLIENT_PUSH_TAKE_TASK_WAIT_INTERVAL: ConfigEntry[Long] =
    buildConf("celeborn.client.push.takeTaskWaitInterval")
      .categories("client")
      .doc("Wait interval if no task available to push to worker.")
      .version("0.3.0")
      .timeConf(TimeUnit.MILLISECONDS)
      .createWithDefaultString("50ms")

  val CLIENT_PUSH_TAKE_TASK_MAX_WAIT_ATTEMPTS: ConfigEntry[Int] =
    buildConf("celeborn.client.push.takeTaskMaxWaitAttempts")
      .categories("client")
      .doc("Max wait times if no task available to push to worker.")
      .version("0.3.0")
      .intConf
      .createWithDefault(1)

  val TEST_CLIENT_RETRY_REVIVE: ConfigEntry[Boolean] =
    buildConf("celeborn.test.client.retryRevive")
      .withAlternative("celeborn.test.retryRevive")
      .internal
      .categories("test", "client")
      .doc("Fail push data and request for test")
      .version("0.3.0")
      .booleanConf
      .createWithDefault(false)

  val CLIENT_FETCH_TIMEOUT: ConfigEntry[Long] =
    buildConf("celeborn.client.fetch.timeout")
      .withAlternative("celeborn.fetch.timeout")
      .categories("client")
      .version("0.3.0")
      .doc("Timeout for a task to open stream and fetch chunk.")
      .timeConf(TimeUnit.MILLISECONDS)
      .createWithDefaultString("600s")

  val CLIENT_FETCH_MAX_REQS_IN_FLIGHT: ConfigEntry[Int] =
    buildConf("celeborn.client.fetch.maxReqsInFlight")
      .withAlternative("celeborn.fetch.maxReqsInFlight")
      .categories("client")
      .version("0.3.0")
      .doc("Amount of in-flight chunk fetch request.")
      .intConf
      .createWithDefault(3)

  val CLIENT_FETCH_MAX_RETRIES_FOR_EACH_REPLICA: ConfigEntry[Int] =
    buildConf("celeborn.client.fetch.maxRetriesForEachReplica")
      .withAlternative("celeborn.fetch.maxRetriesForEachReplica")
      .withAlternative("celeborn.fetch.maxRetries")
      .categories("client")
      .version("0.3.0")
      .doc("Max retry times of fetch chunk on each replica")
      .intConf
      .createWithDefault(3)

  val CLIENT_FETCH_EXCLUDE_WORKER_ON_FAILURE_ENABLED: ConfigEntry[Boolean] =
    buildConf("celeborn.client.fetch.excludeWorkerOnFailure.enabled")
      .categories("client")
      .doc("Whether to enable shuffle client-side fetch exclude workers on failure.")
      .version("0.3.0")
      .booleanConf
      .createWithDefault(false)

  val CLIENT_FETCH_EXCLUDED_WORKER_EXPIRE_TIMEOUT: ConfigEntry[Long] =
    buildConf("celeborn.client.fetch.excludedWorker.expireTimeout")
      .categories("client")
      .doc("ShuffleClient is a static object, it will be used in the whole lifecycle of Executor," +
        "We give a expire time for blacklisted worker to avoid a transient worker issues.")
      .version("0.3.0")
      .fallbackConf(CLIENT_EXCLUDED_WORKER_EXPIRE_TIMEOUT)

  val TEST_CLIENT_FETCH_FAILURE: ConfigEntry[Boolean] =
    buildConf("celeborn.test.client.fetchFailure")
      .withAlternative("celeborn.test.fetchFailure")
      .internal
      .categories("test", "client")
      .version("0.3.0")
      .doc("Whether to test fetch chunk failure")
      .booleanConf
      .createWithDefault(false)

  val SHUFFLE_RANGE_READ_FILTER_ENABLED: ConfigEntry[Boolean] =
    buildConf("celeborn.client.shuffle.rangeReadFilter.enabled")
      .withAlternative("celeborn.shuffle.rangeReadFilter.enabled")
      .categories("client")
      .version("0.2.0")
      .doc("If a spark application have skewed partition, this value can set to true to improve performance.")
      .booleanConf
      .createWithDefault(false)

  val SHUFFLE_PARTITION_TYPE: ConfigEntry[String] =
    buildConf("celeborn.client.shuffle.partition.type")
      .withAlternative("celeborn.shuffle.partition.type")
      .categories("client")
      .doc("Type of shuffle's partition.")
      .version("0.3.0")
      .stringConf
      .transform(_.toUpperCase(Locale.ROOT))
      .checkValues(Set(
        PartitionType.REDUCE.name,
        PartitionType.MAP.name,
        PartitionType.MAPGROUP.name))
      .createWithDefault(PartitionType.REDUCE.name)

  val SHUFFLE_PARTITION_SPLIT_THRESHOLD: ConfigEntry[Long] =
    buildConf("celeborn.client.shuffle.partitionSplit.threshold")
      .withAlternative("celeborn.shuffle.partitionSplit.threshold")
      .categories("client")
      .doc("Shuffle file size threshold, if file size exceeds this, trigger split.")
      .version("0.3.0")
      .bytesConf(ByteUnit.BYTE)
      .createWithDefaultString("1G")

  val SHUFFLE_PARTITION_SPLIT_MODE: ConfigEntry[String] =
    buildConf("celeborn.client.shuffle.partitionSplit.mode")
      .withAlternative("celeborn.shuffle.partitionSplit.mode")
      .categories("client")
      .doc("soft: the shuffle file size might be larger than split threshold. " +
        "hard: the shuffle file size will be limited to split threshold.")
      .version("0.3.0")
      .stringConf
      .transform(_.toUpperCase(Locale.ROOT))
      .checkValues(Set(PartitionSplitMode.SOFT.name, PartitionSplitMode.HARD.name))
      .createWithDefault(PartitionSplitMode.SOFT.name)

  val SHUFFLE_COMPRESSION_CODEC: ConfigEntry[String] =
    buildConf("celeborn.client.shuffle.compression.codec")
      .withAlternative("celeborn.shuffle.compression.codec")
      .withAlternative("remote-shuffle.job.compression.codec")
      .categories("client")
      .doc("The codec used to compress shuffle data. By default, Celeborn provides two codecs: `lz4` and `zstd`.")
      .version("0.3.0")
      .stringConf
      .transform(_.toUpperCase(Locale.ROOT))
      .checkValues(Set(CompressionCodec.LZ4.name, CompressionCodec.ZSTD.name))
      .createWithDefault(CompressionCodec.LZ4.name)

  val SHUFFLE_COMPRESSION_ZSTD_LEVEL: ConfigEntry[Int] =
    buildConf("celeborn.client.shuffle.compression.zstd.level")
      .withAlternative("celeborn.shuffle.compression.zstd.level")
      .categories("client")
      .doc("Compression level for Zstd compression codec, its value should be an integer " +
        "between -5 and 22. Increasing the compression level will result in better compression " +
        "at the expense of more CPU and memory.")
      .version("0.3.0")
      .intConf
      .checkValue(
        value => value >= -5 && value <= 22,
        s"Compression level for Zstd compression codec should be an integer between -5 and 22.")
      .createWithDefault(1)

  val SHUFFLE_EXPIRED_CHECK_INTERVAL: ConfigEntry[Long] =
    buildConf("celeborn.client.shuffle.expired.checkInterval")
      .withAlternative("celeborn.shuffle.expired.checkInterval")
      .categories("client")
      .version("0.3.0")
      .doc("Interval for client to check expired shuffles.")
      .timeConf(TimeUnit.MILLISECONDS)
      .createWithDefaultString("60s")

  val CLIENT_SHUFFLE_MANAGER_PORT: ConfigEntry[Int] =
    buildConf("celeborn.client.shuffle.manager.port")
      .withAlternative("celeborn.shuffle.manager.port")
      .categories("client")
      .version("0.3.0")
      .doc("Port used by the LifecycleManager on the Driver.")
      .intConf
      .checkValue(
        (port: Int) => {
          if (port != 0) {
            logWarning(
              "The user specifies the port used by the LifecycleManager on the Driver, and its" +
                s" values is $port, which may cause port conflicts and startup failure.")
          }
          true
        },
        "")
      .createWithDefault(0)

  val CLIENT_BATCH_HANDLE_CHANGE_PARTITION_ENABLED: ConfigEntry[Boolean] =
    buildConf("celeborn.client.shuffle.batchHandleChangePartition.enabled")
      .withAlternative("celeborn.shuffle.batchHandleChangePartition.enabled")
      .categories("client")
      .doc("When true, LifecycleManager will handle change partition request in batch. " +
        "Otherwise, LifecycleManager will process the requests one by one")
      .version("0.3.0")
      .booleanConf
      .createWithDefault(false)

  val CLIENT_BATCH_HANDLE_CHANGE_PARTITION_THREADS: ConfigEntry[Int] =
    buildConf("celeborn.client.shuffle.batchHandleChangePartition.threads")
      .withAlternative("celeborn.shuffle.batchHandleChangePartition.threads")
      .categories("client")
      .doc("Threads number for LifecycleManager to handle change partition request in batch.")
      .version("0.3.0")
      .intConf
      .createWithDefault(8)

  val CLIENT_BATCH_HANDLE_CHANGE_PARTITION_INTERVAL: ConfigEntry[Long] =
    buildConf("celeborn.client.shuffle.batchHandleChangePartition.interval")
      .withAlternative("celeborn.shuffle.batchHandleChangePartition.interval")
      .categories("client")
      .doc("Interval for LifecycleManager to schedule handling change partition requests in batch.")
      .version("0.3.0")
      .timeConf(TimeUnit.MILLISECONDS)
      .createWithDefaultString("100ms")

  val CLIENT_BATCH_HANDLE_COMMIT_PARTITION_ENABLED: ConfigEntry[Boolean] =
    buildConf("celeborn.client.shuffle.batchHandleCommitPartition.enabled")
      .withAlternative("celeborn.shuffle.batchHandleCommitPartition.enabled")
      .categories("client")
      .doc("When true, LifecycleManager will handle commit partition request in batch. " +
        "Otherwise, LifecycleManager won't commit partition before stage end")
      .version("0.3.0")
      .booleanConf
      .createWithDefault(false)

  val CLIENT_BATCH_HANDLE_COMMIT_PARTITION_THREADS: ConfigEntry[Int] =
    buildConf("celeborn.client.shuffle.batchHandleCommitPartition.threads")
      .withAlternative("celeborn.shuffle.batchHandleCommitPartition.threads")
      .categories("client")
      .doc("Threads number for LifecycleManager to handle commit partition request in batch.")
      .version("0.3.0")
      .intConf
      .createWithDefault(8)

  val CLIENT_BATCH_HANDLED_COMMIT_PARTITION_INTERVAL: ConfigEntry[Long] =
    buildConf("celeborn.client.shuffle.batchHandleCommitPartition.interval")
      .withAlternative("celeborn.shuffle.batchHandleCommitPartition.interval")
      .categories("client")
      .doc("Interval for LifecycleManager to schedule handling commit partition requests in batch.")
      .version("0.3.0")
      .timeConf(TimeUnit.MILLISECONDS)
      .createWithDefaultString("5s")

  val CLIENT_BATCH_HANDLE_RELEASE_PARTITION_ENABLED: ConfigEntry[Boolean] =
    buildConf("celeborn.client.shuffle.batchHandleReleasePartition.enabled")
      .categories("client")
      .doc("When true, LifecycleManager will handle release partition request in batch. " +
        "Otherwise, LifecycleManager will process release partition request immediately")
      .version("0.3.0")
      .booleanConf
      .createWithDefault(true)

  val CLIENT_BATCH_HANDLE_RELEASE_PARTITION_THREADS: ConfigEntry[Int] =
    buildConf("celeborn.client.shuffle.batchHandleReleasePartition.threads")
      .categories("client")
      .doc("Threads number for LifecycleManager to handle release partition request in batch.")
      .version("0.3.0")
      .intConf
      .createWithDefault(8)

  val CLIENT_BATCH_HANDLED_RELEASE_PARTITION_INTERVAL: ConfigEntry[Long] =
    buildConf("celeborn.client.shuffle.batchHandleReleasePartition.interval")
      .categories("client")
      .doc(
        "Interval for LifecycleManager to schedule handling release partition requests in batch.")
      .version("0.3.0")
      .timeConf(TimeUnit.MILLISECONDS)
      .createWithDefaultString("5s")

  val CLIENT_REGISTER_SHUFFLE_MAX_RETRIES: ConfigEntry[Int] =
    buildConf("celeborn.client.registerShuffle.maxRetries")
      .withAlternative("celeborn.shuffle.register.maxRetries")
      .categories("client")
      .version("0.3.0")
      .doc("Max retry times for client to register shuffle.")
      .intConf
      .createWithDefault(3)

  val CLIENT_REGISTER_SHUFFLE_RETRY_WAIT: ConfigEntry[Long] =
    buildConf("celeborn.client.registerShuffle.retryWait")
      .withAlternative("celeborn.shuffle.register.retryWait")
      .categories("client")
      .version("0.3.0")
      .doc("Wait time before next retry if register shuffle failed.")
      .timeConf(TimeUnit.MILLISECONDS)
      .createWithDefaultString("3s")

  val CLIENT_RESERVE_SLOTS_MAX_RETRIES: ConfigEntry[Int] =
    buildConf("celeborn.client.reserveSlots.maxRetries")
      .withAlternative("celeborn.slots.reserve.maxRetries")
      .categories("client")
      .version("0.3.0")
      .doc("Max retry times for client to reserve slots.")
      .intConf
      .createWithDefault(3)

  val CLIENT_RESERVE_SLOTS_RETRY_WAIT: ConfigEntry[Long] =
    buildConf("celeborn.client.reserveSlots.retryWait")
      .withAlternative("celeborn.slots.reserve.retryWait")
      .categories("client")
      .version("0.3.0")
      .doc("Wait time before next retry if reserve slots failed.")
      .timeConf(TimeUnit.MILLISECONDS)
      .createWithDefaultString("3s")

  val CLIENT_COMMIT_FILE_REQUEST_MAX_RETRY: ConfigEntry[Int] =
    buildConf("celeborn.client.requestCommitFiles.maxRetries")
      .categories("client")
      .doc("Max retry times for requestCommitFiles RPC.")
      .version("0.3.0")
      .intConf
      .checkValue(v => v > 0, "value must be positive")
      .createWithDefault(2)

  val CLIENT_COMMIT_IGNORE_EXCLUDED_WORKERS: ConfigEntry[Boolean] =
    buildConf("celeborn.client.commitFiles.ignoreExcludedWorker")
      .categories("client")
      .version("0.3.0")
      .doc("When true, LifecycleManager will skip workers which are in the excluded list.")
      .booleanConf
      .createWithDefault(false)

  val CLIENT_PUSH_STAGE_END_TIMEOUT: ConfigEntry[Long] =
    buildConf("celeborn.client.push.stageEnd.timeout")
      .withAlternative("celeborn.push.stageEnd.timeout")
      .categories("client")
      .doc(s"Timeout for waiting StageEnd. " +
        s"During this process, there are `${CLIENT_COMMIT_FILE_REQUEST_MAX_RETRY.key}` times for retry opportunities for committing files" +
        s"and 1 times for releasing slots request. User can customize this value according to your setting. " +
        s"By default, the value is the max timeout value `${NETWORK_IO_CONNECTION_TIMEOUT.key}`.")
      .version("0.3.0")
      .fallbackConf(NETWORK_IO_CONNECTION_TIMEOUT)

  val CLIENT_RPC_MAX_PARALLELISM: ConfigEntry[Int] =
    buildConf("celeborn.client.rpc.maxParallelism")
      .withAlternative("celeborn.rpc.maxParallelism")
      .categories("client")
      .version("0.3.0")
      .doc("Max parallelism of client on sending RPC requests.")
      .intConf
      .createWithDefault(1024)

  val CLIENT_RESERVE_SLOTS_RPC_TIMEOUT: ConfigEntry[Long] =
    buildConf("celeborn.client.rpc.reserveSlots.askTimeout")
      .categories("client")
      .version("0.3.0")
      .doc("Timeout for LifecycleManager request reserve slots.")
      .fallbackConf(RPC_ASK_TIMEOUT)

  val CLIENT_RPC_REGISTER_SHUFFLE_RPC_ASK_TIMEOUT: ConfigEntry[Long] =
    buildConf("celeborn.client.rpc.registerShuffle.askTimeout")
      .withAlternative("celeborn.rpc.registerShuffle.askTimeout")
      .categories("client")
      .version("0.3.0")
      .doc(s"Timeout for ask operations during register shuffle. " +
        s"During this process, there are two times for retry opportunities for requesting slots, " +
        s"one request for establishing a connection with Worker and " +
        s"`${CLIENT_RESERVE_SLOTS_MAX_RETRIES.key}` times for retry opportunities for reserving slots. " +
        s"User can customize this value according to your setting. " +
        s"By default, the value is the max timeout value `${NETWORK_IO_CONNECTION_TIMEOUT.key}`.")
      .fallbackConf(NETWORK_IO_CONNECTION_TIMEOUT)

  val CLIENT_RPC_REQUEST_PARTITION_LOCATION_RPC_ASK_TIMEOUT: ConfigEntry[Long] =
    buildConf("celeborn.client.rpc.requestPartition.askTimeout")
      .categories("client")
      .version("0.2.0")
      .doc(s"Timeout for ask operations during requesting change partition location, such as reviving or spliting partition. " +
        s"During this process, there are `${CLIENT_RESERVE_SLOTS_MAX_RETRIES.key}` times for retry opportunities for reserving slots. " +
        s"User can customize this value according to your setting. " +
        s"By default, the value is the max timeout value `${NETWORK_IO_CONNECTION_TIMEOUT.key}`.")
      .fallbackConf(NETWORK_IO_CONNECTION_TIMEOUT)

  val CLIENT_RPC_GET_REDUCER_FILE_GROUP_RPC_ASK_TIMEOUT: ConfigEntry[Long] =
    buildConf("celeborn.client.rpc.getReducerFileGroup.askTimeout")
      .categories("client")
      .version("0.2.0")
      .doc(s"Timeout for ask operations during getting reducer file group information. " +
        s"During this process, there are `${CLIENT_COMMIT_FILE_REQUEST_MAX_RETRY.key}` times for retry opportunities for committing files" +
        s"and 1 times for releasing slots request. User can customize this value according to your setting. " +
        s"By default, the value is the max timeout value `${NETWORK_IO_CONNECTION_TIMEOUT.key}`.")
      .fallbackConf(NETWORK_IO_CONNECTION_TIMEOUT)

  val CLIENT_RPC_CACHE_SIZE: ConfigEntry[Int] =
    buildConf("celeborn.client.rpc.cache.size")
      .withAlternative("celeborn.rpc.cache.size")
      .categories("client")
      .version("0.3.0")
      .doc("The max cache items count for rpc cache.")
      .intConf
      .createWithDefault(256)

  val CLIENT_RPC_CACHE_CONCURRENCY_LEVEL: ConfigEntry[Int] =
    buildConf("celeborn.client.rpc.cache.concurrencyLevel")
      .withAlternative("celeborn.rpc.cache.concurrencyLevel")
      .categories("client")
      .version("0.3.0")
      .doc("The number of write locks to update rpc cache.")
      .intConf
      .createWithDefault(32)

  val CLIENT_RPC_CACHE_EXPIRE_TIME: ConfigEntry[Long] =
    buildConf("celeborn.client.rpc.cache.expireTime")
      .withAlternative("celeborn.rpc.cache.expireTime")
      .categories("client")
      .version("0.3.0")
      .doc("The time before a cache item is removed.")
      .timeConf(TimeUnit.MILLISECONDS)
      .createWithDefaultString("15s")

  val CLIENT_RESERVE_SLOTS_RACKAWARE_ENABLED: ConfigEntry[Boolean] =
    buildConf("celeborn.client.reserveSlots.rackware.enabled")
      .categories("client")
      .version("0.3.0")
      .doc("Whether need to place different replicates on different racks when allocating slots.")
      .booleanConf
      .createWithDefault(false)

  val CLIENT_CLOSE_IDLE_CONNECTIONS: ConfigEntry[Boolean] =
    buildConf("celeborn.client.closeIdleConnections")
      .categories("client")
      .doc("Whether client will close idle connections.")
      .version("0.3.0")
      .booleanConf
      .createWithDefault(true)

  val SPARK_SHUFFLE_WRITER_MODE: ConfigEntry[String] =
    buildConf("celeborn.client.spark.shuffle.writer")
      .withAlternative("celeborn.shuffle.writer")
      .categories("client")
      .doc("Celeborn supports the following kind of shuffle writers. 1. hash: hash-based shuffle writer " +
        "works fine when shuffle partition count is normal; 2. sort: sort-based shuffle writer works fine " +
        "when memory pressure is high or shuffle partition count is huge.")
      .version("0.3.0")
      .stringConf
      .transform(_.toUpperCase(Locale.ROOT))
      .checkValues(Set(ShuffleMode.HASH.name, ShuffleMode.SORT.name))
      .createWithDefault(ShuffleMode.HASH.name)

  val CLIENT_PUSH_UNSAFEROW_FASTWRITE_ENABLED: ConfigEntry[Boolean] =
    buildConf("celeborn.client.spark.push.unsafeRow.fastWrite.enabled")
      .categories("client")
      .version("0.2.2")
      .doc("This is Celeborn's optimization on UnsafeRow for Spark and it's true by default. " +
        "If you have changed UnsafeRow's memory layout set this to false.")
      .booleanConf
      .createWithDefault(true)

  val SPARK_SHUFFLE_FORCE_FALLBACK_ENABLED: ConfigEntry[Boolean] =
    buildConf("celeborn.client.spark.shuffle.forceFallback.enabled")
      .withAlternative("celeborn.shuffle.forceFallback.enabled")
      .categories("client")
      .version("0.3.0")
      .doc("Whether force fallback shuffle to Spark's default.")
      .booleanConf
      .createWithDefault(false)

  val SPARK_SHUFFLE_FORCE_FALLBACK_PARTITION_THRESHOLD: ConfigEntry[Long] =
    buildConf("celeborn.client.spark.shuffle.forceFallback.numPartitionsThreshold")
      .withAlternative("celeborn.shuffle.forceFallback.numPartitionsThreshold")
      .categories("client")
      .version("0.3.0")
      .doc(
        "Celeborn will only accept shuffle of partition number lower than this configuration value.")
      .longConf
      .createWithDefault(500000)

  val CLIENT_PUSH_SORT_MEMORY_THRESHOLD: ConfigEntry[Long] =
    buildConf("celeborn.client.spark.push.sort.memory.threshold")
      .withAlternative("celeborn.push.sortMemory.threshold")
      .categories("client")
      .doc("When SortBasedPusher use memory over the threshold, will trigger push data.")
      .version("0.3.0")
      .bytesConf(ByteUnit.BYTE)
      .createWithDefaultString("64m")

  val CLIENT_PUSH_SORT_PIPELINE_ENABLED: ConfigEntry[Boolean] =
    buildConf("celeborn.client.spark.push.sort.pipeline.enabled")
      .withAlternative("celeborn.push.sort.pipeline.enabled")
      .categories("client")
      .doc("Whether to enable pipelining for sort based shuffle writer. If true, double buffering" +
        " will be used to pipeline push")
      .version("0.3.0")
      .booleanConf
      .createWithDefault(false)

  val TEST_ALTERNATIVE: OptionalConfigEntry[String] =
    buildConf("celeborn.test.alternative.key")
      .withAlternative("celeborn.test.alternative.deprecatedKey")
      .categories("test")
      .internal
      .version("0.3.0")
      .stringConf
      .createOptional

  val METRICS_CONF: OptionalConfigEntry[String] =
    buildConf("celeborn.metrics.conf")
      .categories("metrics")
      .doc("Custom metrics configuration file path. Default use `metrics.properties` in classpath.")
      .version("0.3.0")
      .stringConf
      .createOptional

  val METRICS_ENABLED: ConfigEntry[Boolean] =
    buildConf("celeborn.metrics.enabled")
      .categories("metrics")
      .doc("When true, enable metrics system.")
      .version("0.2.0")
      .booleanConf
      .createWithDefault(true)

  val METRICS_SAMPLE_RATE: ConfigEntry[Double] =
    buildConf("celeborn.metrics.sample.rate")
      .categories("metrics")
      .doc("It controls if Celeborn collect timer metrics for some operations. Its value should be in [0.0, 1.0].")
      .version("0.2.0")
      .doubleConf
      .checkValue(v => v >= 0.0 && v <= 1.0, "should be in [0.0, 1.0].")
      .createWithDefault(1.0)

  val METRICS_SLIDING_WINDOW_SIZE: ConfigEntry[Int] =
    buildConf("celeborn.metrics.timer.slidingWindow.size")
      .categories("metrics")
      .doc("The sliding window size of timer metric.")
      .version("0.2.0")
      .intConf
      .createWithDefault(4096)

  val METRICS_COLLECT_CRITICAL_ENABLED: ConfigEntry[Boolean] =
    buildConf("celeborn.metrics.collectPerfCritical.enabled")
      .categories("metrics")
      .doc("It controls whether to collect metrics which may affect performance. When enable, Celeborn collects them.")
      .version("0.2.0")
      .booleanConf
      .createWithDefault(false)

  val METRICS_CAPACITY: ConfigEntry[Int] =
    buildConf("celeborn.metrics.capacity")
      .categories("metrics")
      .doc("The maximum number of metrics which a source can use to generate output strings.")
      .version("0.2.0")
      .intConf
      .createWithDefault(4096)

  val MASTER_PROMETHEUS_HOST: ConfigEntry[String] =
    buildConf("celeborn.metrics.master.prometheus.host")
      .withAlternative("celeborn.master.metrics.prometheus.host")
      .categories("metrics")
      .doc("Master's Prometheus host.")
      .version("0.3.0")
      .stringConf
      .createWithDefault("<localhost>")

  val MASTER_PROMETHEUS_PORT: ConfigEntry[Int] =
    buildConf("celeborn.metrics.master.prometheus.port")
      .withAlternative("celeborn.master.metrics.prometheus.port")
      .categories("metrics")
      .doc("Master's Prometheus port.")
      .version("0.3.0")
      .intConf
      .checkValue(p => p >= 1024 && p < 65535, "invalid port")
      .createWithDefault(9098)

  val WORKER_PROMETHEUS_HOST: ConfigEntry[String] =
    buildConf("celeborn.metrics.worker.prometheus.host")
      .withAlternative("celeborn.worker.metrics.prometheus.host")
      .categories("metrics")
      .doc("Worker's Prometheus host.")
      .version("0.3.0")
      .stringConf
      .createWithDefault("<localhost>")

  val WORKER_PROMETHEUS_PORT: ConfigEntry[Int] =
    buildConf("celeborn.metrics.worker.prometheus.port")
      .withAlternative("celeborn.worker.metrics.prometheus.port")
      .categories("metrics")
      .doc("Worker's Prometheus port.")
      .version("0.3.0")
      .intConf
      .checkValue(p => p >= 1024 && p < 65535, "invalid port")
      .createWithDefault(9096)

  val METRICS_EXTRA_LABELS: ConfigEntry[Seq[String]] =
    buildConf("celeborn.metrics.extraLabels")
      .categories("metrics")
      .doc("If default metric labels are not enough, extra metric labels can be customized. " +
        "Labels' pattern is: `<label1_key>=<label1_value>[,<label2_key>=<label2_value>]*`; e.g. `env=prod,version=1`")
      .version("0.3.0")
      .stringConf
      .toSequence
      .checkValue(
        labels => labels.map(_ => Try(Utils.parseMetricLabels(_))).forall(_.isSuccess),
        "Allowed pattern is: `<label1_key>:<label1_value>[,<label2_key>:<label2_value>]*`")
      .createWithDefault(Seq.empty)

  val METRICS_APP_TOP_DISK_USAGE_COUNT: ConfigEntry[Int] =
    buildConf("celeborn.metrics.app.topDiskUsage.count")
      .categories("metrics")
      .doc("Size for top items about top disk usage applications list.")
      .version("0.2.0")
      .intConf
      .createWithDefault(50)

  val METRICS_APP_TOP_DISK_USAGE_WINDOW_SIZE: ConfigEntry[Int] =
    buildConf("celeborn.metrics.app.topDiskUsage.windowSize")
      .categories("metrics")
      .doc("Window size about top disk usage application list.")
      .version("0.2.0")
      .intConf
      .createWithDefault(24)

  val METRICS_APP_TOP_DISK_USAGE_INTERVAL: ConfigEntry[Long] =
    buildConf("celeborn.metrics.app.topDiskUsage.interval")
      .categories("metrics")
      .doc("Time length for a window about top disk usage application list.")
      .version("0.2.0")
      .timeConf(TimeUnit.SECONDS)
      .createWithDefaultString("10min")

  val QUOTA_ENABLED: ConfigEntry[Boolean] =
    buildConf("celeborn.quota.enabled")
      .categories("quota")
      .doc("When true, before registering shuffle, LifecycleManager should check " +
        "if current user have enough quota space, if cluster don't have enough " +
        "quota space for current user, fallback to Spark's default shuffle")
      .version("0.2.0")
      .booleanConf
      .createWithDefault(true)

  val QUOTA_IDENTITY_PROVIDER: ConfigEntry[String] =
    buildConf("celeborn.quota.identity.provider")
      .categories("quota")
      .doc(s"IdentityProvider class name. Default class is " +
        s"`${classOf[DefaultIdentityProvider].getName}`. " +
        s"Optional values: " +
        s"org.apache.celeborn.common.identity.HadoopBasedIdentityProvider user name will be obtained by UserGroupInformation.getUserName; " +
        s"org.apache.celeborn.common.identity.DefaultIdentityProvider uesr name and tenant id are default values or user-specific values.")
      .version("0.2.0")
      .stringConf
      .createWithDefault(classOf[DefaultIdentityProvider].getName)

  val QUOTA_USER_SPECIFIC_TENANT: ConfigEntry[String] =
    buildConf("celeborn.quota.identity.user-specific.tenant")
      .categories("quota")
      .doc(s"Tenant id if celeborn.quota.identity.provider is org.apache.celeborn.common.identity.DefaultIdentityProvider.")
      .version("0.3.0")
      .stringConf
      .createWithDefault(IdentityProvider.DEFAULT_TENANT_ID)

  val QUOTA_USER_SPECIFIC_USERNAME: ConfigEntry[String] =
    buildConf("celeborn.quota.identity.user-specific.userName")
      .categories("quota")
      .doc(s"User name if celeborn.quota.identity.provider is org.apache.celeborn.common.identity.DefaultIdentityProvider.")
      .version("0.3.0")
      .stringConf
      .createWithDefault(IdentityProvider.DEFAULT_USERNAME)

  val QUOTA_MANAGER: ConfigEntry[String] =
    buildConf("celeborn.quota.manager")
      .categories("quota")
      .doc(s"QuotaManger class name. Default class is `${classOf[DefaultQuotaManager].getName}`.")
      .version("0.2.0")
      .stringConf
      .createWithDefault(classOf[DefaultQuotaManager].getName)

  val QUOTA_CONFIGURATION_PATH: OptionalConfigEntry[String] =
    buildConf("celeborn.quota.configuration.path")
      .categories("quota")
      .doc("Quota configuration file path. The file format should be yaml. Quota configuration file template can be " +
        "found under conf directory.")
      .version("0.2.0")
      .stringConf
      .createOptional

  val COLUMNAR_SHUFFLE_ENABLED: ConfigEntry[Boolean] =
    buildConf("celeborn.columnarShuffle.enabled")
      .withAlternative("celeborn.columnar.shuffle.enabled")
      .categories("columnar-shuffle")
      .version("0.2.0")
      .doc("Whether to enable columnar-based shuffle.")
      .booleanConf
      .createWithDefault(false)

  val COLUMNAR_SHUFFLE_BATCH_SIZE: ConfigEntry[Int] =
    buildConf("celeborn.columnarShuffle.batch.size")
      .withAlternative("celeborn.columnar.shuffle.batch.size")
      .categories("columnar-shuffle")
      .version("0.3.0")
      .doc("Vector batch size for columnar shuffle.")
      .intConf
      .checkValue(v => v > 0, "value must be positive")
      .createWithDefault(10000)

  val COLUMNAR_SHUFFLE_OFF_HEAP_ENABLED: ConfigEntry[Boolean] =
    buildConf("celeborn.columnarShuffle.offHeap.enabled")
      .withAlternative("celeborn.columnar.offHeap.enabled")
      .categories("columnar-shuffle")
      .version("0.3.0")
      .doc("Whether to use off heap columnar vector.")
      .booleanConf
      .createWithDefault(false)

  val COLUMNAR_SHUFFLE_DICTIONARY_ENCODING_ENABLED: ConfigEntry[Boolean] =
    buildConf("celeborn.columnarShuffle.encoding.dictionary.enabled")
      .withAlternative("celeborn.columnar.shuffle.encoding.dictionary.enabled")
      .categories("columnar-shuffle")
      .version("0.3.0")
      .doc("Whether to use dictionary encoding for columnar-based shuffle data.")
      .booleanConf
      .createWithDefault(false)

  val COLUMNAR_SHUFFLE_DICTIONARY_ENCODING_MAX_FACTOR: ConfigEntry[Double] =
    buildConf("celeborn.columnarShuffle.encoding.dictionary.maxFactor")
      .withAlternative("celeborn.columnar.shuffle.encoding.dictionary.maxFactor")
      .categories("columnar-shuffle")
      .version("0.3.0")
      .doc("Max factor for dictionary size. The max dictionary size is " +
        s"`min(${Utils.bytesToString(Short.MaxValue)}, ${COLUMNAR_SHUFFLE_BATCH_SIZE.key} * " +
        s"celeborn.columnar.shuffle.encoding.dictionary.maxFactor)`.")
      .doubleConf
      .createWithDefault(0.3)

  val COLUMNAR_SHUFFLE_CODEGEN_ENABLED: ConfigEntry[Boolean] =
    buildConf("celeborn.columnarShuffle.codegen.enabled")
      .withAlternative("celeborn.columnar.shuffle.codegen.enabled")
      .categories("columnar-shuffle")
      .version("0.3.0")
      .doc("Whether to use codegen for columnar-based shuffle.")
      .booleanConf
      .createWithDefault(false)

  // Flink specific client configurations.
  val CLIENT_MEMORY_PER_RESULT_PARTITION_MIN: ConfigEntry[Long] =
    buildConf("celeborn.client.flink.resultPartition.minMemory")
      .withAlternative("remote-shuffle.job.min.memory-per-partition")
      .categories("client")
      .version("0.3.0")
      .doc("Min memory reserved for a result partition.")
      .bytesConf(ByteUnit.BYTE)
      .createWithDefaultString("8m")

  val CLIENT_MEMORY_PER_INPUT_GATE_MIN: ConfigEntry[Long] =
    buildConf("celeborn.client.flink.inputGate.minMemory")
      .withAlternative("remote-shuffle.job.min.memory-per-gate")
      .categories("client")
      .doc("Min memory reserved for a input gate.")
      .version("0.3.0")
      .bytesConf(ByteUnit.BYTE)
      .createWithDefaultString("8m")

  val CLIENT_NUM_CONCURRENT_READINGS: ConfigEntry[Int] =
    buildConf("celeborn.client.flink.inputGate.concurrentReadings")
      .withAlternative("remote-shuffle.job.concurrent-readings-per-gate")
      .categories("client")
      .version("0.3.0")
      .doc("Max concurrent reading channels for a input gate.")
      .intConf
      .createWithDefault(Int.MaxValue)

  val CLIENT_MEMORY_PER_RESULT_PARTITION: ConfigEntry[Long] =
    buildConf("celeborn.client.flink.resultPartition.memory")
      .withAlternative("remote-shuffle.job.memory-per-partition")
      .categories("client")
      .version("0.3.0")
      .doc("Memory reserved for a result partition.")
      .bytesConf(ByteUnit.BYTE)
      .createWithDefaultString("64m")

  val CLIENT_MEMORY_PER_INPUT_GATE: ConfigEntry[Long] =
    buildConf("celeborn.client.flink.inputGate.memory")
      .withAlternative("remote-shuffle.job.memory-per-gate")
      .categories("client")
      .version("0.3.0")
      .doc("Memory reserved for a input gate.")
      .bytesConf(ByteUnit.BYTE)
      .createWithDefaultString("32m")

  val CLIENT_INPUT_GATE_SUPPORT_FLOATING_BUFFER: ConfigEntry[Boolean] =
    buildConf("celeborn.client.flink.inputGate.supportFloatingBuffer")
      .withAlternative("remote-shuffle.job.support-floating-buffer-per-input-gate")
      .categories("client")
      .version("0.3.0")
      .doc("Whether to support floating buffer in Flink input gates.")
      .booleanConf
      .createWithDefault(true)

  val CLIENT_DATA_COMPRESSION_ENABLED: ConfigEntry[Boolean] =
    buildConf("celeborn.client.flink.compression.enabled")
      .withAlternative("remote-shuffle.job.enable-data-compression")
      .categories("client")
      .version("0.3.0")
      .doc("Whether to compress data in Flink plugin.")
      .booleanConf
      .createWithDefault(true)

  val CLIENT_RESULT_PARTITION_SUPPORT_FLOATING_BUFFER: ConfigEntry[Boolean] =
    buildConf("celeborn.client.flink.resultPartition.supportFloatingBuffer")
      .withAlternative("remote-shuffle.job.support-floating-buffer-per-output-gate")
      .categories("client")
      .version("0.3.0")
      .doc("Whether to support floating buffer for result partitions.")
      .booleanConf
      .createWithDefault(true)

  val ACTIVE_STORAGE_TYPES: ConfigEntry[String] =
    buildConf("celeborn.storage.activeTypes")
      .categories("master", "worker")
      .version("0.3.0")
      .doc("Enabled storage levels. Available options: HDD,SSD,HDFS. ")
      .stringConf
      .transform(_.toUpperCase(Locale.ROOT))
      .createWithDefault("HDD,SSD")

}<|MERGE_RESOLUTION|>--- conflicted
+++ resolved
@@ -2676,30 +2676,25 @@
       .intConf
       .createWithDefault(5)
 
-<<<<<<< HEAD
+  val CLIENT_PUSH_REVIVE_INTERVAL: ConfigEntry[Long] =
+    buildConf("celeborn.client.push.revive.interval")
+      .categories("client")
+      .version("0.3.0")
+      .doc("Interval for client to trigger Revive to LifecycleManager. The number of partitions in one Revive " +
+        "request is `celeborn.client.push.revive.batchSize`.")
+      .timeConf(TimeUnit.MILLISECONDS)
+      .createWithDefaultString("100ms")
+
+  val CLIENT_PUSH_REVIVE_BATCHSIZE: ConfigEntry[Int] =
+    buildConf("celeborn.client.push.revive.batchSize")
+      .categories("client")
+      .version("0.3.0")
+      .doc("Max number of partitions in one Revive request.")
+      .intConf
+      .createWithDefault(2048)
+
   val CLIENT_PUSH_EXCLUDE_ON_FAILURE_ENABLED: ConfigEntry[Boolean] =
     buildConf("celeborn.client.push.excludeOnFailure.enabled")
-=======
-  val CLIENT_PUSH_REVIVE_INTERVAL: ConfigEntry[Long] =
-    buildConf("celeborn.client.push.revive.interval")
-      .categories("client")
-      .version("0.3.0")
-      .doc("Interval for client to trigger Revive to LifecycleManager. The number of partitions in one Revive " +
-        "request is `celeborn.client.push.revive.batchSize`.")
-      .timeConf(TimeUnit.MILLISECONDS)
-      .createWithDefaultString("100ms")
-
-  val CLIENT_PUSH_REVIVE_BATCHSIZE: ConfigEntry[Int] =
-    buildConf("celeborn.client.push.revive.batchSize")
-      .categories("client")
-      .version("0.3.0")
-      .doc("Max number of partitions in one Revive request.")
-      .intConf
-      .createWithDefault(2048)
-
-  val CLIENT_PUSH_BLACKLIST_ENABLED: ConfigEntry[Boolean] =
-    buildConf("celeborn.client.push.blacklist.enabled")
->>>>>>> 57b0e815
       .categories("client")
       .doc("Whether to enable shuffle client-side push exclude workers on failures.")
       .version("0.3.0")
