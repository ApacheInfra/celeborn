/*
 * Licensed to the Apache Software Foundation (ASF) under one or more
 * contributor license agreements.  See the NOTICE file distributed with
 * this work for additional information regarding copyright ownership.
 * The ASF licenses this file to You under the Apache License, Version 2.0
 * (the "License"); you may not use this file except in compliance with
 * the License.  You may obtain a copy of the License at
 *
 *    http://www.apache.org/licenses/LICENSE-2.0
 *
 * Unless required by applicable law or agreed to in writing, software
 * distributed under the License is distributed on an "AS IS" BASIS,
 * WITHOUT WARRANTIES OR CONDITIONS OF ANY KIND, either express or implied.
 * See the License for the specific language governing permissions and
 * limitations under the License.
 */

package org.apache.celeborn.common

import java.io.IOException
import java.util.{Collection => JCollection, Collections, HashMap => JHashMap, Locale, Map => JMap}
import java.util.concurrent.{ConcurrentHashMap, TimeUnit}

import scala.collection.JavaConverters._
import scala.util.Try

import org.apache.celeborn.common.identity.DefaultIdentityProvider
import org.apache.celeborn.common.internal.Logging
import org.apache.celeborn.common.internal.config._
import org.apache.celeborn.common.network.util.ByteUnit
import org.apache.celeborn.common.protocol.{PartitionSplitMode, PartitionType, StorageInfo}
import org.apache.celeborn.common.protocol.StorageInfo.Type
import org.apache.celeborn.common.protocol.StorageInfo.Type.{HDD, SSD}
import org.apache.celeborn.common.quota.DefaultQuotaManager
import org.apache.celeborn.common.util.Utils

class CelebornConf(loadDefaults: Boolean) extends Cloneable with Logging with Serializable {

  import CelebornConf._

  /** Create a CelebornConf that loads defaults from system properties and the classpath */
  def this() = this(true)

  private val settings = new ConcurrentHashMap[String, String]()

  @transient private lazy val reader: ConfigReader = {
    val _reader = new ConfigReader(new CelebornConfigProvider(settings))
    _reader.bindEnv(new ConfigProvider {
      override def get(key: String): Option[String] = Option(getenv(key))
    })
    _reader
  }

  private def loadFromMap(props: Map[String, String], silent: Boolean): Unit =
    settings.synchronized {
      // Load any rss.* system properties
      for ((key, value) <- props if key.startsWith("celeborn.") || key.startsWith("rss.")) {
        set(key, value, silent)
      }
      this
    }

  if (loadDefaults) {
    loadFromMap(Utils.getSystemProperties, false)
  }

  /** Set a configuration variable. */
  def set(key: String, value: String): CelebornConf = {
    set(key, value, false)
  }

  private[celeborn] def set(key: String, value: String, silent: Boolean): CelebornConf = {
    if (key == null) {
      throw new NullPointerException("null key")
    }
    if (value == null) {
      throw new NullPointerException(s"null value for $key")
    }
    if (!silent) {
      logDeprecationWarning(key)
    }
    requireDefaultValueOfRemovedConf(key, value)
    settings.put(key, value)
    this
  }

  def set[T](entry: ConfigEntry[T], value: T): CelebornConf = {
    set(entry.key, entry.stringConverter(value))
    this
  }

  def set[T](entry: OptionalConfigEntry[T], value: T): CelebornConf = {
    set(entry.key, entry.rawStringConverter(value))
    this
  }

  /** Set multiple parameters together */
  def setAll(settings: Traversable[(String, String)]): CelebornConf = {
    settings.foreach { case (k, v) => set(k, v) }
    this
  }

  /** Set a parameter if it isn't already configured */
  def setIfMissing(key: String, value: String): CelebornConf = {
    requireDefaultValueOfRemovedConf(key, value)
    if (settings.putIfAbsent(key, value) == null) {
      logDeprecationWarning(key)
    }
    this
  }

  def setIfMissing[T](entry: ConfigEntry[T], value: T): CelebornConf = {
    setIfMissing(entry.key, entry.stringConverter(value))
  }

  def setIfMissing[T](entry: OptionalConfigEntry[T], value: T): CelebornConf = {
    setIfMissing(entry.key, entry.rawStringConverter(value))
  }

  /** Remove a parameter from the configuration */
  def unset(key: String): CelebornConf = {
    settings.remove(key)
    this
  }

  def unset(entry: ConfigEntry[_]): CelebornConf = {
    unset(entry.key)
  }

  def clear(): Unit = {
    settings.clear()
  }

  /** Get a parameter; throws a NoSuchElementException if it's not set */
  def get(key: String): String = {
    getOption(key).getOrElse(throw new NoSuchElementException(key))
  }

  /** Get a parameter, falling back to a default if not set */
  def get(key: String, defaultValue: String): String = {
    getOption(key).getOrElse(defaultValue)
  }

  def get[T](entry: ConfigEntry[T]): T = {
    entry.readFrom(reader)
  }

  /**
   * Get a time parameter as seconds; throws a NoSuchElementException if it's not set. If no
   * suffix is provided then seconds are assumed.
   * @throws java.util.NoSuchElementException If the time parameter is not set
   * @throws NumberFormatException            If the value cannot be interpreted as seconds
   */
  def getTimeAsSeconds(key: String): Long = catchIllegalValue(key) {
    Utils.timeStringAsSeconds(get(key))
  }

  /**
   * Get a time parameter as seconds, falling back to a default if not set. If no
   * suffix is provided then seconds are assumed.
   * @throws NumberFormatException If the value cannot be interpreted as seconds
   */
  def getTimeAsSeconds(key: String, defaultValue: String): Long = catchIllegalValue(key) {
    Utils.timeStringAsSeconds(get(key, defaultValue))
  }

  /**
   * Get a time parameter as milliseconds; throws a NoSuchElementException if it's not set. If no
   * suffix is provided then milliseconds are assumed.
   * @throws java.util.NoSuchElementException If the time parameter is not set
   * @throws NumberFormatException If the value cannot be interpreted as milliseconds
   */
  def getTimeAsMs(key: String): Long = catchIllegalValue(key) {
    Utils.timeStringAsMs(get(key))
  }

  /**
   * Get a time parameter as milliseconds, falling back to a default if not set. If no
   * suffix is provided then milliseconds are assumed.
   * @throws NumberFormatException If the value cannot be interpreted as milliseconds
   */
  def getTimeAsMs(key: String, defaultValue: String): Long = catchIllegalValue(key) {
    Utils.timeStringAsMs(get(key, defaultValue))
  }

  /**
   * Get a size parameter as bytes; throws a NoSuchElementException if it's not set. If no
   * suffix is provided then bytes are assumed.
   * @throws java.util.NoSuchElementException If the size parameter is not set
   * @throws NumberFormatException If the value cannot be interpreted as bytes
   */
  def getSizeAsBytes(key: String): Long = catchIllegalValue(key) {
    Utils.byteStringAsBytes(get(key))
  }

  /**
   * Get a size parameter as bytes, falling back to a default if not set. If no
   * suffix is provided then bytes are assumed.
   * @throws NumberFormatException If the value cannot be interpreted as bytes
   */
  def getSizeAsBytes(key: String, defaultValue: String): Long = catchIllegalValue(key) {
    Utils.byteStringAsBytes(get(key, defaultValue))
  }

  /**
   * Get a size parameter as bytes, falling back to a default if not set.
   * @throws NumberFormatException If the value cannot be interpreted as bytes
   */
  def getSizeAsBytes(key: String, defaultValue: Long): Long = catchIllegalValue(key) {
    Utils.byteStringAsBytes(get(key, defaultValue + "B"))
  }

  /**
   * Get a size parameter as Kibibytes; throws a NoSuchElementException if it's not set. If no
   * suffix is provided then Kibibytes are assumed.
   * @throws java.util.NoSuchElementException If the size parameter is not set
   * @throws NumberFormatException If the value cannot be interpreted as Kibibytes
   */
  def getSizeAsKb(key: String): Long = catchIllegalValue(key) {
    Utils.byteStringAsKb(get(key))
  }

  /**
   * Get a size parameter as Kibibytes, falling back to a default if not set. If no
   * suffix is provided then Kibibytes are assumed.
   * @throws NumberFormatException If the value cannot be interpreted as Kibibytes
   */
  def getSizeAsKb(key: String, defaultValue: String): Long = catchIllegalValue(key) {
    Utils.byteStringAsKb(get(key, defaultValue))
  }

  /**
   * Get a size parameter as Mebibytes; throws a NoSuchElementException if it's not set. If no
   * suffix is provided then Mebibytes are assumed.
   * @throws java.util.NoSuchElementException If the size parameter is not set
   * @throws NumberFormatException If the value cannot be interpreted as Mebibytes
   */
  def getSizeAsMb(key: String): Long = catchIllegalValue(key) {
    Utils.byteStringAsMb(get(key))
  }

  /**
   * Get a size parameter as Mebibytes, falling back to a default if not set. If no
   * suffix is provided then Mebibytes are assumed.
   * @throws NumberFormatException If the value cannot be interpreted as Mebibytes
   */
  def getSizeAsMb(key: String, defaultValue: String): Long = catchIllegalValue(key) {
    Utils.byteStringAsMb(get(key, defaultValue))
  }

  /**
   * Get a size parameter as Gibibytes; throws a NoSuchElementException if it's not set. If no
   * suffix is provided then Gibibytes are assumed.
   * @throws java.util.NoSuchElementException If the size parameter is not set
   * @throws NumberFormatException If the value cannot be interpreted as Gibibytes
   */
  def getSizeAsGb(key: String): Long = catchIllegalValue(key) {
    Utils.byteStringAsGb(get(key))
  }

  /**
   * Get a size parameter as Gibibytes, falling back to a default if not set. If no
   * suffix is provided then Gibibytes are assumed.
   * @throws NumberFormatException If the value cannot be interpreted as Gibibytes
   */
  def getSizeAsGb(key: String, defaultValue: String): Long = catchIllegalValue(key) {
    Utils.byteStringAsGb(get(key, defaultValue))
  }

  /** Get a parameter as an Option */
  def getOption(key: String): Option[String] = {
    Option(settings.get(key)).orElse(getDeprecatedConfig(key, settings))
  }

  /** Get an optional value, applying variable substitution. */
  private[celeborn] def getWithSubstitution(key: String): Option[String] = {
    getOption(key).map(reader.substitute)
  }

  /** Get all parameters as a list of pairs */
  def getAll: Array[(String, String)] = {
    settings.entrySet().asScala.map(x => (x.getKey, x.getValue)).toArray
  }

  /**
   * Get all parameters that start with `prefix`
   */
  def getAllWithPrefix(prefix: String): Array[(String, String)] = {
    getAll.filter { case (k, v) => k.startsWith(prefix) }
      .map { case (k, v) => (k.substring(prefix.length), v) }
  }

  /**
   * Get a parameter as an integer, falling back to a default if not set
   * @throws NumberFormatException If the value cannot be interpreted as an integer
   */
  def getInt(key: String, defaultValue: Int): Int = catchIllegalValue(key) {
    getOption(key).map(_.toInt).getOrElse(defaultValue)
  }

  /**
   * Get a parameter as a long, falling back to a default if not set
   * @throws NumberFormatException If the value cannot be interpreted as a long
   */
  def getLong(key: String, defaultValue: Long): Long = catchIllegalValue(key) {
    getOption(key).map(_.toLong).getOrElse(defaultValue)
  }

  /**
   * Get a parameter as a double, falling back to a default if not ste
   * @throws NumberFormatException If the value cannot be interpreted as a double
   */
  def getDouble(key: String, defaultValue: Double): Double = catchIllegalValue(key) {
    getOption(key).map(_.toDouble).getOrElse(defaultValue)
  }

  /**
   * Get a parameter as a boolean, falling back to a default if not set
   * @throws IllegalArgumentException If the value cannot be interpreted as a boolean
   */
  def getBoolean(key: String, defaultValue: Boolean): Boolean = catchIllegalValue(key) {
    getOption(key).map(_.toBoolean).getOrElse(defaultValue)
  }

  /** Does the configuration contain a given parameter? */
  def contains(key: String): Boolean = {
    settings.containsKey(key) ||
    configsWithAlternatives.get(key).toSeq.flatten.exists { alt => contains(alt.key) }
  }

  private[celeborn] def contains(entry: ConfigEntry[_]): Boolean = contains(entry.key)

  /** Copy this object */
  override def clone: CelebornConf = {
    val cloned = new CelebornConf(false)
    settings.entrySet().asScala.foreach { e =>
      cloned.set(e.getKey, e.getValue, true)
    }
    cloned
  }

  /**
   * By using this instead of System.getenv(), environment variables can be mocked
   * in unit tests.
   */
  private[celeborn] def getenv(name: String): String = System.getenv(name)

  /**
   * Wrapper method for get() methods which require some specific value format. This catches
   * any [[NumberFormatException]] or [[IllegalArgumentException]] and re-raises it with the
   * incorrectly configured key in the exception message.
   */
  private def catchIllegalValue[T](key: String)(getValue: => T): T = {
    try {
      getValue
    } catch {
      case e: NumberFormatException =>
        // NumberFormatException doesn't have a constructor that takes a cause for some reason.
        throw new NumberFormatException(s"Illegal value for config key $key: ${e.getMessage}")
          .initCause(e)
      case e: IllegalArgumentException =>
        throw new IllegalArgumentException(s"Illegal value for config key $key: ${e.getMessage}", e)
    }
  }

  // //////////////////////////////////////////////////////
  //                      Master                        //
  // //////////////////////////////////////////////////////

  // //////////////////////////////////////////////////////
  //                      Worker                        //
  // //////////////////////////////////////////////////////
  def workerHeartbeatTimeoutMs: Long = get(WORKER_HEARTBEAT_TIMEOUT)
  def workerReplicateThreads: Int = get(WORKER_REPLICATE_THREADS)
  def workerCommitThreads: Int = get(WORKER_COMMIT_THREADS)
  def shuffleCommitTimeout: Long = get(WORKER_SHUFFLE_COMMIT_TIMEOUT)

  // //////////////////////////////////////////////////////
  //                      Client                        //
  // //////////////////////////////////////////////////////
  def shuffleWriterMode: String = get(SHUFFLE_WRITER_MODE)
  def shuffleForceFallbackEnabled: Boolean = get(SHUFFLE_FORCE_FALLBACK_ENABLED)
  def shuffleForceFallbackPartitionThreshold: Long = get(SHUFFLE_FORCE_FALLBACK_PARTITION_THRESHOLD)
  def shuffleManagerPort: Int = get(SHUFFLE_MANAGER_PORT)
  def shuffleChunkSize: Long = get(SHUFFLE_CHUCK_SIZE)
  def registerShuffleMaxRetry: Int = get(SHUFFLE_REGISTER_MAX_RETRIES)
  def registerShuffleRetryWait: Long = get(SHUFFLE_REGISTER_RETRY_WAIT)
  def reserveSlotsMaxRetries: Int = get(RESERVE_SLOTS_MAX_RETRIES)
  def reserveSlotsRetryWait: Long = get(RESERVE_SLOTS_RETRY_WAIT)
  def rpcMaxParallelism: Int = get(CLIENT_RPC_MAX_PARALLELISM)
  def appHeartbeatTimeoutMs: Long = get(APPLICATION_HEARTBEAT_TIMEOUT)
  def appHeartbeatIntervalMs: Long = get(APPLICATION_HEARTBEAT_INTERVAL)
  def shuffleExpiredCheckIntervalMs: Long = get(SHUFFLE_EXPIRED_CHECK_INTERVAL)
  def workerExcludedCheckIntervalMs: Long = get(WORKER_EXCLUDED_INTERVAL)
  def shuffleRangeReadFilterEnabled: Boolean = get(SHUFFLE_RANGE_READ_FILTER_ENABLED)
  def shufflePartitionType: PartitionType = {
    get(SHUFFLE_PARTITION_TYPE) match {
      case "reduce" => PartitionType.REDUCE_PARTITION
      case "map" => PartitionType.MAP_PARTITION
      case "mapgroup" => PartitionType.MAPGROUP_REDUCE_PARTITION
      case _ => PartitionType.REDUCE_PARTITION
    }
  }

  // //////////////////////////////////////////////////////
  //               Shuffle Compression                  //
  // //////////////////////////////////////////////////////
  def shuffleCompressionCodec: String = get(SHUFFLE_COMPRESSION_CODEC)
  def shuffleCompressionZstdCompressLevel: Int = get(SHUFFLE_COMPRESSION_ZSTD_LEVEL)

  // //////////////////////////////////////////////////////
  //               Address && HA && RATIS               //
  // //////////////////////////////////////////////////////
  def masterEndpoints: Array[String] =
    get(MASTER_ENDPOINTS).toArray.map { endpoint =>
      Utils.parseHostPort(endpoint) match {
        case (host, 0) => s"$host:${HA_MASTER_NODE_PORT.defaultValue.get}"
        case (host, port) => s"$host:$port"
      }
    }

  def masterHost: String = get(MASTER_HOST)

  def masterPort: Int = get(MASTER_PORT)

  def haEnabled: Boolean = get(HA_ENABLED)

  def haMasterNodeId: Option[String] = get(HA_MASTER_NODE_ID)

  def haMasterNodeIds: Array[String] = {
    def extractPrefix(original: String, stop: String): String = {
      val i = original.indexOf(stop)
      assert(i >= 0, s"$original does not contain $stop")
      original.substring(0, i)
    }

    val nodeConfPrefix = extractPrefix(HA_MASTER_NODE_HOST.key, "<id>")
    getAllWithPrefix(nodeConfPrefix)
      .map(_._1)
      .map(k => extractPrefix(k, "."))
      .distinct
  }

  def haMasterNodeHost(nodeId: String): String = {
    val key = HA_MASTER_NODE_HOST.key.replace("<id>", nodeId)
    get(key, Utils.localHostName)
  }

  def haMasterNodePort(nodeId: String): Int = {
    val key = HA_MASTER_NODE_PORT.key.replace("<id>", nodeId)
    getInt(key, HA_MASTER_NODE_PORT.defaultValue.get)
  }

  def haMasterRatisHost(nodeId: String): String = {
    val key = HA_MASTER_NODE_RATIS_HOST.key.replace("<id>", nodeId)
    val fallbackKey = HA_MASTER_NODE_HOST.key.replace("<id>", nodeId)
    get(key, get(fallbackKey))
  }

  def haMasterRatisPort(nodeId: String): Int = {
    val key = HA_MASTER_NODE_RATIS_PORT.key.replace("<id>", nodeId)
    getInt(key, HA_MASTER_NODE_RATIS_PORT.defaultValue.get)
  }

  def haMasterRatisRpcType: String = get(HA_MASTER_RATIS_RPC_TYPE)
  def haMasterRatisStorageDir: String = get(HA_MASTER_RATIS_STORAGE_DIR)
  def haMasterRatisLogSegmentSizeMax: Long = get(HA_MASTER_RATIS_LOG_SEGMENT_SIZE_MAX)
  def haMasterRatisLogPreallocatedSize: Long = get(HA_MASTER_RATIS_LOG_PREALLOCATED_SIZE)
  def haMasterRatisLogAppenderQueueNumElements: Int =
    get(HA_MASTER_RATIS_LOG_APPENDER_QUEUE_NUM_ELEMENTS)
  def haMasterRatisLogAppenderQueueBytesLimit: Long =
    get(HA_MASTER_RATIS_LOG_APPENDER_QUEUE_BYTE_LIMIT)
  def haMasterRatisLogPurgeGap: Int = get(HA_MASTER_RATIS_LOG_PURGE_GAP)
  def haMasterRatisRpcRequestTimeout: Long = get(HA_MASTER_RATIS_RPC_REQUEST_TIMEOUT)
  def haMasterRatisRetryCacheExpiryTime: Long = get(HA_MASTER_RATIS_SERVER_RETRY_CACHE_EXPIRY_TIME)
  def haMasterRatisRpcTimeoutMin: Long = get(HA_MASTER_RATIS_RPC_TIMEOUT_MIN)
  def haMasterRatisRpcTimeoutMax: Long = get(HA_MASTER_RATIS_RPC_TIMEOUT_MAX)
  def haMasterRatisNotificationNoLeaderTimeout: Long =
    get(HA_MASTER_RATIS_NOTIFICATION_NO_LEADER_TIMEOUT)
  def haMasterRatisRpcSlownessTimeout: Long = get(HA_MASTER_RATIS_RPC_SLOWNESS_TIMEOUT)
  def haMasterRatisRoleCheckInterval: Long = get(HA_MASTER_RATIS_ROLE_CHECK_INTERVAL)
  def haMasterRatisSnapshotAutoTriggerEnabled: Boolean =
    get(HA_MASTER_RATIS_SNAPSHOT_AUTO_TRIGGER_ENABLED)
  def haMasterRatisSnapshotAutoTriggerThreshold: Long =
    get(HA_MASTER_RATIS_SNAPSHOT_AUTO_TRIGGER_THRESHOLD)
  def haMasterRatisSnapshotRetentionFileNum: Int = get(HA_MASTER_RATIS_SNAPSHOT_RETENTION_FILE_NUM)

  // //////////////////////////////////////////////////////
  //                 Metrics System                     //
  // //////////////////////////////////////////////////////
  def metricsSystemEnable: Boolean = get(METRICS_ENABLED)
  def metricsSampleRate: Double = get(METRICS_SAMPLE_RATE)
  def metricsSlidingWindowSize: Int = get(METRICS_SLIDING_WINDOW_SIZE)
  def metricsCollectCriticalEnabled: Boolean = get(METRICS_COLLECT_CRITICAL_ENABLED)
  def metricsCapacity: Int = get(METRICS_CAPACITY)
  def masterPrometheusMetricHost: String = get(MASTER_PROMETHEUS_HOST)
  def masterPrometheusMetricPort: Int = get(MASTER_PROMETHEUS_PORT)
  def workerPrometheusMetricHost: String = get(WORKER_PROMETHEUS_HOST)
  def workerPrometheusMetricPort: Int = get(WORKER_PROMETHEUS_PORT)

  // //////////////////////////////////////////////////////
  //               Shuffle Client Fetch                 //
  // //////////////////////////////////////////////////////
  def fetchTimeoutMs: Long = get(FETCH_TIMEOUT)
  def fetchMaxReqsInFlight: Int = get(FETCH_MAX_REQS_IN_FLIGHT)

  // //////////////////////////////////////////////////////
  //               Shuffle Client Push                  //
  // //////////////////////////////////////////////////////
  def pushReplicateEnabled: Boolean = get(PUSH_REPLICATE_ENABLED)
  def pushBufferInitialSize: Int = get(PUSH_BUFFER_INITIAL_SIZE).toInt
  def pushBufferMaxSize: Int = get(PUSH_BUFFER_MAX_SIZE).toInt
  def pushQueueCapacity: Int = get(PUSH_QUEUE_CAPACITY)
  def pushMaxReqsInFlight: Int = get(PUSH_MAX_REQS_IN_FLIGHT)
  def pushSortMemoryThreshold: Long = get(PUSH_SORT_MEMORY_THRESHOLD)
  def pushRetryThreads: Int = get(PUSH_RETRY_THREADS)
  def pushStageEndTimeout: Long = get(PUSH_STAGE_END_TIMEOUT)
  def pushLimitInFlightTimeoutMs: Long = get(PUSH_LIMIT_IN_FLIGHT_TIMEOUT)
  def pushLimitInFlightSleepDeltaMs: Long = get(PUSH_LIMIT_IN_FLIGHT_SLEEP_INTERVAL)
  def pushSplitPartitionThreads: Int = get(PUSH_SPLIT_PARTITION_THREADS)

  // //////////////////////////////////////////////////////
  //            GraceFul Shutdown & Recover             //
  // //////////////////////////////////////////////////////
  def workerGracefulShutdown: Boolean = get(WORKER_GRACEFUL_SHUTDOWN_ENABLED)
  def shutdownTimeoutMs: Long = get(WORKER_GRACEFUL_SHUTDOWN_TIMEOUT)
  def checkSlotsFinishedInterval: Long = get(WORKER_CHECK_SLOTS_FINISHED_INTERVAL)
  def checkSlotsFinishedTimeoutMs: Long = get(WORKER_CHECK_SLOTS_FINISHED_TIMEOUT)
  def workerRecoverPath: String = get(WORKER_RECOVER_PATH)
  def partitionSorterCloseAwaitTimeMs: Long = get(PARTITION_SORTER_SHUTDOWN_TIMEOUT)
  def workerFlusherShutdownTimeoutMs: Long = get(WORKER_FLUSHER_SHUTDOWN_TIMEOUT)

  // //////////////////////////////////////////////////////
  //                      Flusher                       //
  // //////////////////////////////////////////////////////
  def workerFlusherBufferSize: Long = get(WORKER_FLUSHER_BUFFER_SIZE)
  def writerCloseTimeoutMs: Long = get(WORKER_WRITER_CLOSE_TIMEOUT)
  def hddFlusherThreads: Int = get(WORKER_FLUSHER_HDD_THREADS)
  def ssdFlusherThreads: Int = get(WORKER_FLUSHER_SSD_THREADS)
  def hdfsFlusherThreads: Int = get(WORKER_FLUSHER_HDFS_THREADS)
  def avgFlushTimeSlidingWindowSize: Int = get(WORKER_FLUSHER_AVGFLUSHTIME_SLIDINGWINDOW_SIZE)
  def avgFlushTimeSlidingWindowMinCount: Int =
    get(WORKER_FLUSHER_AVGFLUSHTIME_SLIDINGWINDOW_MINCOUNT)
  def diskReserveSize: Long = get(WORKER_DISK_RESERVE_SIZE)
  def diskMonitorEnabled: Boolean = get(WORKER_DISK_MONITOR_ENABLED)
  def diskMonitorCheckList: Seq[String] = get(WORKER_DISK_MONITOR_CHECKLIST)
  def diskMonitorCheckInterval: Long = get(WORKER_DISK_MONITOR_CHECK_INTERVAL)
  def diskMonitorSysBlockDir: String = get(WORKER_DISK_MONITOR_SYS_BLOCK_DIR)
  def createWriterMaxAttempts: Int = get(WORKER_WRITER_CREATE_MAX_ATTEMPTS)
  def workerStorageBaseDirPrefix: String = get(WORKER_STORAGE_BASE_DIR_PREFIX)
  def workerStorageBaseDirNumber: Int = get(WORKER_STORAGE_BASE_DIR_COUNT)

  // //////////////////////////////////////////////////////
  //                  Memory Tracker                    //
  // //////////////////////////////////////////////////////
  def workerPausePushDataRatio: Double = get(WORKER_PAUSE_PUSH_DATA_RATIO)
  def workerPauseReplicateRatio: Double = get(WORKER_PAUSE_REPLICATE_DATA_RATIO)
  def workerResumeRatio: Double = get(WORKER_RESUME_RATIO)
  def partitionSortMaxMemoryRatio: Double = get(PARTITION_SORTER_MAX_MEMORY_RATIO)
  def workerDirectMemoryPressureCheckIntervalMs: Long = get(WORKER_DIRECT_MEMORY_CHECK_INTERVAL)
  def workerDirectMemoryReportIntervalSecond: Long = get(WORKER_DIRECT_MEMORY_REPORT_INTERVAL)

  /**
   * @return workingDir, usable space, flusher thread count, disk type
   *         check more details at CONFIGURATION_GUIDE.md
   */
  def workerBaseDirs: Seq[(String, Long, Int, Type)] = {
    // I assume there is no disk is bigger than 1 PB in recent days.
    val defaultMaxCapacity = Utils.byteStringAsBytes("1PB")
    get(WORKER_STORAGE_DIRS).map { storageDirs: Seq[String] =>
      storageDirs.map { str =>
        var maxCapacity = defaultMaxCapacity
        var diskType = HDD
        var flushThread = -1
        val (dir, attributes) = str.split(":").toList match {
          case _dir :: tail => (_dir, tail)
          case nil => throw new IllegalArgumentException(s"Illegal storage dir: $nil")
        }
        attributes.foreach {
          case capacityStr if capacityStr.toLowerCase.startsWith("capacity=") =>
            maxCapacity = Utils.byteStringAsBytes(capacityStr.split("=")(1))
          case diskTypeStr if diskTypeStr.toLowerCase.startsWith("disktype=") =>
            diskType = Type.valueOf(diskTypeStr.split("=")(1))
            if (diskType == Type.MEMORY) {
              throw new IOException(s"Invalid diskType: $diskType")
            }
          case threadCountStr if threadCountStr.toLowerCase.startsWith("flushthread=") =>
            flushThread = threadCountStr.split("=")(1).toInt
          case illegal =>
            throw new IllegalArgumentException(s"Illegal attribute: $illegal")
        }
        if (flushThread == -1) {
          flushThread = diskType match {
            case HDD => hddFlusherThreads
            case SSD => ssdFlusherThreads
          }
        }
        (dir, maxCapacity, flushThread, diskType)
      }
    }.getOrElse {
      val prefix = workerStorageBaseDirPrefix
      val number = workerStorageBaseDirNumber
      (1 to number).map { i =>
        (s"$prefix$i", defaultMaxCapacity, hddFlusherThreads, HDD)
      }
    }
  }

  def partitionSplitMinimumSize: Long = {
    getSizeAsBytes("rss.partition.split.minimum.size", "1m")
  }

  def hdfsDir: String = {
    get(HDFS_DIR).map {
      hdfsDir =>
        if (!Utils.isHdfsPath(hdfsDir)) {
          log.error(s"${HDFS_DIR.key} configuration is wrong $hdfsDir. Disable HDFS support.")
          ""
        } else {
          hdfsDir
        }
    }.getOrElse("")
  }
}

object CelebornConf extends Logging {

  /**
   * Holds information about keys that have been deprecated and do not have a replacement.
   *
   * @param key                The deprecated key.
   * @param version            The version in which the key was deprecated.
   * @param deprecationMessage Message to include in the deprecation warning.
   */
  private case class DeprecatedConfig(
      key: String,
      version: String,
      deprecationMessage: String)

  /**
   * Information about an alternate configuration key that has been deprecated.
   *
   * @param key         The deprecated config key.
   * @param version     The version in which the key was deprecated.
   * @param translation A translation function for converting old config values into new ones.
   */
  private case class AlternateConfig(
      key: String,
      version: String,
      translation: String => String = null)

  /**
   * Holds information about keys that have been removed.
   *
   * @param key          The removed config key.
   * @param version      The version in which key was removed.
   * @param defaultValue The default config value. It can be used to notice
   *                     users that they set non-default value to an already removed config.
   * @param comment      Additional info regarding to the removed config.
   */
  case class RemovedConfig(key: String, version: String, defaultValue: String, comment: String)

  /**
   * Maps deprecated config keys to information about the deprecation.
   *
   * The extra information is logged as a warning when the config is present in the user's
   * configuration.
   */
  private val deprecatedConfigs: Map[String, DeprecatedConfig] = {
    val configs = Seq(
      DeprecatedConfig("none", "1.0", "None"))

    Map(configs.map { cfg => (cfg.key -> cfg) }: _*)
  }

  /**
   * The map contains info about removed SQL configs. Keys are SQL config names,
   * map values contain extra information like the version in which the config was removed,
   * config's default value and a comment.
   *
   * Please, add a removed configuration property here only when it affects behaviours.
   * By this, it makes migrations to new versions painless.
   */
  val removedConfigs: Map[String, RemovedConfig] = {
    val masterEndpointsTips = "The behavior is controlled by `celeborn.master.endpoints` now, " +
      "please check the documentation for details."
    val configs = Seq(
      RemovedConfig("rss.ha.master.hosts", "0.2.0", null, masterEndpointsTips),
      RemovedConfig("rss.ha.service.id", "0.2.0", "rss", "configuration key removed."),
      RemovedConfig("rss.ha.nodes.rss", "0.2.0", "1,2,3,", "configuration key removed."))
    Map(configs.map { cfg => cfg.key -> cfg }: _*)
  }

  /**
   * Maps a current config key to alternate keys that were used in previous version.
   *
   * The alternates are used in the order defined in this map. If deprecated configs are
   * present in the user's configuration, a warning is logged.
   */
  private val configsWithAlternatives = Map[String, Seq[AlternateConfig]](
    "none" -> Seq(
      AlternateConfig("none", "1.0")))

  /**
   * A view of `configsWithAlternatives` that makes it more efficient to look up deprecated
   * config keys.
   *
   * Maps the deprecated config name to a 2-tuple (new config name, alternate config info).
   */
  private val allAlternatives: Map[String, (String, AlternateConfig)] = {
    configsWithAlternatives.keys.flatMap { key =>
      configsWithAlternatives(key).map { cfg => (cfg.key -> (key -> cfg)) }
    }.toMap
  }

  /**
   * Looks for available deprecated keys for the given config option, and return the first
   * value available.
   */
  def getDeprecatedConfig(key: String, conf: JMap[String, String]): Option[String] = {
    configsWithAlternatives.get(key).flatMap { alts =>
      alts.collectFirst {
        case alt if conf.containsKey(alt.key) =>
          val value = conf.get(alt.key)
          if (alt.translation != null) alt.translation(value) else value
      }
    }
  }

  private def requireDefaultValueOfRemovedConf(key: String, value: String): Unit = {
    removedConfigs.get(key).foreach {
      case RemovedConfig(configName, version, defaultValue, comment) =>
        if (value != defaultValue) {
          throw new IllegalArgumentException(
            s"The config '$configName' was removed in v$version. $comment")
        }
    }
  }

  /**
   * Logs a warning message if the given config key is deprecated.
   */
  private def logDeprecationWarning(key: String): Unit = {
    deprecatedConfigs.get(key).foreach { cfg =>
      logWarning(
        s"The configuration key '$key' has been deprecated in v${cfg.version} and " +
          s"may be removed in the future. ${cfg.deprecationMessage}")
      return
    }

    allAlternatives.get(key).foreach { case (newKey, cfg) =>
      logWarning(
        s"The configuration key '$key' has been deprecated in v${cfg.version} and " +
          s"may be removed in the future. Please use the new key '$newKey' instead.")
      return
    }
  }

  private[this] val confEntriesUpdateLock = new Object

  @volatile
  private[celeborn] var confEntries: JMap[String, ConfigEntry[_]] = Collections.emptyMap()

  private def register(entry: ConfigEntry[_]): Unit = confEntriesUpdateLock.synchronized {
    require(
      !confEntries.containsKey(entry.key),
      s"Duplicate CelebornConfigEntry. ${entry.key} has been registered")
    val updatedMap = new JHashMap[String, ConfigEntry[_]](confEntries)
    updatedMap.put(entry.key, entry)
    confEntries = updatedMap
  }

  private[celeborn] def unregister(entry: ConfigEntry[_]): Unit =
    confEntriesUpdateLock.synchronized {
      val updatedMap = new JHashMap[String, ConfigEntry[_]](confEntries)
      updatedMap.remove(entry.key)
      confEntries = updatedMap
    }

  private[celeborn] def getConfigEntry(key: String): ConfigEntry[_] = {
    confEntries.get(key)
  }

  private[celeborn] def getConfigEntries: JCollection[ConfigEntry[_]] = {
    confEntries.values()
  }

  private[celeborn] def containsConfigEntry(entry: ConfigEntry[_]): Boolean = {
    getConfigEntry(entry.key) == entry
  }

  private[celeborn] def containsConfigKey(key: String): Boolean = {
    confEntries.containsKey(key)
  }

  def buildConf(key: String): ConfigBuilder = ConfigBuilder(key).onCreate(register)

  val MASTER_ENDPOINTS: ConfigEntry[Seq[String]] =
    buildConf("celeborn.master.endpoints")
      .categories("client", "worker")
      .doc("Endpoints of master nodes for celeborn client to connect, allowed pattern " +
        "is: `<host1>:<port1>[,<host2>:<port2>]*`, e.g. `clb1:9097,clb2:9098,clb3:9099`. " +
        "If the port is omitted, 9097 will be used.")
      .version("0.2.0")
      .stringConf
      .transform(_.replace("<localhost>", Utils.localHostName))
      .toSequence
      .checkValue(
        endpoints => endpoints.map(_ => Try(Utils.parseHostPort(_))).forall(_.isSuccess),
        "Allowed pattern is: `<host1>:<port1>[,<host2>:<port2>]*`")
      .createWithDefaultString(s"<localhost>:9097")

  val SHUFFLE_WRITER_MODE: ConfigEntry[String] =
    buildConf("celeborn.shuffle.writer.mode")
      .withAlternative("rss.shuffle.writer.mode")
      .categories("client")
      .doc("Celeborn supports the following kind of shuffle writers. 1. hash: hash-based shuffle writer " +
        "works fine when shuffle partition count is normal; 2. sort: sort-based shuffle writer works fine " +
        "when memory pressure is high or shuffle partition count it huge.")
      .version("0.2.0")
      .stringConf
      .transform(_.toLowerCase)
      .checkValue(v => v == "hash" || v == "sort", "invalid value, options: 'hash', 'sort'")
      .createWithDefault("hash")

  val PUSH_REPLICATE_ENABLED: ConfigEntry[Boolean] =
    buildConf("celeborn.push.replicate.enabled")
      .withAlternative("rss.push.data.replicate")
      .categories("client")
      .version("0.2.0")
      .doc("When true, Celeborn worker will replicate shuffle data to another Celeborn worker " +
        "asynchronously to ensure the pushed shuffle data won't be lost after the node failure.")
      .version("0.2.0")
      .booleanConf
      .createWithDefault(true)

  val PUSH_BUFFER_INITIAL_SIZE: ConfigEntry[Long] =
    buildConf("celeborn.push.buffer.initial.size")
      .withAlternative("rss.push.data.buffer.initial.size")
      .categories("client")
      .version("0.2.0")
      .bytesConf(ByteUnit.BYTE)
      .createWithDefaultString("8k")

  val PUSH_BUFFER_MAX_SIZE: ConfigEntry[Long] =
    buildConf("celeborn.push.buffer.max.size")
      .withAlternative("rss.push.data.buffer.size")
      .categories("client")
      .version("0.2.0")
      .doc("Max size of reducer partition buffer memory for shuffle hash writer. The pushed " +
        "data will be buffered in memory before sending to Celeborn worker. For performance " +
        "consideration keep this buffer size higher than 32K. Example: If reducer amount is " +
        "2000, buffer size is 64K, then each task will consume up to `64KiB * 2000 = 125MiB` " +
        "heap memory.")
      .version("0.2.0")
      .bytesConf(ByteUnit.BYTE)
      .createWithDefaultString("64k")

  val PUSH_QUEUE_CAPACITY: ConfigEntry[Int] =
    buildConf("celeborn.push.queue.capacity")
      .withAlternative("rss.push.data.queue.capacity")
      .categories("client")
      .version("0.2.0")
      .doc("Push buffer queue size for a task. The maximum memory is " +
        "`celeborn.push.buffer.max.size` * `celeborn.push.queue.capacity`, " +
        "default: 64KiB * 512 = 32MiB")
      .version("0.2.0")
      .intConf
      .createWithDefault(512)

  val PUSH_MAX_REQS_IN_FLIGHT: ConfigEntry[Int] =
    buildConf("celeborn.push.maxReqsInFlight")
      .withAlternative("rss.push.data.maxReqsInFlight")
      .categories("client")
      .version("0.2.0")
      .doc("Amount of Netty in-flight requests. The maximum memory is " +
        "`celeborn.push.maxReqsInFlight` * `celeborn.push.buffer.max.size` * " +
        "compression ratio(1 in worst case), default: 64Kib * 32 = 2Mib")
      .version("0.2.0")
      .intConf
      .createWithDefault(32)

  val FETCH_TIMEOUT: ConfigEntry[Long] =
    buildConf("celeborn.fetch.timeout")
      .withAlternative("rss.fetch.chunk.timeout")
      .categories("client")
      .version("0.2.0")
      .doc("Timeout for a task to fetch chunk.")
      .version("0.2.0")
      .timeConf(TimeUnit.MILLISECONDS)
      .createWithDefaultString("120s")

  val FETCH_MAX_REQS_IN_FLIGHT: ConfigEntry[Int] =
    buildConf("celeborn.fetch.maxReqsInFlight")
      .withAlternative("rss.fetch.chunk.maxReqsInFlight")
      .categories("client")
      .version("0.2.0")
      .doc("Amount of in-flight chunk fetch request.")
      .version("0.2.0")
      .intConf
      .createWithDefault(3)

  val CLIENT_RPC_MAX_PARALLELISM: ConfigEntry[Int] =
    buildConf("celeborn.rpc.maxParallelism")
      .withAlternative("rss.rpc.max.parallelism")
      .categories("client")
      .version("0.2.0")
      .doc("Max parallelism of client on sending RPC requests.")
      .version("0.2.0")
      .intConf
      .createWithDefault(1024)

  val APPLICATION_HEARTBEAT_TIMEOUT: ConfigEntry[Long] =
    buildConf("celeborn.application.heartbeat.timeout")
      .withAlternative("rss.application.timeout")
      .categories("master")
      .version("0.2.0")
      .doc("Application heartbeat timeout.")
      .version("0.2.0")
      .timeConf(TimeUnit.MILLISECONDS)
      .createWithDefaultString("120s")

  val APPLICATION_HEARTBEAT_INTERVAL: ConfigEntry[Long] =
    buildConf("celeborn.application.heartbeatInterval")
      .withAlternative("rss.application.heartbeatInterval")
      .categories("client")
      .version("0.2.0")
      .doc("Interval for client to send heartbeat message to master.")
      .version("0.2.0")
      .timeConf(TimeUnit.MILLISECONDS)
      .createWithDefaultString("10s")

  val SHUFFLE_EXPIRED_CHECK_INTERVAL: ConfigEntry[Long] =
    buildConf("celeborn.shuffle.expired.checkInterval")
      .withAlternative("rss.remove.shuffle.delay")
      .categories("client")
      .version("0.2.0")
      .doc("Interval for client to check expired shuffles.")
      .version("0.2.0")
      .timeConf(TimeUnit.MILLISECONDS)
      .createWithDefaultString("60s")

  val WORKER_EXCLUDED_INTERVAL: ConfigEntry[Long] =
    buildConf("celeborn.worker.excluded.checkInterval")
      .withAlternative("rss.get.blacklist.delay")
      .categories("client")
      .version("0.2.0")
      .doc("Interval for client to refresh excluded worker list.")
      .version("0.2.0")
      .timeConf(TimeUnit.MILLISECONDS)
      .createWithDefaultString("30s")

  val SHUFFLE_CHUCK_SIZE: ConfigEntry[Long] =
    buildConf("celeborn.shuffle.chuck.size")
      .withAlternative("rss.chunk.size")
      .categories("client", "worker")
      .version("0.2.0")
      .doc("Max chunk size of reducer's merged shuffle data. For example, if a reducer's " +
        "shuffle data is 128M and the data will need 16 fetch chunk requests to fetch.")
      .version("0.2.0")
      .bytesConf(ByteUnit.BYTE)
      .createWithDefaultString("8m")

  val SHUFFLE_REGISTER_MAX_RETRIES: ConfigEntry[Int] =
    buildConf("celeborn.shuffle.register.maxRetries")
      .withAlternative("rss.register.shuffle.max.retry")
      .categories("client")
      .version("0.2.0")
      .doc("Max retry times for client to register shuffle.")
      .version("0.2.0")
      .intConf
      .createWithDefault(3)

  val SHUFFLE_REGISTER_RETRY_WAIT: ConfigEntry[Long] =
    buildConf("celeborn.shuffle.register.retryWait")
      .withAlternative("rss.register.shuffle.retry.wait")
      .categories("client")
      .version("0.2.0")
      .doc("Wait time before next retry if register shuffle failed.")
      .version("0.2.0")
      .timeConf(TimeUnit.MILLISECONDS)
      .createWithDefaultString("3s")

  val RESERVE_SLOTS_MAX_RETRIES: ConfigEntry[Int] =
    buildConf("celeborn.slots.reserve.maxRetries")
      .withAlternative("rss.reserve.slots.max.retry")
      .categories("client")
      .version("0.2.0")
      .doc("Max retry times for client to reserve slots.")
      .version("0.2.0")
      .intConf
      .createWithDefault(3)

  val RESERVE_SLOTS_RETRY_WAIT: ConfigEntry[Long] =
    buildConf("celeborn.slots.reserve.retryWait")
      .withAlternative("rss.reserve.slots.retry.wait")
      .categories("client")
      .version("0.2.0")
      .doc("Wait time before next retry if reserve slots failed.")
      .version("0.2.0")
      .timeConf(TimeUnit.MILLISECONDS)
      .createWithDefaultString("3s")

  val MASTER_HOST: ConfigEntry[String] =
    buildConf("celeborn.master.host")
      .categories("master")
      .withAlternative("rss.master.host")
      .version("0.2.0")
      .doc("Hostname for master to bind.")
      .version("0.2.0")
      .stringConf
      .transform(_.replace("<localhost>", Utils.localHostName))
      .createWithDefaultString("<localhost>")

  val MASTER_PORT: ConfigEntry[Int] =
    buildConf("celeborn.master.port")
      .withAlternative("rss.master.port")
      .categories("master")
      .doc("Port for master to bind.")
      .version("0.2.0")
      .intConf
      .checkValue(p => p >= 1024 && p < 65535, "invalid port")
      .createWithDefault(9097)

  val HA_ENABLED: ConfigEntry[Boolean] = buildConf("celeborn.ha.enabled")
    .withAlternative("rss.ha.enabled")
    .categories("master")
    .version("0.2.0")
    .doc("When true, master nodes run as Raft cluster mode.")
<<<<<<< HEAD
    .version("0.2.0")
=======
>>>>>>> 0bd0a3e9
    .booleanConf
    .createWithDefault(false)

  val HA_MASTER_NODE_ID: OptionalConfigEntry[String] =
    buildConf("celeborn.ha.master.node.id")
      .doc("Node id for master raft cluster in HA mode, if not define, " +
        "will be inferred by hostname.")
      .version("0.2.0")
      .stringConf
      .createOptional

  val HA_MASTER_NODE_HOST: ConfigEntry[String] =
    buildConf("celeborn.ha.master.node.<id>.host")
      .categories("master")
      .doc("Host to bind of master node <id> in HA mode.")
      .version("0.2.0")
      .stringConf
      .createWithDefaultString("<required>")

  val HA_MASTER_NODE_PORT: ConfigEntry[Int] =
    buildConf("celeborn.ha.master.node.<id>.port")
      .categories("master")
      .doc("Port to bind of master node <id> in HA mode.")
      .version("0.2.0")
      .intConf
      .checkValue(p => p >= 1024 && p < 65535, "invalid port")
      .createWithDefault(9097)

  val HA_MASTER_NODE_RATIS_HOST: OptionalConfigEntry[String] =
    buildConf("celeborn.ha.master.node.<id>.ratis.host")
      .internal
      .categories("master")
      .doc("Ratis host to bind of master node <id> in HA mode. If not provided, " +
        s"fallback to ${HA_MASTER_NODE_HOST.key}.")
      .version("0.2.0")
      .stringConf
      .createOptional

  val HA_MASTER_NODE_RATIS_PORT: ConfigEntry[Int] =
    buildConf("celeborn.ha.master.node.<id>.ratis.port")
      .categories("master")
      .doc("Ratis port to bind of master node <id> in HA mode.")
      .version("0.2.0")
      .intConf
      .checkValue(p => p >= 1024 && p < 65535, "invalid port")
      .createWithDefault(9872)

  val HA_MASTER_RATIS_RPC_TYPE: ConfigEntry[String] =
    buildConf("celeborn.ha.master.ratis.raft.rpc.type")
      .withAlternative("rss.ha.rpc.type")
      .categories("master")
      .doc("RPC type for Ratis, available options: netty, grpc.")
      .version("0.2.0")
      .stringConf
      .transform(_.toLowerCase)
      .checkValue(v => v == "netty" || v == "grpc", "illegal value, available options: netty, grpc")
      .createWithDefault("netty")

  val HA_MASTER_RATIS_STORAGE_DIR: ConfigEntry[String] =
    buildConf("celeborn.ha.master.ratis.raft.server.storage.dir")
      .categories("master")
      .withAlternative("rss.ha.storage.dir")
      .version("0.2.0")
      .stringConf
      .createWithDefault("/tmp/ratis")

  val HA_MASTER_RATIS_LOG_SEGMENT_SIZE_MAX: ConfigEntry[Long] =
    buildConf("celeborn.ha.master.ratis.raft.server.log.segment.size.max")
      .withAlternative("rss.ha.ratis.segment.size")
      .internal
      .categories("master")
      .version("0.2.0")
      .bytesConf(ByteUnit.BYTE)
      .createWithDefaultString("4MB")

  val HA_MASTER_RATIS_LOG_PREALLOCATED_SIZE: ConfigEntry[Long] =
    buildConf("celeborn.ha.master.ratis.raft.server.log.preallocated.size")
      .withAlternative("rss.ratis.segment.preallocated.size")
      .internal
      .categories("master")
      .version("0.2.0")
      .bytesConf(ByteUnit.BYTE)
      .createWithDefaultString("4MB")

  val HA_MASTER_RATIS_LOG_APPENDER_QUEUE_NUM_ELEMENTS: ConfigEntry[Int] =
    buildConf("celeborn.ha.master.ratis.raft.server.log.appender.buffer.element-limit")
      .withAlternative("rss.ratis.log.appender.queue.num-elements")
      .internal
      .categories("master")
      .version("0.2.0")
      .intConf
      .createWithDefault(1024)

  val HA_MASTER_RATIS_LOG_APPENDER_QUEUE_BYTE_LIMIT: ConfigEntry[Long] =
    buildConf("celeborn.ha.master.ratis.raft.server.log.appender.buffer.byte-limit")
      .withAlternative("rss.ratis.log.appender.queue.byte-limit")
      .internal
      .categories("master")
      .version("0.2.0")
      .bytesConf(ByteUnit.BYTE)
      .createWithDefaultString("32MB")

  val HA_MASTER_RATIS_LOG_PURGE_GAP: ConfigEntry[Int] =
    buildConf("celeborn.ha.master.ratis.raft.server.log.purge.gap")
      .withAlternative("rss.ratis.log.purge.gap")
      .internal
      .categories("master")
      .version("0.2.0")
      .intConf
      .createWithDefault(1000000)

  val HA_MASTER_RATIS_RPC_REQUEST_TIMEOUT: ConfigEntry[Long] =
    buildConf("celeborn.ha.master.ratis.raft.server.rpc.request.timeout")
      .withAlternative("rss.ratis.server.request.timeout")
      .internal
      .categories("master")
      .version("0.2.0")
      .timeConf(TimeUnit.SECONDS)
      .createWithDefaultString("3s")

  val HA_MASTER_RATIS_SERVER_RETRY_CACHE_EXPIRY_TIME: ConfigEntry[Long] =
    buildConf("celeborn.ha.master.ratis.raft.server.retrycache.expirytime")
      .withAlternative("rss.ratis.server.retry.cache.timeout")
      .internal
      .categories("master")
      .version("0.2.0")
      .timeConf(TimeUnit.SECONDS)
      .createWithDefaultString("600s")

  val HA_MASTER_RATIS_RPC_TIMEOUT_MIN: ConfigEntry[Long] =
    buildConf("celeborn.ha.master.ratis.raft.server.rpc.timeout.min")
      .withAlternative("rss.ratis.minimum.timeout")
      .internal
      .categories("master")
      .version("0.2.0")
      .timeConf(TimeUnit.SECONDS)
      .createWithDefaultString("3s")

  val HA_MASTER_RATIS_RPC_TIMEOUT_MAX: ConfigEntry[Long] =
    buildConf("celeborn.ha.master.ratis.raft.server.rpc.timeout.max")
      .internal
      .categories("master")
      .version("0.2.0")
      .timeConf(TimeUnit.SECONDS)
      .createWithDefaultString("5s")

  val HA_MASTER_RATIS_NOTIFICATION_NO_LEADER_TIMEOUT: ConfigEntry[Long] =
    buildConf("celeborn.ha.master.ratis.raft.server.notification.no-leader.timeout")
      .internal
      .categories("master")
      .version("0.2.0")
      .timeConf(TimeUnit.SECONDS)
      .createWithDefaultString("120s")

  val HA_MASTER_RATIS_RPC_SLOWNESS_TIMEOUT: ConfigEntry[Long] =
    buildConf("celeborn.ha.master.ratis.raft.server.rpc.slowness.timeout")
      .withAlternative("rss.ratis.server.failure.timeout.duration")
      .internal
      .categories("master")
      .version("0.2.0")
      .timeConf(TimeUnit.SECONDS)
      .createWithDefaultString("120s")

  val HA_MASTER_RATIS_ROLE_CHECK_INTERVAL: ConfigEntry[Long] =
    buildConf("celeborn.ha.master.ratis.raft.server.role.check.interval")
      .withAlternative("rss.ratis.server.role.check.interval")
      .internal
      .categories("master")
      .version("0.2.0")
      .timeConf(TimeUnit.MILLISECONDS)
      .createWithDefaultString("1s")

  val HA_MASTER_RATIS_SNAPSHOT_AUTO_TRIGGER_ENABLED: ConfigEntry[Boolean] =
    buildConf("celeborn.ha.master.ratis.raft.server.snapshot.auto.trigger.enabled")
      .withAlternative("rss.ha.ratis.snapshot.auto.trigger.enabled")
      .internal
      .categories("master")
      .version("0.2.0")
      .booleanConf
      .createWithDefault(true)

  val HA_MASTER_RATIS_SNAPSHOT_AUTO_TRIGGER_THRESHOLD: ConfigEntry[Long] =
    buildConf("celeborn.ha.master.ratis.raft.server.snapshot.auto.trigger.threshold")
      .withAlternative("rss.ha.ratis.snapshot.auto.trigger.threshold")
      .internal
      .categories("master")
      .version("0.2.0")
      .longConf
      .createWithDefault(200000L)

  val HA_MASTER_RATIS_SNAPSHOT_RETENTION_FILE_NUM: ConfigEntry[Int] =
    buildConf("celeborn.ha.master.ratis.raft.server.snapshot.retention.file.num")
      .withAlternative("rss.ratis.snapshot.retention.file.num")
      .internal
      .categories("master")
      .version("0.2.0")
      .intConf
      .createWithDefault(3)

  val WORKER_HEARTBEAT_TIMEOUT: ConfigEntry[Long] =
    buildConf("celeborn.worker.heartbeat.timeout")
      .withAlternative("rss.worker.timeout")
      .categories("master", "worker")
      .version("0.2.0")
      .doc("Worker heartbeat timeout.")
      .version("0.2.0")
      .timeConf(TimeUnit.MILLISECONDS)
      .createWithDefaultString("120s")

  val WORKER_REPLICATE_THREADS: ConfigEntry[Int] =
    buildConf("celeborn.worker.replicate.threads")
      .withAlternative("rss.worker.replicate.numThreads")
      .categories("worker")
      .version("0.2.0")
      .doc("Thread number of worker to replicate shuffle data.")
      .version("0.2.0")
      .intConf
      .createWithDefault(64)

  val WORKER_COMMIT_THREADS: ConfigEntry[Int] =
    buildConf("celeborn.worker.commit.threads")
      .withAlternative("rss.worker.asyncCommitFiles.numThreads")
      .categories("worker")
      .version("0.2.0")
      .doc("Thread number of worker to commit shuffle data files asynchronously.")
      .version("0.2.0")
      .intConf
      .createWithDefault(32)

  val WORKER_STORAGE_DIRS: OptionalConfigEntry[Seq[String]] =
    buildConf("celeborn.worker.storage.dirs")
      .withAlternative("rss.worker.base.dirs")
      .categories("worker")
      .version("0.2.0")
      .doc("Directory list to store shuffle data. It's recommended to configure one directory " +
        "on each disk. Storage size limit can be set for each directory. For the sake of " +
        "performance, there should be no more than 2 flush threads " +
        "on the same disk partition if you are using HDD, and should be 8 or more flush threads " +
        "on the same disk partition if you are using SSD. For example: " +
<<<<<<< HEAD
        "dir1[:capacity=][:disktype=][:flushthread=],dir2[:capacity=][:disktype=][:flushthread=]")
      .version("0.2.0")
=======
        "`dir1[:capacity=][:disktype=][:flushthread=],dir2[:capacity=][:disktype=][:flushthread=]`")
>>>>>>> 0bd0a3e9
      .stringConf
      .toSequence
      .createOptional

  val WORKER_STORAGE_BASE_DIR_PREFIX: ConfigEntry[String] =
    buildConf("celeborn.worker.storage.baseDir.prefix")
      .withAlternative("rss.worker.base.dir.prefix")
      .categories("worker")
      .version("0.2.0")
      .doc("Base directory for Celeborn worker to write if " +
        s"`${WORKER_STORAGE_DIRS.key}` is not set.")
      .stringConf
      .createWithDefault("/mnt/disk")

  val WORKER_STORAGE_BASE_DIR_COUNT: ConfigEntry[Int] =
    buildConf("celeborn.worker.storage.baseDir.number")
      .withAlternative("rss.worker.base.dir.number")
      .categories("worker")
      .version("0.2.0")
      .doc(s"How many directories will be used if `${WORKER_STORAGE_DIRS.key}` is not set. " +
        s"The directory name is a combination of `${WORKER_STORAGE_BASE_DIR_PREFIX.key}` " +
        "and from one(inclusive) to `celeborn.worker.storage.baseDir.number`(inclusive) " +
        "step by one.")
      .intConf
      .createWithDefault(16)

  val WORKER_FLUSHER_BUFFER_SIZE: ConfigEntry[Long] =
    buildConf("celeborn.worker.flusher.buffer.size")
      .withAlternative("rss.worker.flush.buffer.size")
      .categories("worker")
      .version("0.2.0")
      .doc("Size of buffer used by a single flusher.")
      .version("0.2.0")
      .bytesConf(ByteUnit.BYTE)
      .createWithDefaultString("256k")

  val WORKER_SHUFFLE_COMMIT_TIMEOUT: ConfigEntry[Long] =
    buildConf("celeborn.worker.shuffle.commit.timeout")
      .withAlternative("rss.flush.timeout")
      .categories("worker")
      .doc("Timeout for a Celeborn worker to commit files of a shuffle.")
      .version("0.2.0")
      .timeConf(TimeUnit.SECONDS)
      .createWithDefaultString("120s")

  val WORKER_WRITER_CLOSE_TIMEOUT: ConfigEntry[Long] =
    buildConf("celeborn.worker.writer.close.timeout")
      .withAlternative("rss.filewriter.timeout")
      .categories("worker")
      .doc("Timeout for a file writer to close")
      .version("0.2.0")
      .timeConf(TimeUnit.MILLISECONDS)
      .createWithDefaultString("120s")

  def appExpireDurationMs(conf: CelebornConf): Long = {
    conf.getTimeAsMs("rss.expire.nonEmptyDir.duration", "1d")
  }

  def workingDirName(conf: CelebornConf): String = {
    conf.get("rss.worker.workingDirName", "hadoop/rss-worker/shuffle_data")
  }

  val WORKER_FLUSHER_HDD_THREADS: ConfigEntry[Int] =
    buildConf("celeborn.worker.flusher.hdd.threads")
      .withAlternative("rss.flusher.hdd.thread.count")
      .categories("worker")
      .doc("Flusher's thread count per disk used for write data to HDD disks.")
      .version("0.2.0")
      .intConf
      .createWithDefault(1)

  val WORKER_FLUSHER_SSD_THREADS: ConfigEntry[Int] =
    buildConf("celeborn.worker.flusher.ssd.threads")
      .withAlternative("rss.flusher.hdd.thread.count")
      .categories("worker")
      .doc("Flusher's thread count per disk used for write data to SSD disks.")
      .version("0.2.0")
      .intConf
      .createWithDefault(8)

  val WORKER_FLUSHER_HDFS_THREADS: ConfigEntry[Int] =
    buildConf("celeborn.worker.flusher.hdfs.threads")
      .withAlternative("rss.worker.hdfs.flusher.thread.count")
      .categories("worker")
      .doc("Flusher's thread count used for write data to HDFS.")
      .version("0.2.0")
      .intConf
      .createWithDefault(4)

  val WORKER_FLUSHER_SHUTDOWN_TIMEOUT: ConfigEntry[Long] =
    buildConf("celeborn.worker.flusher.shutdownTimeout")
      .withAlternative("rss.worker.diskFlusherShutdownTimeoutMs")
      .categories("worker")
      .doc("Timeout for a flusher to shutdown.")
      .version("0.2.0")
      .timeConf(TimeUnit.MILLISECONDS)
      .createWithDefaultString("3s")

  val WORKER_DISK_RESERVE_SIZE: ConfigEntry[Long] =
    buildConf("celeborn.worker.disk.reserve.size")
      .withAlternative("rss.disk.minimum.reserve.size")
      .categories("worker")
      .doc("Celeborn worker reserved space for each disk.")
      .version("0.2.0")
      .bytesConf(ByteUnit.BYTE)
      .createWithDefaultString("5G")

  val WORKER_FLUSHER_AVGFLUSHTIME_SLIDINGWINDOW_SIZE: ConfigEntry[Int] =
    buildConf("celeborn.worker.flusher.avgFlushTime.slidingWindow.size")
      .withAlternative("rss.flusher.avg.time.window")
      .categories("worker")
      .doc("The size of sliding windows used to calculate statistics about flushed time and count.")
      .version("0.2.0")
      .intConf
      .createWithDefault(20)

  val WORKER_FLUSHER_AVGFLUSHTIME_SLIDINGWINDOW_MINCOUNT: ConfigEntry[Int] =
    buildConf("celeborn.worker.flusher.avgFlushTime.slidingWindow.minCount")
      .withAlternative("rss.flusher.avg.time.minimum.count")
      .categories("worker")
      .doc("The minimum flush count to enter a sliding window" +
        " to calculate statistics about flushed time and count.")
      .version("0.2.0")
      .internal
      .intConf
      .createWithDefault(1000)

  /**
   * @return This configuration is a guidance for load-aware slot allocation algorithm. This value
   *         is control how many disk groups will be created.
   */
  def diskGroups(conf: CelebornConf): Int = {
    conf.getInt("rss.disk.groups", 5)
  }

  def diskGroupGradient(conf: CelebornConf): Double = {
    conf.getDouble("rss.disk.group.gradient", 0.1)
  }

  def initialPartitionSize(conf: CelebornConf): Long = {
    Utils.byteStringAsBytes(conf.get("rss.initial.partition.size", "64m"))
  }

  def minimumPartitionSizeForEstimation(conf: CelebornConf): Long = {
    Utils.byteStringAsBytes(conf.get("rss.minimum.estimate.partition.size", "8m"))
  }

  def partitionSizeUpdaterInitialDelay(conf: CelebornConf): Long = {
    Utils.timeStringAsMs(conf.get("rss.partition.size.update.initial.delay", "5m"))
  }

  def partitionSizeUpdateInterval(conf: CelebornConf): Long = {
    Utils.timeStringAsMs(conf.get("rss.partition.size.update.interval", "10m"))
  }

  val PUSH_STAGE_END_TIMEOUT: ConfigEntry[Long] =
    buildConf("celeborn.push.stageEnd.timeout")
      .withAlternative("rss.stage.end.timeout")
      .categories("client")
      .doc("Timeout for StageEnd.")
      .version("0.2.0")
      .timeConf(TimeUnit.MILLISECONDS)
      .createWithDefaultString("240s")

  val PUSH_LIMIT_IN_FLIGHT_TIMEOUT: ConfigEntry[Long] =
    buildConf("celeborn.push.limit.inFlight.timeout")
      .withAlternative("rss.limit.inflight.timeout")
      .categories("client")
      .doc("Timeout for netty in-flight requests to be done.")
      .version("0.2.0")
      .timeConf(TimeUnit.MILLISECONDS)
      .createWithDefaultString("240s")

  val PUSH_LIMIT_IN_FLIGHT_SLEEP_INTERVAL: ConfigEntry[Long] =
    buildConf("celeborn.push.limit.inFlight.sleepInterval")
      .withAlternative("rss.limit.inflight.sleep.delta")
      .categories("client")
      .doc("Sleep interval when check netty in-flight requests to be done.")
      .version("0.2.0")
      .timeConf(TimeUnit.MILLISECONDS)
      .createWithDefaultString("50ms")

  val PUSH_SORT_MEMORY_THRESHOLD: ConfigEntry[Long] =
    buildConf("celeborn.push.sortMemory.threshold")
      .withAlternative("rss.sort.push.data.threshold")
      .categories("client")
      .doc("When SortBasedPusher use memory over the threshold, will trigger push data.")
      .version("0.2.0")
      .bytesConf(ByteUnit.BYTE)
      .createWithDefaultString("64m")

  val PUSH_RETRY_THREADS: ConfigEntry[Int] =
    buildConf("celeborn.push.retry.threads")
      .withAlternative("rss.pushdata.retry.thread.num")
      .categories("client")
      .doc("Thread number to process shuffle re-send push data requests.")
      .version("0.2.0")
      .intConf
      .createWithDefault(8)

  val PUSH_SPLIT_PARTITION_THREADS: ConfigEntry[Int] =
    buildConf("celeborn.push.splitPartition.threads")
      .withAlternative("rss.client.split.pool.size")
      .categories("client")
      .doc("Thread number to process shuffle split request in shuffle client.")
      .version("0.2.0")
      .intConf
      .createWithDefault(8)

  def pushServerPort(conf: CelebornConf): Int = {
    conf.getInt("rss.pushserver.port", 0)
  }

  def fetchServerPort(conf: CelebornConf): Int = {
    conf.getInt("rss.fetchserver.port", 0)
  }

  def replicateServerPort(conf: CelebornConf): Int = {
    conf.getInt("rss.replicateserver.port", 0)
  }

  def registerWorkerTimeoutMs(conf: CelebornConf): Long = {
    conf.getTimeAsMs("rss.register.worker.timeout", "180s")
  }

  def masterPortMaxRetry(conf: CelebornConf): Int = {
    conf.getInt("rss.master.port.maxretry", 1)
  }

  val METRICS_ENABLED: ConfigEntry[Boolean] =
    buildConf("celeborn.metrics.enabled")
      .withAlternative("rss.metrics.system.enabled")
      .categories("master", "worker", "metrics")
      .doc("When true, enable metrics system.")
      .version("0.2.0")
      .booleanConf
      .createWithDefault(true)

  val METRICS_SAMPLE_RATE: ConfigEntry[Double] =
    buildConf("celeborn.metrics.sample.rate")
      .withAlternative("rss.metrics.system.sample.rate")
      .categories("master", "worker", "metrics")
      .doc("It controls if Celeborn collect timer metrics for some operations. Its value should be in [0.0, 1.0].")
      .version("0.2.0")
      .doubleConf
      .checkValue(v => v >= 0.0 && v <= 1.0, "should be in [0.0, 1.0].")
      .createWithDefault(1.0)

  val METRICS_SLIDING_WINDOW_SIZE: ConfigEntry[Int] =
    buildConf("celeborn.metrics.timer.slidingWindow.size")
      .withAlternative("rss.metrics.system.sliding.window.size")
      .categories("master", "worker", "metrics")
      .doc("The sliding window size of timer metric.")
      .version("0.2.0")
      .intConf
      .createWithDefault(4096)

  val METRICS_COLLECT_CRITICAL_ENABLED: ConfigEntry[Boolean] =
    buildConf("celeborn.metrics.collectPerfCritical.enabled")
      .withAlternative("rss.metrics.system.sample.perf.critical")
      .categories("master", "worker", "metrics")
      .doc("It controls whether to collect metrics which may affect performance. When enable, Celeborn collects them.")
      .version("0.2.0")
      .booleanConf
      .createWithDefault(false)

  val METRICS_CAPACITY: ConfigEntry[Int] =
    buildConf("celeborn.metrics.capacity")
      .withAlternative("rss.inner.metrics.size")
      .categories("master", "worker", "metrics")
      .doc("The maximum number of metrics which a source can use to generate output strings.")
      .version("0.2.0")
      .intConf
      .createWithDefault(4096)

  val MASTER_PROMETHEUS_HOST: ConfigEntry[String] =
    buildConf("celeborn.master.metrics.prometheus.host")
      .withAlternative("rss.master.prometheus.metric.host")
      .categories("master", "metrics")
      .doc("Master's Prometheus host.")
      .version("0.2.0")
      .stringConf
      .createWithDefault("0.0.0.0")

  val MASTER_PROMETHEUS_PORT: ConfigEntry[Int] =
    buildConf("celeborn.master.metrics.prometheus.port")
      .withAlternative("rss.master.prometheus.metric.port")
      .categories("master", "metrics")
      .doc("Master's Prometheus port.")
      .version("0.2.0")
      .intConf
      .checkValue(p => p >= 1024 && p < 65535, "invalid port")
      .createWithDefault(9098)

  val WORKER_PROMETHEUS_HOST: ConfigEntry[String] =
    buildConf("celeborn.worker.metrics.prometheus.host")
      .withAlternative("rss.worker.prometheus.metric.host")
      .categories("worker", "metrics")
      .doc("Worker's Prometheus host.")
      .version("0.2.0")
      .stringConf
      .createWithDefault("0.0.0.0")

  val WORKER_PROMETHEUS_PORT: ConfigEntry[Int] =
    buildConf("celeborn.worker.metrics.prometheus.port")
      .withAlternative("rss.worker.prometheus.metric.port")
      .categories("worker", "metrics")
      .doc("Worker's Prometheus port.")
      .version("0.2.0")
      .intConf
      .checkValue(p => p >= 1024 && p < 65535, "invalid port")
      .createWithDefault(9096)

  def workerRPCPort(conf: CelebornConf): Int = {
    conf.getInt("rss.worker.rpc.port", 0)
  }

  def offerSlotsExtraSize(conf: CelebornConf): Int = {
    conf.getInt("rss.offer.slots.extra.size", 2)
  }

  def closeIdleConnections(conf: CelebornConf): Boolean = {
    conf.getBoolean("rss.worker.closeIdleConnections", defaultValue = false)
  }

  def replicateFastFailDurationMs(conf: CelebornConf): Long = {
    conf.getTimeAsMs("rss.replicate.fastfail.duration", "60s")
  }

  val SHUFFLE_FORCE_FALLBACK_ENABLED: ConfigEntry[Boolean] =
    buildConf("celeborn.shuffle.forceFallback.enabled")
      .withAlternative("rss.force.fallback")
      .categories("client")
      .version("0.2.0")
      .doc("Whether force fallback shuffle to Spark's default.")
      .booleanConf
      .createWithDefault(false)

  val SHUFFLE_FORCE_FALLBACK_PARTITION_THRESHOLD: ConfigEntry[Long] =
    buildConf("celeborn.shuffle.forceFallback.numPartitionsThreshold")
      .withAlternative("rss.max.partition.number")
      .categories("client")
      .version("0.2.0")
      .doc(
        "Celeborn will only accept shuffle of partition number lower than this configuration value.")
      .longConf
      .createWithDefault(500000)

  val SHUFFLE_MANAGER_PORT: ConfigEntry[Int] =
    buildConf("celeborn.shuffle.manager.port")
      .withAlternative("rss.driver.metaService.port")
      .categories("client")
      .version("0.2.0")
      .doc("Port used by the LifecycleManager on the Driver.")
      .intConf
      .checkValue(
        (port: Int) => {
          if (port != 0) {
            logWarning(
              "The user specifies the port used by the LifecycleManager on the Driver, and its" +
                s" values is $port, which may cause port conflicts and startup failure.")
          }
          true
        },
        "")
      .createWithDefault(0)

  def clusterCheckQuotaEnabled(conf: CelebornConf): Boolean = {
    conf.getBoolean("rss.cluster.checkQuota.enabled", defaultValue = true)
  }

  val WORKER_DISK_MONITOR_ENABLED: ConfigEntry[Boolean] =
    buildConf("celeborn.worker.monitor.disk.enabled")
      .withAlternative("rss.device.monitor.enabled")
      .categories("worker")
      .version("0.2.0")
      .doc("When true, worker will monitor device and report to master.")
      .version("0.2.0")
      .booleanConf
      .createWithDefault(true)

  val WORKER_DISK_MONITOR_CHECKLIST: ConfigEntry[Seq[String]] =
    buildConf("celeborn.worker.monitor.disk.checklist")
      .withAlternative("rss.device.monitor.checklist")
      .categories("worker")
      .version("0.2.0")
      .doc("Monitor type for disk, available items are: " +
        "iohang, readwrite and diskusage.")
      .version("0.2.0")
      .stringConf
      .transform(_.toLowerCase)
      .toSequence
      .createWithDefaultString("readwrite,diskusage")

  val WORKER_DISK_MONITOR_CHECK_INTERVAL: ConfigEntry[Long] =
    buildConf("celeborn.worker.monitor.disk.checkInterval")
      .withAlternative("rss.disk.check.interval")
      .categories("worker")
      .version("0.2.0")
      .doc("Intervals between device monitor to check disk.")
      .version("0.2.0")
      .timeConf(TimeUnit.MILLISECONDS)
      .createWithDefaultString("60s")

  val WORKER_DISK_MONITOR_SYS_BLOCK_DIR: ConfigEntry[String] =
    buildConf("celeborn.worker.monitor.disk.sys.block.dir")
      .withAlternative("rss.sys.block.dir")
      .categories("worker")
      .version("0.2.0")
      .doc("The directory where linux file block information is stored.")
      .version("0.2.0")
      .stringConf
      .createWithDefault("/sys/block")

  val WORKER_WRITER_CREATE_MAX_ATTEMPTS: ConfigEntry[Int] =
    buildConf("celeborn.worker.writer.create.maxAttempts")
      .withAlternative("rss.create.file.writer.retry.count")
      .categories("worker")
      .version("0.2.0")
      .doc("Retry count for a file writer to create if its creation was failed.")
      .version("0.2.0")
      .intConf
      .createWithDefault(3)

<<<<<<< HEAD
  val WORKER_STORAGE_BASE_DIR_PREFIX: ConfigEntry[String] =
    buildConf("celeborn.worker.storage.base.dir.prefix")
      .withAlternative("rss.worker.base.dir.prefix")
      .categories("worker")
      .doc("Base directory for Celeborn worker to write if \'base.dir\' is not set.")
      .version("0.2.0")
      .stringConf
      .createWithDefault("/mnt/disk")

  val WORKER_STORAGE_BASE_DIR_COUNT: ConfigEntry[Int] =
    buildConf("celeborn.worker.storage.base.dir.number")
      .withAlternative("rss.worker.base.dir.number")
      .categories("worker")
      .doc("How many directories will be create if \'base.dir\' is not set. " +
        "The directory name is a combination of \'dir.prefix\' " +
        "and from zero to \"dir.number\" step by one. " +
        "No sub directory will be created.")
      .version("0.2.0")
      .intConf
      .createWithDefault(16)

=======
>>>>>>> 0bd0a3e9
  def workerStatusCheckTimeout(conf: CelebornConf): Long = {
    conf.getTimeAsSeconds("rss.worker.status.check.timeout", "30s")
  }

  def checkFileCleanRetryTimes(conf: CelebornConf): Int = {
    conf.getInt("rss.worker.checkFileCleanRetryTimes", 3)
  }

  def checkFileCleanTimeoutMs(conf: CelebornConf): Long = {
    conf.getTimeAsMs("rss.worker.checkFileCleanTimeoutMs", "1000ms")
  }

  def haClientMaxTries(conf: CelebornConf): Int = {
    conf.getInt("rss.ha.client.maxTries", 15)
  }

  def identityProviderClass(conf: CelebornConf): String = {
    conf.get("rss.identity.provider", classOf[DefaultIdentityProvider].getName)
  }

  def quotaManagerClass(conf: CelebornConf): String = {
    conf.get("rss.quota.manager", classOf[DefaultQuotaManager].getName)
  }

  def quotaConfigurationPath(conf: CelebornConf): Option[String] = {
    conf.getOption("rss.quota.configuration.path")
  }

  def partitionSplitThreshold(conf: CelebornConf): Long = {
    conf.getSizeAsBytes("rss.partition.split.threshold", "256m")
  }

  def batchHandleChangePartitionEnabled(conf: CelebornConf): Boolean = {
    conf.getBoolean("rss.change.partition.batch.enabled", false)
  }

  def batchHandleChangePartitionNumThreads(conf: CelebornConf): Int = {
    conf.getInt("rss.change.partition.numThreads", 8)
  }

  def handleChangePartitionRequestBatchInterval(conf: CelebornConf): Long = {
    conf.getTimeAsMs("rss.change.partition.batchInterval", "100ms")
  }

  def partitionSplitMode(conf: CelebornConf): PartitionSplitMode = {
    val modeStr = conf.get("rss.partition.split.mode", "soft")
    modeStr match {
      case "soft" => PartitionSplitMode.SOFT
      case "hard" => PartitionSplitMode.HARD
      case _ =>
        logWarning(s"Invalid split mode ${modeStr}, use soft mode by default")
        PartitionSplitMode.SOFT
    }
  }

  val SHUFFLE_PARTITION_TYPE: ConfigEntry[String] =
    buildConf("celeborn.shuffle.partition.type")
      .withAlternative("rss.partition.type")
      .categories("client")
      .doc("Type of shuffle's partition.")
      .version("0.2.0")
      .stringConf
      .checkValue(
        value => Seq("reduce", "map", "mapgroup").contains(value.toLowerCase(Locale.ROOT)),
        s"Invalid split mode, Celeborn only support partition type of (reduce, map, mapgroup).")
      .createWithDefault("reduce")

  val SHUFFLE_COMPRESSION_CODEC: ConfigEntry[String] =
    buildConf("celeborn.shuffle.compression.codec")
      .withAlternative("rss.client.compression.codec")
      .categories("client")
      .doc("The codec used to compress shuffle data. By default, Celeborn provides two codecs: `lz4` and `zstd`.")
      .version("0.2.0")
      .stringConf
      .transform(_.toLowerCase(Locale.ROOT))
      .checkValue(
        value => Seq("lz4", "zstd").contains(value),
        s"Invalid compression codec, Celeborn only support compression codec of (lz4, zstd).")
      .createWithDefault("lz4")

  val SHUFFLE_COMPRESSION_ZSTD_LEVEL: ConfigEntry[Int] =
    buildConf("celeborn.shuffle.compression.zstd.level")
      .withAlternative("rss.client.compression.zstd.level")
      .categories("client")
      .doc("Compression level for Zstd compression codec, its value should be an integer " +
        "between -5 and 22. Increasing the compression level will result in better compression " +
        "at the expense of more CPU and memory.")
      .version("0.2.0")
      .intConf
      .checkValue(
        value => value >= -5 && value <= 22,
        s"Compression level for Zstd compression codec should be an integer between -5 and 22.")
      .createWithDefault(1)

  def partitionSortTimeout(conf: CelebornConf): Long = {
    conf.getTimeAsMs("rss.partition.sort.timeout", "220s")
  }

  val PARTITION_SORTER_MAX_MEMORY_RATIO: ConfigEntry[Double] =
    buildConf("celeborn.partition.sorter.memory.maxRatio")
      .withAlternative("rss.partition.sort.memory.max.ratio")
      .categories("worker")
      .doc("Max ratio of sort memory.")
      .version("0.2.0")
      .doubleConf
      .checkValue(v => v >= 0.0 && v <= 1.0, "should be in [0.0, 1.0].")
      .createWithDefault(0.1)

  val WORKER_PAUSE_PUSH_DATA_RATIO: ConfigEntry[Double] =
    buildConf("celeborn.worker.memory.pause.pushData.ratio")
      .withAlternative("rss.pause.pushdata.memory.ratio")
      .categories("worker")
      .doc("If direct memory usage reach this limit, worker will stop receive from executor.")
      .version("0.2.0")
      .doubleConf
      .checkValue(v => v >= 0.0 && v <= 1.0, "should be in [0.0, 1.0].")
      .createWithDefault(0.85)

  val WORKER_PAUSE_REPLICATE_DATA_RATIO: ConfigEntry[Double] =
    buildConf("celeborn.worker.memory.pause.replicateData.ratio")
      .withAlternative("rss.pause.replicate.memory.ratio")
      .categories("worker")
      .doc("If direct memory usage reach  this limit, worker will stop receive from executor and other worker.")
      .version("0.2.0")
      .doubleConf
      .checkValue(v => v >= 0.0 && v <= 1.0, "should be in [0.0, 1.0].")
      .createWithDefault(0.95)

  val WORKER_RESUME_RATIO: ConfigEntry[Double] =
    buildConf("celeborn.worker.memory.resume.ratio")
      .withAlternative("rss.resume.memory.ratio")
      .categories("worker")
      .doc("If direct memory usage is less than this  limit, worker will resume receive.")
      .version("0.2.0")
      .doubleConf
      .checkValue(v => v >= 0.0 && v <= 1.0, "should be in [0.0, 1.0].")
      .createWithDefault(0.5)

  val WORKER_DIRECT_MEMORY_CHECK_INTERVAL: ConfigEntry[Long] =
    buildConf("celeborn.worker.memory.check.interval")
      .withAlternative("rss.worker.memory.check.interval")
      .categories("worker")
      .doc("Worker direct memory check interval, its timeunit is millisecond.")
      .version("0.2.0")
      .timeConf(TimeUnit.MILLISECONDS)
      .createWithDefaultString("10ms")

  val WORKER_DIRECT_MEMORY_REPORT_INTERVAL: ConfigEntry[Long] =
    buildConf("celeborn.worker.memory.report.interval")
      .withAlternative("rss.worker.memory.report.interval")
      .categories("worker")
      .doc("Worker direct memory tracker report interval, its timeunit is second.")
      .version("0.2.0")
      .timeConf(TimeUnit.SECONDS)
      .createWithDefaultString("10s")

  def initialReserveSingleSortMemory(conf: CelebornConf): Long = {
    conf.getSizeAsBytes("rss.worker.initialReserveSingleSortMemory", "1mb")
  }

  def defaultStorageType(conf: CelebornConf): StorageInfo.Type = {
    val default = StorageInfo.Type.MEMORY
    val hintStr = conf.get("rss.storage.type", "memory").toUpperCase
    if (StorageInfo.Type.values().mkString.toUpperCase.contains(hintStr)) {
      logWarning(s"storage hint is invalid ${hintStr}")
      StorageInfo.Type.valueOf(hintStr)
    } else {
      default
    }
  }

  val WORKER_GRACEFUL_SHUTDOWN_ENABLED: ConfigEntry[Boolean] =
    buildConf("celeborn.worker.graceful.shutdown.enabled")
      .withAlternative("rss.worker.graceful.shutdown")
      .categories("worker")
      .doc("When true, during worker shutdown, the worker will wait for all released slots " +
        s"to be committed or destroyed.")
      .version("0.2.0")
      .booleanConf
      .createWithDefault(false)

  val WORKER_GRACEFUL_SHUTDOWN_TIMEOUT: ConfigEntry[Long] =
    buildConf("celeborn.worker.graceful.shutdown.timeout")
      .withAlternative("rss.worker.shutdown.timeout")
      .categories("worker")
      .doc("The worker's graceful shutdown timeout time.")
      .version("0.2.0")
      .timeConf(TimeUnit.MILLISECONDS)
      .createWithDefaultString("600s")

  val WORKER_CHECK_SLOTS_FINISHED_INTERVAL: ConfigEntry[Long] =
    buildConf("celeborn.worker.graceful.shutdown.checkSlotsFinished.interval")
      .withAlternative("rss.worker.checkSlots.interval")
      .categories("worker")
      .doc("The wait interval of checking whether all released slots " +
        "to be committed or destroyed during worker graceful shutdown")
      .version("0.2.0")
      .timeConf(TimeUnit.MILLISECONDS)
      .createWithDefaultString("1s")

  val WORKER_CHECK_SLOTS_FINISHED_TIMEOUT: ConfigEntry[Long] =
    buildConf("celeborn.worker.graceful.shutdown.checkSlotsFinished.timeout")
      .withAlternative("rss.worker.checkSlots.timeout")
      .categories("worker")
      .doc("The wait time of waiting for the released slots" +
        " to be committed or destroyed during worker graceful shutdown.")
      .version("0.2.0")
      .timeConf(TimeUnit.MILLISECONDS)
      .createWithDefaultString("480s")

  val WORKER_RECOVER_PATH: ConfigEntry[String] =
    buildConf("celeborn.worker.graceful.shutdown.recoverPath")
      .withAlternative("rss.worker.recoverPath")
      .categories("worker")
      .doc("The path to store levelDB.")
      .version("0.2.0")
      .stringConf
      .transform(_.replace("<tmp>", System.getProperty("java.io.tmpdir")))
      .createWithDefault(s"<tmp>/recover")

  val PARTITION_SORTER_SHUTDOWN_TIMEOUT: ConfigEntry[Long] =
    buildConf("celeborn.worker.graceful.shutdown.partitionSorter.shutdownTimeout")
      .withAlternative("rss.worker.partitionSorterCloseAwaitTime")
      .categories("worker")
      .doc("The wait time of waiting for sorting partition files" +
        " during worker graceful shutdown.")
      .version("0.2.0")
      .timeConf(TimeUnit.MILLISECONDS)
      .createWithDefaultString("120s")

  def offerSlotsAlgorithm(conf: CelebornConf): String = {
    var algorithm = conf.get("rss.offer.slots.algorithm", "roundrobin")
    if (algorithm != "loadaware" && algorithm != "roundrobin") {
      logWarning(s"Config rss.offer.slots.algorithm is wrong ${algorithm}." +
        s" Use default roundrobin")
      algorithm = "roundrobin"
    }
    algorithm
  }

  val HDFS_DIR: OptionalConfigEntry[String] =
    buildConf("celeborn.storage.hdfs.dir")
      .withAlternative("rss.worker.hdfs.dir")
      .categories("worker", "client")
      .version("0.2.0")
      .doc("HDFS dir configuration for Celeborn to access HDFS.")
      .version("0.2.0")
      .stringConf
      .createOptional

  val SHUFFLE_RANGE_READ_FILTER_ENABLED: ConfigEntry[Boolean] =
    buildConf("celeborn.shuffle.rangeReadFilter.enabled")
      .withAlternative("rss.range.read.filter.enabled")
      .categories("client")
      .version("0.2.0")
      .doc("If a spark application have skewed partition, this value can set to true to improve performance.")
      .booleanConf
      .createWithDefault(false)

  def columnarShuffleEnabled(conf: CelebornConf): Boolean = {
    conf.getBoolean("rss.columnar.shuffle.enabled", defaultValue = false)
  }

  def columnarShuffleCompress(conf: CelebornConf): Boolean = {
    conf.getBoolean("rss.columnar.shuffle.encoding.enabled", defaultValue = false)
  }

  def columnarShuffleBatchSize(conf: CelebornConf): Int = {
    conf.getInt("rss.columnar.shuffle.batch.size", 10000)
  }

  def columnarShuffleOffHeapColumnVectorEnabled(conf: CelebornConf): Boolean = {
    conf.getBoolean("rss.columnar.shuffle.offheap.vector.enabled", false)
  }

  def columnarShuffleMaxDictFactor(conf: CelebornConf): Double = {
    conf.getDouble("rss.columnar.shuffle.max.dict.factor", 0.3)
  }
}<|MERGE_RESOLUTION|>--- conflicted
+++ resolved
@@ -1025,12 +1025,8 @@
   val HA_ENABLED: ConfigEntry[Boolean] = buildConf("celeborn.ha.enabled")
     .withAlternative("rss.ha.enabled")
     .categories("master")
+    .doc("When true, master nodes run as Raft cluster mode.")
     .version("0.2.0")
-    .doc("When true, master nodes run as Raft cluster mode.")
-<<<<<<< HEAD
-    .version("0.2.0")
-=======
->>>>>>> 0bd0a3e9
     .booleanConf
     .createWithDefault(false)
 
@@ -1270,12 +1266,7 @@
         "performance, there should be no more than 2 flush threads " +
         "on the same disk partition if you are using HDD, and should be 8 or more flush threads " +
         "on the same disk partition if you are using SSD. For example: " +
-<<<<<<< HEAD
-        "dir1[:capacity=][:disktype=][:flushthread=],dir2[:capacity=][:disktype=][:flushthread=]")
-      .version("0.2.0")
-=======
         "`dir1[:capacity=][:disktype=][:flushthread=],dir2[:capacity=][:disktype=][:flushthread=]`")
->>>>>>> 0bd0a3e9
       .stringConf
       .toSequence
       .createOptional
@@ -1700,30 +1691,6 @@
       .intConf
       .createWithDefault(3)
 
-<<<<<<< HEAD
-  val WORKER_STORAGE_BASE_DIR_PREFIX: ConfigEntry[String] =
-    buildConf("celeborn.worker.storage.base.dir.prefix")
-      .withAlternative("rss.worker.base.dir.prefix")
-      .categories("worker")
-      .doc("Base directory for Celeborn worker to write if \'base.dir\' is not set.")
-      .version("0.2.0")
-      .stringConf
-      .createWithDefault("/mnt/disk")
-
-  val WORKER_STORAGE_BASE_DIR_COUNT: ConfigEntry[Int] =
-    buildConf("celeborn.worker.storage.base.dir.number")
-      .withAlternative("rss.worker.base.dir.number")
-      .categories("worker")
-      .doc("How many directories will be create if \'base.dir\' is not set. " +
-        "The directory name is a combination of \'dir.prefix\' " +
-        "and from zero to \"dir.number\" step by one. " +
-        "No sub directory will be created.")
-      .version("0.2.0")
-      .intConf
-      .createWithDefault(16)
-
-=======
->>>>>>> 0bd0a3e9
   def workerStatusCheckTimeout(conf: CelebornConf): Long = {
     conf.getTimeAsSeconds("rss.worker.status.check.timeout", "30s")
   }
