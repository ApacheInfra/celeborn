--- conflicted
+++ resolved
@@ -384,17 +384,14 @@
     new RpcTimeout(
       get(REGISTER_SHUFFLE_RPC_ASK_TIMEOUT).milli,
       REGISTER_SHUFFLE_RPC_ASK_TIMEOUT.key)
-<<<<<<< HEAD
   def requestPartitionLocationRpcAskTimeout: RpcTimeout =
     new RpcTimeout(
       get(REQUEST_PARTITION_LOCATION_RPC_ASK_TIMEOUT).milli,
       REQUEST_PARTITION_LOCATION_RPC_ASK_TIMEOUT.key)
-=======
   def getReducerFileGroupRpcAskTimeout: RpcTimeout =
     new RpcTimeout(
       get(GET_REDUCER_FILE_GROUP_RPC_ASK_TIMEOUT).milli,
       GET_REDUCER_FILE_GROUP_RPC_ASK_TIMEOUT.key)
->>>>>>> 44d45c2a
 
   def networkIoMode(module: String): String = {
     val key = NETWORK_IO_MODE.key.replace("<module>", module)
@@ -1043,19 +1040,19 @@
       .timeConf(TimeUnit.MILLISECONDS)
       .createWithDefaultString("600s")
 
-<<<<<<< HEAD
   val REQUEST_PARTITION_LOCATION_RPC_ASK_TIMEOUT: ConfigEntry[Long] =
     buildConf("celeborn.rpc.requestPartition.askTimeout")
       .categories("network")
       .version("0.2.0")
       .doc("Timeout for ask operations during request change partition location, such as revive or split partition.")
-=======
+      .timeConf(TimeUnit.MILLISECONDS)
+      .createWithDefaultString("600s")
+
   val GET_REDUCER_FILE_GROUP_RPC_ASK_TIMEOUT: ConfigEntry[Long] =
     buildConf("celeborn.rpc.getReducerFileGroup.askTimeout")
       .categories("network")
       .version("0.2.0")
       .doc("Timeout for ask operations during get reducer file group.")
->>>>>>> 44d45c2a
       .timeConf(TimeUnit.MILLISECONDS)
       .createWithDefaultString("600s")
 
