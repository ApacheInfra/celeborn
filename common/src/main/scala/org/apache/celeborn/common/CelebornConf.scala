--- conflicted
+++ resolved
@@ -378,15 +378,10 @@
     new RpcTimeout(get(RPC_LOOKUP_TIMEOUT).milli, RPC_LOOKUP_TIMEOUT.key)
   def rpcAskTimeout: RpcTimeout =
     new RpcTimeout(get(RPC_ASK_TIMEOUT).milli, RPC_ASK_TIMEOUT.key)
-<<<<<<< HEAD
-  def clientRpcAskTimeout: RpcTimeout =
-    new RpcTimeout(get(CLIENT_RPC_ASK_TIMEOUT).milli, CLIENT_RPC_ASK_TIMEOUT.key)
+  def haClientRpcAskTimeout: RpcTimeout =
+    new RpcTimeout(get(HA_CLIENT_RPC_ASK_TIMEOUT).milli, HA_CLIENT_RPC_ASK_TIMEOUT.key)
   def registerShuffleRpcAskTimeout: RpcTimeout =
     new RpcTimeout(get(REGISTER_SHUFFLE_RPC_ASK_TIMEOUT).milli, REGISTER_SHUFFLE_RPC_ASK_TIMEOUT.key)
-=======
-  def haClientRpcAskTimeout: RpcTimeout =
-    new RpcTimeout(get(HA_CLIENT_RPC_ASK_TIMEOUT).milli, HA_CLIENT_RPC_ASK_TIMEOUT.key)
->>>>>>> 017b3d2b
 
   def networkIoMode(module: String): String = {
     val key = NETWORK_IO_MODE.key.replace("<module>", module)
