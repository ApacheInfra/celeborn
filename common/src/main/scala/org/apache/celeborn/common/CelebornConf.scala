/*
 * Licensed to the Apache Software Foundation (ASF) under one or more
 * contributor license agreements.  See the NOTICE file distributed with
 * this work for additional information regarding copyright ownership.
 * The ASF licenses this file to You under the Apache License, Version 2.0
 * (the "License"); you may not use this file except in compliance with
 * the License.  You may obtain a copy of the License at
 *
 *    http://www.apache.org/licenses/LICENSE-2.0
 *
 * Unless required by applicable law or agreed to in writing, software
 * distributed under the License is distributed on an "AS IS" BASIS,
 * WITHOUT WARRANTIES OR CONDITIONS OF ANY KIND, either express or implied.
 * See the License for the specific language governing permissions and
 * limitations under the License.
 */

package org.apache.celeborn.common

import java.io.IOException
import java.util.{Collection => JCollection, Collections, HashMap => JHashMap, Locale, Map => JMap}
import java.util.concurrent.{ConcurrentHashMap, TimeUnit}

import scala.collection.JavaConverters._
import scala.util.Try

import org.apache.celeborn.common.identity.DefaultIdentityProvider
import org.apache.celeborn.common.internal.Logging
import org.apache.celeborn.common.internal.config._
import org.apache.celeborn.common.network.util.ByteUnit
import org.apache.celeborn.common.protocol.{PartitionSplitMode, PartitionType, StorageInfo}
import org.apache.celeborn.common.protocol.StorageInfo.Type
import org.apache.celeborn.common.protocol.StorageInfo.Type.{HDD, SSD}
import org.apache.celeborn.common.quota.DefaultQuotaManager
import org.apache.celeborn.common.util.Utils

class CelebornConf(loadDefaults: Boolean) extends Cloneable with Logging with Serializable {

  import CelebornConf._

  /** Create a CelebornConf that loads defaults from system properties and the classpath */
  def this() = this(true)

  private val settings = new ConcurrentHashMap[String, String]()

  @transient private lazy val reader: ConfigReader = {
    val _reader = new ConfigReader(new CelebornConfigProvider(settings))
    _reader.bindEnv(new ConfigProvider {
      override def get(key: String): Option[String] = Option(getenv(key))
    })
    _reader
  }

  private def loadFromMap(props: Map[String, String], silent: Boolean): Unit =
    settings.synchronized {
      // Load any rss.* system properties
      for ((key, value) <- props if key.startsWith("celeborn.") || key.startsWith("rss.")) {
        set(key, value, silent)
      }
      this
    }

  if (loadDefaults) {
    loadFromMap(Utils.getSystemProperties, false)
  }

  /** Set a configuration variable. */
  def set(key: String, value: String): CelebornConf = {
    set(key, value, false)
  }

  private[celeborn] def set(key: String, value: String, silent: Boolean): CelebornConf = {
    if (key == null) {
      throw new NullPointerException("null key")
    }
    if (value == null) {
      throw new NullPointerException(s"null value for $key")
    }
    if (!silent) {
      logDeprecationWarning(key)
    }
    requireDefaultValueOfRemovedConf(key, value)
    settings.put(key, value)
    this
  }

  def set[T](entry: ConfigEntry[T], value: T): CelebornConf = {
    set(entry.key, entry.stringConverter(value))
    this
  }

  def set[T](entry: OptionalConfigEntry[T], value: T): CelebornConf = {
    set(entry.key, entry.rawStringConverter(value))
    this
  }

  /** Set multiple parameters together */
  def setAll(settings: Traversable[(String, String)]): CelebornConf = {
    settings.foreach { case (k, v) => set(k, v) }
    this
  }

  /** Set a parameter if it isn't already configured */
  def setIfMissing(key: String, value: String): CelebornConf = {
    requireDefaultValueOfRemovedConf(key, value)
    if (settings.putIfAbsent(key, value) == null) {
      logDeprecationWarning(key)
    }
    this
  }

  def setIfMissing[T](entry: ConfigEntry[T], value: T): CelebornConf = {
    setIfMissing(entry.key, entry.stringConverter(value))
  }

  def setIfMissing[T](entry: OptionalConfigEntry[T], value: T): CelebornConf = {
    setIfMissing(entry.key, entry.rawStringConverter(value))
  }

  /** Remove a parameter from the configuration */
  def unset(key: String): CelebornConf = {
    settings.remove(key)
    this
  }

  def unset(entry: ConfigEntry[_]): CelebornConf = {
    unset(entry.key)
  }

  def clear(): Unit = {
    settings.clear()
  }

  /** Get a parameter; throws a NoSuchElementException if it's not set */
  def get(key: String): String = {
    getOption(key).getOrElse(throw new NoSuchElementException(key))
  }

  /** Get a parameter, falling back to a default if not set */
  def get(key: String, defaultValue: String): String = {
    getOption(key).getOrElse(defaultValue)
  }

  def get[T](entry: ConfigEntry[T]): T = {
    entry.readFrom(reader)
  }

  /**
   * Get a time parameter as seconds; throws a NoSuchElementException if it's not set. If no
   * suffix is provided then seconds are assumed.
   * @throws java.util.NoSuchElementException If the time parameter is not set
   * @throws NumberFormatException            If the value cannot be interpreted as seconds
   */
  def getTimeAsSeconds(key: String): Long = catchIllegalValue(key) {
    Utils.timeStringAsSeconds(get(key))
  }

  /**
   * Get a time parameter as seconds, falling back to a default if not set. If no
   * suffix is provided then seconds are assumed.
   * @throws NumberFormatException If the value cannot be interpreted as seconds
   */
  def getTimeAsSeconds(key: String, defaultValue: String): Long = catchIllegalValue(key) {
    Utils.timeStringAsSeconds(get(key, defaultValue))
  }

  /**
   * Get a time parameter as milliseconds; throws a NoSuchElementException if it's not set. If no
   * suffix is provided then milliseconds are assumed.
   * @throws java.util.NoSuchElementException If the time parameter is not set
   * @throws NumberFormatException If the value cannot be interpreted as milliseconds
   */
  def getTimeAsMs(key: String): Long = catchIllegalValue(key) {
    Utils.timeStringAsMs(get(key))
  }

  /**
   * Get a time parameter as milliseconds, falling back to a default if not set. If no
   * suffix is provided then milliseconds are assumed.
   * @throws NumberFormatException If the value cannot be interpreted as milliseconds
   */
  def getTimeAsMs(key: String, defaultValue: String): Long = catchIllegalValue(key) {
    Utils.timeStringAsMs(get(key, defaultValue))
  }

  /**
   * Get a size parameter as bytes; throws a NoSuchElementException if it's not set. If no
   * suffix is provided then bytes are assumed.
   * @throws java.util.NoSuchElementException If the size parameter is not set
   * @throws NumberFormatException If the value cannot be interpreted as bytes
   */
  def getSizeAsBytes(key: String): Long = catchIllegalValue(key) {
    Utils.byteStringAsBytes(get(key))
  }

  /**
   * Get a size parameter as bytes, falling back to a default if not set. If no
   * suffix is provided then bytes are assumed.
   * @throws NumberFormatException If the value cannot be interpreted as bytes
   */
  def getSizeAsBytes(key: String, defaultValue: String): Long = catchIllegalValue(key) {
    Utils.byteStringAsBytes(get(key, defaultValue))
  }

  /**
   * Get a size parameter as bytes, falling back to a default if not set.
   * @throws NumberFormatException If the value cannot be interpreted as bytes
   */
  def getSizeAsBytes(key: String, defaultValue: Long): Long = catchIllegalValue(key) {
    Utils.byteStringAsBytes(get(key, defaultValue + "B"))
  }

  /**
   * Get a size parameter as Kibibytes; throws a NoSuchElementException if it's not set. If no
   * suffix is provided then Kibibytes are assumed.
   * @throws java.util.NoSuchElementException If the size parameter is not set
   * @throws NumberFormatException If the value cannot be interpreted as Kibibytes
   */
  def getSizeAsKb(key: String): Long = catchIllegalValue(key) {
    Utils.byteStringAsKb(get(key))
  }

  /**
   * Get a size parameter as Kibibytes, falling back to a default if not set. If no
   * suffix is provided then Kibibytes are assumed.
   * @throws NumberFormatException If the value cannot be interpreted as Kibibytes
   */
  def getSizeAsKb(key: String, defaultValue: String): Long = catchIllegalValue(key) {
    Utils.byteStringAsKb(get(key, defaultValue))
  }

  /**
   * Get a size parameter as Mebibytes; throws a NoSuchElementException if it's not set. If no
   * suffix is provided then Mebibytes are assumed.
   * @throws java.util.NoSuchElementException If the size parameter is not set
   * @throws NumberFormatException If the value cannot be interpreted as Mebibytes
   */
  def getSizeAsMb(key: String): Long = catchIllegalValue(key) {
    Utils.byteStringAsMb(get(key))
  }

  /**
   * Get a size parameter as Mebibytes, falling back to a default if not set. If no
   * suffix is provided then Mebibytes are assumed.
   * @throws NumberFormatException If the value cannot be interpreted as Mebibytes
   */
  def getSizeAsMb(key: String, defaultValue: String): Long = catchIllegalValue(key) {
    Utils.byteStringAsMb(get(key, defaultValue))
  }

  /**
   * Get a size parameter as Gibibytes; throws a NoSuchElementException if it's not set. If no
   * suffix is provided then Gibibytes are assumed.
   * @throws java.util.NoSuchElementException If the size parameter is not set
   * @throws NumberFormatException If the value cannot be interpreted as Gibibytes
   */
  def getSizeAsGb(key: String): Long = catchIllegalValue(key) {
    Utils.byteStringAsGb(get(key))
  }

  /**
   * Get a size parameter as Gibibytes, falling back to a default if not set. If no
   * suffix is provided then Gibibytes are assumed.
   * @throws NumberFormatException If the value cannot be interpreted as Gibibytes
   */
  def getSizeAsGb(key: String, defaultValue: String): Long = catchIllegalValue(key) {
    Utils.byteStringAsGb(get(key, defaultValue))
  }

  /** Get a parameter as an Option */
  def getOption(key: String): Option[String] = {
    Option(settings.get(key)).orElse(getDeprecatedConfig(key, settings))
  }

  /** Get an optional value, applying variable substitution. */
  private[celeborn] def getWithSubstitution(key: String): Option[String] = {
    getOption(key).map(reader.substitute)
  }

  /** Get all parameters as a list of pairs */
  def getAll: Array[(String, String)] = {
    settings.entrySet().asScala.map(x => (x.getKey, x.getValue)).toArray
  }

  /**
   * Get all parameters that start with `prefix`
   */
  def getAllWithPrefix(prefix: String): Array[(String, String)] = {
    getAll.filter { case (k, v) => k.startsWith(prefix) }
      .map { case (k, v) => (k.substring(prefix.length), v) }
  }

  /**
   * Get a parameter as an integer, falling back to a default if not set
   * @throws NumberFormatException If the value cannot be interpreted as an integer
   */
  def getInt(key: String, defaultValue: Int): Int = catchIllegalValue(key) {
    getOption(key).map(_.toInt).getOrElse(defaultValue)
  }

  /**
   * Get a parameter as a long, falling back to a default if not set
   * @throws NumberFormatException If the value cannot be interpreted as a long
   */
  def getLong(key: String, defaultValue: Long): Long = catchIllegalValue(key) {
    getOption(key).map(_.toLong).getOrElse(defaultValue)
  }

  /**
   * Get a parameter as a double, falling back to a default if not ste
   * @throws NumberFormatException If the value cannot be interpreted as a double
   */
  def getDouble(key: String, defaultValue: Double): Double = catchIllegalValue(key) {
    getOption(key).map(_.toDouble).getOrElse(defaultValue)
  }

  /**
   * Get a parameter as a boolean, falling back to a default if not set
   * @throws IllegalArgumentException If the value cannot be interpreted as a boolean
   */
  def getBoolean(key: String, defaultValue: Boolean): Boolean = catchIllegalValue(key) {
    getOption(key).map(_.toBoolean).getOrElse(defaultValue)
  }

  /** Does the configuration contain a given parameter? */
  def contains(key: String): Boolean = {
    settings.containsKey(key) ||
    configsWithAlternatives.get(key).toSeq.flatten.exists { alt => contains(alt.key) }
  }

  private[celeborn] def contains(entry: ConfigEntry[_]): Boolean = contains(entry.key)

  /** Copy this object */
  override def clone: CelebornConf = {
    val cloned = new CelebornConf(false)
    settings.entrySet().asScala.foreach { e =>
      cloned.set(e.getKey, e.getValue, true)
    }
    cloned
  }

  /**
   * By using this instead of System.getenv(), environment variables can be mocked
   * in unit tests.
   */
  private[celeborn] def getenv(name: String): String = System.getenv(name)

  /**
   * Wrapper method for get() methods which require some specific value format. This catches
   * any [[NumberFormatException]] or [[IllegalArgumentException]] and re-raises it with the
   * incorrectly configured key in the exception message.
   */
  private def catchIllegalValue[T](key: String)(getValue: => T): T = {
    try {
      getValue
    } catch {
      case e: NumberFormatException =>
        // NumberFormatException doesn't have a constructor that takes a cause for some reason.
        throw new NumberFormatException(s"Illegal value for config key $key: ${e.getMessage}")
          .initCause(e)
      case e: IllegalArgumentException =>
        throw new IllegalArgumentException(s"Illegal value for config key $key: ${e.getMessage}", e)
    }
  }

  // //////////////////////////////////////////////////////
  //                      Master                        //
  // //////////////////////////////////////////////////////

  // //////////////////////////////////////////////////////
  //                      Worker                        //
  // //////////////////////////////////////////////////////
  def workerHeartbeatTimeoutMs: Long = get(WORKER_HEARTBEAT_TIMEOUT)
  def workerReplicateThreads: Int = get(WORKER_REPLICATE_THREADS)
  def workerCommitThreads: Int = get(WORKER_COMMIT_THREADS)
  def shuffleCommitTimeout: Long = get(WORKER_SHUFFLE_COMMIT_TIMEOUT)

  // //////////////////////////////////////////////////////
  //                      Client                        //
  // //////////////////////////////////////////////////////
  def shuffleWriterMode: String = get(SHUFFLE_WRITER_MODE)
  def shuffleForceFallbackEnabled: Boolean = get(SHUFFLE_FORCE_FALLBACK_ENABLED)
  def shuffleForceFallbackPartitionThreshold: Long = get(SHUFFLE_FORCE_FALLBACK_PARTITION_THRESHOLD)
  def shuffleManagerPort: Int = get(SHUFFLE_MANAGER_PORT)
  def shuffleChunkSize: Long = get(SHUFFLE_CHUCK_SIZE)
  def registerShuffleMaxRetry: Int = get(SHUFFLE_REGISTER_MAX_RETRIES)
  def registerShuffleRetryWait: Long = get(SHUFFLE_REGISTER_RETRY_WAIT)
  def reserveSlotsMaxRetries: Int = get(RESERVE_SLOTS_MAX_RETRIES)
  def reserveSlotsRetryWait: Long = get(RESERVE_SLOTS_RETRY_WAIT)
  def rpcMaxParallelism: Int = get(CLIENT_RPC_MAX_PARALLELISM)
  def appHeartbeatTimeoutMs: Long = get(APPLICATION_HEARTBEAT_TIMEOUT)
  def appHeartbeatIntervalMs: Long = get(APPLICATION_HEARTBEAT_INTERVAL)
  def shuffleExpiredCheckIntervalMs: Long = get(SHUFFLE_EXPIRED_CHECK_INTERVAL)
  def workerExcludedCheckIntervalMs: Long = get(WORKER_EXCLUDED_INTERVAL)
  def shuffleRangeReadFilterEnabled: Boolean = get(SHUFFLE_RANGE_READ_FILTER_ENABLED)
  def shufflePartitionType: PartitionType = {
    get(SHUFFLE_PARTITION_TYPE) match {
      case "reduce" => PartitionType.REDUCE_PARTITION
      case "map" => PartitionType.MAP_PARTITION
      case "mapgroup" => PartitionType.MAPGROUP_REDUCE_PARTITION
      case _ => PartitionType.REDUCE_PARTITION
    }
  }

  // //////////////////////////////////////////////////////
  //               Shuffle Compression                  //
  // //////////////////////////////////////////////////////
  def shuffleCompressionCodec: String = get(SHUFFLE_COMPRESSION_CODEC)
  def shuffleCompressionZstdCompressLevel: Int = get(SHUFFLE_COMPRESSION_ZSTD_LEVEL)

  // //////////////////////////////////////////////////////
  //               Address && HA && RATIS               //
  // //////////////////////////////////////////////////////
  def masterEndpoints: Array[String] =
    get(MASTER_ENDPOINTS).toArray.map { endpoint =>
      Utils.parseHostPort(endpoint) match {
        case (host, 0) => s"$host:${HA_MASTER_NODE_PORT.defaultValue.get}"
        case (host, port) => s"$host:$port"
      }
    }

  def masterHost: String = get(MASTER_HOST)

  def masterPort: Int = get(MASTER_PORT)

  def haEnabled: Boolean = get(HA_ENABLED)

  def haMasterNodeId: Option[String] = get(HA_MASTER_NODE_ID)

  def haMasterNodeIds: Array[String] = {
    def extractPrefix(original: String, stop: String): String = {
      val i = original.indexOf(stop)
      assert(i >= 0, s"$original does not contain $stop")
      original.substring(0, i)
    }

    val nodeConfPrefix = extractPrefix(HA_MASTER_NODE_HOST.key, "<id>")
    getAllWithPrefix(nodeConfPrefix)
      .map(_._1)
      .map(k => extractPrefix(k, "."))
      .distinct
  }

  def haMasterNodeHost(nodeId: String): String = {
    val key = HA_MASTER_NODE_HOST.key.replace("<id>", nodeId)
    get(key, Utils.localHostName)
  }

  def haMasterNodePort(nodeId: String): Int = {
    val key = HA_MASTER_NODE_PORT.key.replace("<id>", nodeId)
    getInt(key, HA_MASTER_NODE_PORT.defaultValue.get)
  }

  def haMasterRatisHost(nodeId: String): String = {
    val key = HA_MASTER_NODE_RATIS_HOST.key.replace("<id>", nodeId)
    val fallbackKey = HA_MASTER_NODE_HOST.key.replace("<id>", nodeId)
    get(key, get(fallbackKey))
  }

  def haMasterRatisPort(nodeId: String): Int = {
    val key = HA_MASTER_NODE_RATIS_PORT.key.replace("<id>", nodeId)
    getInt(key, HA_MASTER_NODE_RATIS_PORT.defaultValue.get)
  }

  def haMasterRatisRpcType: String = get(HA_MASTER_RATIS_RPC_TYPE)
  def haMasterRatisStorageDir: String = get(HA_MASTER_RATIS_STORAGE_DIR)
  def haMasterRatisLogSegmentSizeMax: Long = get(HA_MASTER_RATIS_LOG_SEGMENT_SIZE_MAX)
  def haMasterRatisLogPreallocatedSize: Long = get(HA_MASTER_RATIS_LOG_PREALLOCATED_SIZE)
  def haMasterRatisLogAppenderQueueNumElements: Int =
    get(HA_MASTER_RATIS_LOG_APPENDER_QUEUE_NUM_ELEMENTS)
  def haMasterRatisLogAppenderQueueBytesLimit: Long =
    get(HA_MASTER_RATIS_LOG_APPENDER_QUEUE_BYTE_LIMIT)
  def haMasterRatisLogPurgeGap: Int = get(HA_MASTER_RATIS_LOG_PURGE_GAP)
  def haMasterRatisRpcRequestTimeout: Long = get(HA_MASTER_RATIS_RPC_REQUEST_TIMEOUT)
  def haMasterRatisRetryCacheExpiryTime: Long = get(HA_MASTER_RATIS_SERVER_RETRY_CACHE_EXPIRY_TIME)
  def haMasterRatisRpcTimeoutMin: Long = get(HA_MASTER_RATIS_RPC_TIMEOUT_MIN)
  def haMasterRatisRpcTimeoutMax: Long = get(HA_MASTER_RATIS_RPC_TIMEOUT_MAX)
  def haMasterRatisNotificationNoLeaderTimeout: Long =
    get(HA_MASTER_RATIS_NOTIFICATION_NO_LEADER_TIMEOUT)
  def haMasterRatisRpcSlownessTimeout: Long = get(HA_MASTER_RATIS_RPC_SLOWNESS_TIMEOUT)
  def haMasterRatisRoleCheckInterval: Long = get(HA_MASTER_RATIS_ROLE_CHECK_INTERVAL)
  def haMasterRatisSnapshotAutoTriggerEnabled: Boolean =
    get(HA_MASTER_RATIS_SNAPSHOT_AUTO_TRIGGER_ENABLED)
  def haMasterRatisSnapshotAutoTriggerThreshold: Long =
    get(HA_MASTER_RATIS_SNAPSHOT_AUTO_TRIGGER_THRESHOLD)
  def haMasterRatisSnapshotRetentionFileNum: Int = get(HA_MASTER_RATIS_SNAPSHOT_RETENTION_FILE_NUM)

  // //////////////////////////////////////////////////////
  //                 Metrics System                     //
  // //////////////////////////////////////////////////////
  def metricsSystemEnable: Boolean = get(METRICS_ENABLED)
  def metricsSampleRate: Double = get(METRICS_SAMPLE_RATE)
  def metricsSlidingWindowSize: Int = get(METRICS_SLIDING_WINDOW_SIZE)
  def metricsCollectCriticalEnabled: Boolean = get(METRICS_COLLECT_CRITICAL_ENABLED)
  def metricsCapacity: Int = get(METRICS_CAPACITY)
  def masterPrometheusMetricHost: String = get(MASTER_PROMETHEUS_HOST)
  def masterPrometheusMetricPort: Int = get(MASTER_PROMETHEUS_PORT)
  def workerPrometheusMetricHost: String = get(WORKER_PROMETHEUS_HOST)
  def workerPrometheusMetricPort: Int = get(WORKER_PROMETHEUS_PORT)

  // //////////////////////////////////////////////////////
  //               Shuffle Client Fetch                 //
  // //////////////////////////////////////////////////////
  def fetchTimeoutMs: Long = get(FETCH_TIMEOUT)
  def fetchMaxReqsInFlight: Int = get(FETCH_MAX_REQS_IN_FLIGHT)

  // //////////////////////////////////////////////////////
  //               Shuffle Client Push                  //
  // //////////////////////////////////////////////////////
  def pushReplicateEnabled: Boolean = get(PUSH_REPLICATE_ENABLED)
  def pushBufferInitialSize: Int = get(PUSH_BUFFER_INITIAL_SIZE).toInt
  def pushBufferMaxSize: Int = get(PUSH_BUFFER_MAX_SIZE).toInt
  def pushQueueCapacity: Int = get(PUSH_QUEUE_CAPACITY)
  def pushMaxReqsInFlight: Int = get(PUSH_MAX_REQS_IN_FLIGHT)
  def pushSortMemoryThreshold: Long = get(PUSH_SORT_MEMORY_THRESHOLD)
  def pushRetryThreads: Int = get(PUSH_RETRY_THREADS)
  def pushStageEndTimeout: Long = get(PUSH_STAGE_END_TIMEOUT)
  def pushLimitInFlightTimeoutMs: Long = get(PUSH_LIMIT_IN_FLIGHT_TIMEOUT)
  def pushLimitInFlightSleepDeltaMs: Long = get(PUSH_LIMIT_IN_FLIGHT_SLEEP_INTERVAL)
  def pushSplitPartitionThreads: Int = get(PUSH_SPLIT_PARTITION_THREADS)
  def partitionSplitMode: PartitionSplitMode = {
    get(PARTITION_SPLIT_MODE).toLowerCase(Locale.ROOT) match {
      case "hard" => PartitionSplitMode.HARD
      case _ => PartitionSplitMode.SOFT
    }
  }
  def partitionSplitThreshold: Long = get(PARTITION_SPLIT_THRESHOLD)
  def batchHandleChangePartitionEnabled: Boolean = get(BATCH_HANDLE_CHANGE_PARTITION_ENABLED)
  def batchHandleChangePartitionNumThreads: Int = get(BATCH_HANDLE_CHANGE_PARTITION_THREADS)
  def batchHandleChangePartitionRequestInterval: Long = get(BATCH_HANDLE_CHANGE_PARTITION_INTERVAL)

  // //////////////////////////////////////////////////////
  //            GraceFul Shutdown & Recover             //
  // //////////////////////////////////////////////////////
  def workerGracefulShutdown: Boolean = get(WORKER_GRACEFUL_SHUTDOWN_ENABLED)
  def shutdownTimeoutMs: Long = get(WORKER_GRACEFUL_SHUTDOWN_TIMEOUT)
  def checkSlotsFinishedInterval: Long = get(WORKER_CHECK_SLOTS_FINISHED_INTERVAL)
  def checkSlotsFinishedTimeoutMs: Long = get(WORKER_CHECK_SLOTS_FINISHED_TIMEOUT)
  def workerRecoverPath: String = get(WORKER_RECOVER_PATH)
  def partitionSorterCloseAwaitTimeMs: Long = get(PARTITION_SORTER_SHUTDOWN_TIMEOUT)
  def workerFlusherShutdownTimeoutMs: Long = get(WORKER_FLUSHER_SHUTDOWN_TIMEOUT)

  // //////////////////////////////////////////////////////
  //                      Flusher                       //
  // //////////////////////////////////////////////////////
  def workerFlusherBufferSize: Long = get(WORKER_FLUSHER_BUFFER_SIZE)
  def writerCloseTimeoutMs: Long = get(WORKER_WRITER_CLOSE_TIMEOUT)
  def hddFlusherThreads: Int = get(WORKER_FLUSHER_HDD_THREADS)
  def ssdFlusherThreads: Int = get(WORKER_FLUSHER_SSD_THREADS)
  def hdfsFlusherThreads: Int = get(WORKER_FLUSHER_HDFS_THREADS)
  def avgFlushTimeSlidingWindowSize: Int = get(WORKER_FLUSHER_AVGFLUSHTIME_SLIDINGWINDOW_SIZE)
  def avgFlushTimeSlidingWindowMinCount: Int =
    get(WORKER_FLUSHER_AVGFLUSHTIME_SLIDINGWINDOW_MINCOUNT)
  def diskReserveSize: Long = get(WORKER_DISK_RESERVE_SIZE)
  def diskMonitorEnabled: Boolean = get(WORKER_DISK_MONITOR_ENABLED)
  def diskMonitorCheckList: Seq[String] = get(WORKER_DISK_MONITOR_CHECKLIST)
  def diskMonitorCheckInterval: Long = get(WORKER_DISK_MONITOR_CHECK_INTERVAL)
  def diskMonitorSysBlockDir: String = get(WORKER_DISK_MONITOR_SYS_BLOCK_DIR)
  def createWriterMaxAttempts: Int = get(WORKER_WRITER_CREATE_MAX_ATTEMPTS)
  def workerStorageBaseDirPrefix: String = get(WORKER_STORAGE_BASE_DIR_PREFIX)
  def workerStorageBaseDirNumber: Int = get(WORKER_STORAGE_BASE_DIR_COUNT)

  /**
   * @return workingDir, usable space, flusher thread count, disk type
   *         check more details at CONFIGURATION_GUIDE.md
   */
  def workerBaseDirs: Seq[(String, Long, Int, Type)] = {
    // I assume there is no disk is bigger than 1 PB in recent days.
    val defaultMaxCapacity = Utils.byteStringAsBytes("1PB")
    get(WORKER_STORAGE_DIRS).map { storageDirs: Seq[String] =>
      storageDirs.map { str =>
        var maxCapacity = defaultMaxCapacity
        var diskType = HDD
        var flushThread = -1
        val (dir, attributes) = str.split(":").toList match {
          case _dir :: tail => (_dir, tail)
          case nil => throw new IllegalArgumentException(s"Illegal storage dir: $nil")
        }
        attributes.foreach {
          case capacityStr if capacityStr.toLowerCase.startsWith("capacity=") =>
            maxCapacity = Utils.byteStringAsBytes(capacityStr.split("=")(1))
          case diskTypeStr if diskTypeStr.toLowerCase.startsWith("disktype=") =>
            diskType = Type.valueOf(diskTypeStr.split("=")(1))
            if (diskType == Type.MEMORY) {
              throw new IOException(s"Invalid diskType: $diskType")
            }
          case threadCountStr if threadCountStr.toLowerCase.startsWith("flushthread=") =>
            flushThread = threadCountStr.split("=")(1).toInt
          case illegal =>
            throw new IllegalArgumentException(s"Illegal attribute: $illegal")
        }
        if (flushThread == -1) {
          flushThread = diskType match {
            case HDD => hddFlusherThreads
            case SSD => ssdFlusherThreads
          }
        }
        (dir, maxCapacity, flushThread, diskType)
      }
    }.getOrElse {
      val prefix = workerStorageBaseDirPrefix
      val number = workerStorageBaseDirNumber
      (1 to number).map { i =>
        (s"$prefix$i", defaultMaxCapacity, hddFlusherThreads, HDD)
      }
    }
  }

  def partitionSplitMinimumSize: Long = {
    getSizeAsBytes("rss.partition.split.minimum.size", "1m")
  }

  def hdfsDir: String = {
    get(HDFS_DIR).map {
      hdfsDir =>
        if (!Utils.isHdfsPath(hdfsDir)) {
          log.error(s"${HDFS_DIR.key} configuration is wrong $hdfsDir. Disable HDFS support.")
          ""
        } else {
          hdfsDir
        }
    }.getOrElse("")
  }
}

object CelebornConf extends Logging {

  /**
   * Holds information about keys that have been deprecated and do not have a replacement.
   *
   * @param key                The deprecated key.
   * @param version            The version in which the key was deprecated.
   * @param deprecationMessage Message to include in the deprecation warning.
   */
  private case class DeprecatedConfig(
      key: String,
      version: String,
      deprecationMessage: String)

  /**
   * Information about an alternate configuration key that has been deprecated.
   *
   * @param key         The deprecated config key.
   * @param version     The version in which the key was deprecated.
   * @param translation A translation function for converting old config values into new ones.
   */
  private case class AlternateConfig(
      key: String,
      version: String,
      translation: String => String = null)

  /**
   * Holds information about keys that have been removed.
   *
   * @param key          The removed config key.
   * @param version      The version in which key was removed.
   * @param defaultValue The default config value. It can be used to notice
   *                     users that they set non-default value to an already removed config.
   * @param comment      Additional info regarding to the removed config.
   */
  case class RemovedConfig(key: String, version: String, defaultValue: String, comment: String)

  /**
   * Maps deprecated config keys to information about the deprecation.
   *
   * The extra information is logged as a warning when the config is present in the user's
   * configuration.
   */
  private val deprecatedConfigs: Map[String, DeprecatedConfig] = {
    val configs = Seq(
      DeprecatedConfig("none", "1.0", "None"))

    Map(configs.map { cfg => (cfg.key -> cfg) }: _*)
  }

  /**
   * The map contains info about removed SQL configs. Keys are SQL config names,
   * map values contain extra information like the version in which the config was removed,
   * config's default value and a comment.
   *
   * Please, add a removed configuration property here only when it affects behaviours.
   * By this, it makes migrations to new versions painless.
   */
  val removedConfigs: Map[String, RemovedConfig] = {
    val masterEndpointsTips = "The behavior is controlled by `celeborn.master.endpoints` now, " +
      "please check the documentation for details."
    val configs = Seq(
      RemovedConfig("rss.ha.master.hosts", "0.2.0", null, masterEndpointsTips),
      RemovedConfig("rss.ha.service.id", "0.2.0", "rss", "configuration key removed."),
      RemovedConfig("rss.ha.nodes.rss", "0.2.0", "1,2,3,", "configuration key removed."))
    Map(configs.map { cfg => cfg.key -> cfg }: _*)
  }

  /**
   * Maps a current config key to alternate keys that were used in previous version.
   *
   * The alternates are used in the order defined in this map. If deprecated configs are
   * present in the user's configuration, a warning is logged.
   */
  private val configsWithAlternatives = Map[String, Seq[AlternateConfig]](
    "none" -> Seq(
      AlternateConfig("none", "1.0")))

  /**
   * A view of `configsWithAlternatives` that makes it more efficient to look up deprecated
   * config keys.
   *
   * Maps the deprecated config name to a 2-tuple (new config name, alternate config info).
   */
  private val allAlternatives: Map[String, (String, AlternateConfig)] = {
    configsWithAlternatives.keys.flatMap { key =>
      configsWithAlternatives(key).map { cfg => (cfg.key -> (key -> cfg)) }
    }.toMap
  }

  /**
   * Looks for available deprecated keys for the given config option, and return the first
   * value available.
   */
  def getDeprecatedConfig(key: String, conf: JMap[String, String]): Option[String] = {
    configsWithAlternatives.get(key).flatMap { alts =>
      alts.collectFirst {
        case alt if conf.containsKey(alt.key) =>
          val value = conf.get(alt.key)
          if (alt.translation != null) alt.translation(value) else value
      }
    }
  }

  private def requireDefaultValueOfRemovedConf(key: String, value: String): Unit = {
    removedConfigs.get(key).foreach {
      case RemovedConfig(configName, version, defaultValue, comment) =>
        if (value != defaultValue) {
          throw new IllegalArgumentException(
            s"The config '$configName' was removed in v$version. $comment")
        }
    }
  }

  /**
   * Logs a warning message if the given config key is deprecated.
   */
  private def logDeprecationWarning(key: String): Unit = {
    deprecatedConfigs.get(key).foreach { cfg =>
      logWarning(
        s"The configuration key '$key' has been deprecated in v${cfg.version} and " +
          s"may be removed in the future. ${cfg.deprecationMessage}")
      return
    }

    allAlternatives.get(key).foreach { case (newKey, cfg) =>
      logWarning(
        s"The configuration key '$key' has been deprecated in v${cfg.version} and " +
          s"may be removed in the future. Please use the new key '$newKey' instead.")
      return
    }
  }

  private[this] val confEntriesUpdateLock = new Object

  @volatile
  private[celeborn] var confEntries: JMap[String, ConfigEntry[_]] = Collections.emptyMap()

  private def register(entry: ConfigEntry[_]): Unit = confEntriesUpdateLock.synchronized {
    require(
      !confEntries.containsKey(entry.key),
      s"Duplicate CelebornConfigEntry. ${entry.key} has been registered")
    val updatedMap = new JHashMap[String, ConfigEntry[_]](confEntries)
    updatedMap.put(entry.key, entry)
    confEntries = updatedMap
  }

  private[celeborn] def unregister(entry: ConfigEntry[_]): Unit =
    confEntriesUpdateLock.synchronized {
      val updatedMap = new JHashMap[String, ConfigEntry[_]](confEntries)
      updatedMap.remove(entry.key)
      confEntries = updatedMap
    }

  private[celeborn] def getConfigEntry(key: String): ConfigEntry[_] = {
    confEntries.get(key)
  }

  private[celeborn] def getConfigEntries: JCollection[ConfigEntry[_]] = {
    confEntries.values()
  }

  private[celeborn] def containsConfigEntry(entry: ConfigEntry[_]): Boolean = {
    getConfigEntry(entry.key) == entry
  }

  private[celeborn] def containsConfigKey(key: String): Boolean = {
    confEntries.containsKey(key)
  }

  def buildConf(key: String): ConfigBuilder = ConfigBuilder(key).onCreate(register)

  val MASTER_ENDPOINTS: ConfigEntry[Seq[String]] =
    buildConf("celeborn.master.endpoints")
      .categories("client", "worker")
      .doc("Endpoints of master nodes for celeborn client to connect, allowed pattern " +
        "is: `<host1>:<port1>[,<host2>:<port2>]*`, e.g. `clb1:9097,clb2:9098,clb3:9099`. " +
        "If the port is omitted, 9097 will be used.")
      .version("0.2.0")
      .stringConf
      .transform(_.replace("<localhost>", Utils.localHostName))
      .toSequence
      .checkValue(
        endpoints => endpoints.map(_ => Try(Utils.parseHostPort(_))).forall(_.isSuccess),
        "Allowed pattern is: `<host1>:<port1>[,<host2>:<port2>]*`")
      .createWithDefaultString(s"<localhost>:9097")

  val SHUFFLE_WRITER_MODE: ConfigEntry[String] =
    buildConf("celeborn.shuffle.writer.mode")
      .withAlternative("rss.shuffle.writer.mode")
      .categories("client")
      .doc("Celeborn supports the following kind of shuffle writers. 1. hash: hash-based shuffle writer " +
        "works fine when shuffle partition count is normal; 2. sort: sort-based shuffle writer works fine " +
        "when memory pressure is high or shuffle partition count it huge.")
      .version("0.2.0")
      .stringConf
      .transform(_.toLowerCase)
      .checkValue(v => v == "hash" || v == "sort", "invalid value, options: 'hash', 'sort'")
      .createWithDefault("hash")

  val PUSH_REPLICATE_ENABLED: ConfigEntry[Boolean] =
    buildConf("celeborn.push.replicate.enabled")
      .withAlternative("rss.push.data.replicate")
      .categories("client")
      .version("0.2.0")
      .doc("When true, Celeborn worker will replicate shuffle data to another Celeborn worker " +
        "asynchronously to ensure the pushed shuffle data won't be lost after the node failure.")
      .version("0.2.0")
      .booleanConf
      .createWithDefault(true)

  val PUSH_BUFFER_INITIAL_SIZE: ConfigEntry[Long] =
    buildConf("celeborn.push.buffer.initial.size")
      .withAlternative("rss.push.data.buffer.initial.size")
      .categories("client")
      .version("0.2.0")
      .bytesConf(ByteUnit.BYTE)
      .createWithDefaultString("8k")

  val PUSH_BUFFER_MAX_SIZE: ConfigEntry[Long] =
    buildConf("celeborn.push.buffer.max.size")
      .withAlternative("rss.push.data.buffer.size")
      .categories("client")
      .version("0.2.0")
      .doc("Max size of reducer partition buffer memory for shuffle hash writer. The pushed " +
        "data will be buffered in memory before sending to Celeborn worker. For performance " +
        "consideration keep this buffer size higher than 32K. Example: If reducer amount is " +
        "2000, buffer size is 64K, then each task will consume up to `64KiB * 2000 = 125MiB` " +
        "heap memory.")
      .bytesConf(ByteUnit.BYTE)
      .createWithDefaultString("64k")

  val PUSH_QUEUE_CAPACITY: ConfigEntry[Int] =
    buildConf("celeborn.push.queue.capacity")
      .withAlternative("rss.push.data.queue.capacity")
      .categories("client")
      .version("0.2.0")
      .doc("Push buffer queue size for a task. The maximum memory is " +
        "`celeborn.push.buffer.max.size` * `celeborn.push.queue.capacity`, " +
        "default: 64KiB * 512 = 32MiB")
      .intConf
      .createWithDefault(512)

  val PUSH_MAX_REQS_IN_FLIGHT: ConfigEntry[Int] =
    buildConf("celeborn.push.maxReqsInFlight")
      .withAlternative("rss.push.data.maxReqsInFlight")
      .categories("client")
      .version("0.2.0")
      .doc("Amount of Netty in-flight requests. The maximum memory is " +
        "`celeborn.push.maxReqsInFlight` * `celeborn.push.buffer.max.size` * " +
        "compression ratio(1 in worst case), default: 64Kib * 32 = 2Mib")
      .intConf
      .createWithDefault(32)

  val FETCH_TIMEOUT: ConfigEntry[Long] =
    buildConf("celeborn.fetch.timeout")
      .withAlternative("rss.fetch.chunk.timeout")
      .categories("client")
      .version("0.2.0")
      .doc("Timeout for a task to fetch chunk.")
      .timeConf(TimeUnit.MILLISECONDS)
      .createWithDefaultString("120s")

  val FETCH_MAX_REQS_IN_FLIGHT: ConfigEntry[Int] =
    buildConf("celeborn.fetch.maxReqsInFlight")
      .withAlternative("rss.fetch.chunk.maxReqsInFlight")
      .categories("client")
      .version("0.2.0")
      .doc("Amount of in-flight chunk fetch request.")
      .intConf
      .createWithDefault(3)

  val CLIENT_RPC_MAX_PARALLELISM: ConfigEntry[Int] =
    buildConf("celeborn.rpc.maxParallelism")
      .withAlternative("rss.rpc.max.parallelism")
      .categories("client")
      .version("0.2.0")
      .doc("Max parallelism of client on sending RPC requests.")
      .intConf
      .createWithDefault(1024)

  val APPLICATION_HEARTBEAT_TIMEOUT: ConfigEntry[Long] =
    buildConf("celeborn.application.heartbeat.timeout")
      .withAlternative("rss.application.timeout")
      .categories("master")
      .version("0.2.0")
      .doc("Application heartbeat timeout.")
      .timeConf(TimeUnit.MILLISECONDS)
      .createWithDefaultString("120s")

  val APPLICATION_HEARTBEAT_INTERVAL: ConfigEntry[Long] =
    buildConf("celeborn.application.heartbeatInterval")
      .withAlternative("rss.application.heartbeatInterval")
      .categories("client")
      .version("0.2.0")
      .doc("Interval for client to send heartbeat message to master.")
      .timeConf(TimeUnit.MILLISECONDS)
      .createWithDefaultString("10s")

  val SHUFFLE_EXPIRED_CHECK_INTERVAL: ConfigEntry[Long] =
    buildConf("celeborn.shuffle.expired.checkInterval")
      .withAlternative("rss.remove.shuffle.delay")
      .categories("client")
      .version("0.2.0")
      .doc("Interval for client to check expired shuffles.")
      .timeConf(TimeUnit.MILLISECONDS)
      .createWithDefaultString("60s")

  val WORKER_EXCLUDED_INTERVAL: ConfigEntry[Long] =
    buildConf("celeborn.worker.excluded.checkInterval")
      .withAlternative("rss.get.blacklist.delay")
      .categories("client")
      .version("0.2.0")
      .doc("Interval for client to refresh excluded worker list.")
      .timeConf(TimeUnit.MILLISECONDS)
      .createWithDefaultString("30s")

  val SHUFFLE_CHUCK_SIZE: ConfigEntry[Long] =
    buildConf("celeborn.shuffle.chuck.size")
      .withAlternative("rss.chunk.size")
      .categories("client", "worker")
      .version("0.2.0")
      .doc("Max chunk size of reducer's merged shuffle data. For example, if a reducer's " +
        "shuffle data is 128M and the data will need 16 fetch chunk requests to fetch.")
      .bytesConf(ByteUnit.BYTE)
      .createWithDefaultString("8m")

  val SHUFFLE_REGISTER_MAX_RETRIES: ConfigEntry[Int] =
    buildConf("celeborn.shuffle.register.maxRetries")
      .withAlternative("rss.register.shuffle.max.retry")
      .categories("client")
      .version("0.2.0")
      .doc("Max retry times for client to register shuffle.")
      .intConf
      .createWithDefault(3)

  val SHUFFLE_REGISTER_RETRY_WAIT: ConfigEntry[Long] =
    buildConf("celeborn.shuffle.register.retryWait")
      .withAlternative("rss.register.shuffle.retry.wait")
      .categories("client")
      .version("0.2.0")
      .doc("Wait time before next retry if register shuffle failed.")
      .timeConf(TimeUnit.MILLISECONDS)
      .createWithDefaultString("3s")

  val RESERVE_SLOTS_MAX_RETRIES: ConfigEntry[Int] =
    buildConf("celeborn.slots.reserve.maxRetries")
      .withAlternative("rss.reserve.slots.max.retry")
      .categories("client")
      .version("0.2.0")
      .doc("Max retry times for client to reserve slots.")
      .intConf
      .createWithDefault(3)

  val RESERVE_SLOTS_RETRY_WAIT: ConfigEntry[Long] =
    buildConf("celeborn.slots.reserve.retryWait")
      .withAlternative("rss.reserve.slots.retry.wait")
      .categories("client")
      .version("0.2.0")
      .doc("Wait time before next retry if reserve slots failed.")
      .timeConf(TimeUnit.MILLISECONDS)
      .createWithDefaultString("3s")

  val MASTER_HOST: ConfigEntry[String] =
    buildConf("celeborn.master.host")
      .categories("master")
      .withAlternative("rss.master.host")
      .version("0.2.0")
      .doc("Hostname for master to bind.")
      .stringConf
      .transform(_.replace("<localhost>", Utils.localHostName))
      .createWithDefaultString("<localhost>")

  val MASTER_PORT: ConfigEntry[Int] =
    buildConf("celeborn.master.port")
      .withAlternative("rss.master.port")
      .categories("master")
      .version("0.2.0")
      .doc("Port for master to bind.")
      .intConf
      .checkValue(p => p >= 1024 && p < 65535, "invalid port")
      .createWithDefault(9097)

  val HA_ENABLED: ConfigEntry[Boolean] = buildConf("celeborn.ha.enabled")
    .withAlternative("rss.ha.enabled")
    .categories("master")
    .version("0.2.0")
    .doc("When true, master nodes run as Raft cluster mode.")
    .booleanConf
    .createWithDefault(false)

  val HA_MASTER_NODE_ID: OptionalConfigEntry[String] =
    buildConf("celeborn.ha.master.node.id")
      .doc("Node id for master raft cluster in HA mode, if not define, " +
        "will be inferred by hostname.")
      .version("0.2.0")
      .stringConf
      .createOptional

  val HA_MASTER_NODE_HOST: ConfigEntry[String] =
    buildConf("celeborn.ha.master.node.<id>.host")
      .categories("master")
      .doc("Host to bind of master node <id> in HA mode.")
      .version("0.2.0")
      .stringConf
      .createWithDefaultString("<required>")

  val HA_MASTER_NODE_PORT: ConfigEntry[Int] =
    buildConf("celeborn.ha.master.node.<id>.port")
      .categories("master")
      .doc("Port to bind of master node <id> in HA mode.")
      .version("0.2.0")
      .intConf
      .checkValue(p => p >= 1024 && p < 65535, "invalid port")
      .createWithDefault(9097)

  val HA_MASTER_NODE_RATIS_HOST: OptionalConfigEntry[String] =
    buildConf("celeborn.ha.master.node.<id>.ratis.host")
      .internal
      .categories("master")
      .doc("Ratis host to bind of master node <id> in HA mode. If not provided, " +
        s"fallback to ${HA_MASTER_NODE_HOST.key}.")
      .version("0.2.0")
      .stringConf
      .createOptional

  val HA_MASTER_NODE_RATIS_PORT: ConfigEntry[Int] =
    buildConf("celeborn.ha.master.node.<id>.ratis.port")
      .categories("master")
      .doc("Ratis port to bind of master node <id> in HA mode.")
      .version("0.2.0")
      .intConf
      .checkValue(p => p >= 1024 && p < 65535, "invalid port")
      .createWithDefault(9872)

  val HA_MASTER_RATIS_RPC_TYPE: ConfigEntry[String] =
    buildConf("celeborn.ha.master.ratis.raft.rpc.type")
      .withAlternative("rss.ha.rpc.type")
      .categories("master")
      .doc("RPC type for Ratis, available options: netty, grpc.")
      .version("0.2.0")
      .stringConf
      .transform(_.toLowerCase)
      .checkValue(v => v == "netty" || v == "grpc", "illegal value, available options: netty, grpc")
      .createWithDefault("netty")

  val HA_MASTER_RATIS_STORAGE_DIR: ConfigEntry[String] =
    buildConf("celeborn.ha.master.ratis.raft.server.storage.dir")
      .categories("master")
      .withAlternative("rss.ha.storage.dir")
      .version("0.2.0")
      .stringConf
      .createWithDefault("/tmp/ratis")

  val HA_MASTER_RATIS_LOG_SEGMENT_SIZE_MAX: ConfigEntry[Long] =
    buildConf("celeborn.ha.master.ratis.raft.server.log.segment.size.max")
      .withAlternative("rss.ha.ratis.segment.size")
      .internal
      .categories("master")
      .version("0.2.0")
      .bytesConf(ByteUnit.BYTE)
      .createWithDefaultString("4MB")

  val HA_MASTER_RATIS_LOG_PREALLOCATED_SIZE: ConfigEntry[Long] =
    buildConf("celeborn.ha.master.ratis.raft.server.log.preallocated.size")
      .withAlternative("rss.ratis.segment.preallocated.size")
      .internal
      .categories("master")
      .version("0.2.0")
      .bytesConf(ByteUnit.BYTE)
      .createWithDefaultString("4MB")

  val HA_MASTER_RATIS_LOG_APPENDER_QUEUE_NUM_ELEMENTS: ConfigEntry[Int] =
    buildConf("celeborn.ha.master.ratis.raft.server.log.appender.buffer.element-limit")
      .withAlternative("rss.ratis.log.appender.queue.num-elements")
      .internal
      .categories("master")
      .version("0.2.0")
      .intConf
      .createWithDefault(1024)

  val HA_MASTER_RATIS_LOG_APPENDER_QUEUE_BYTE_LIMIT: ConfigEntry[Long] =
    buildConf("celeborn.ha.master.ratis.raft.server.log.appender.buffer.byte-limit")
      .withAlternative("rss.ratis.log.appender.queue.byte-limit")
      .internal
      .categories("master")
      .version("0.2.0")
      .bytesConf(ByteUnit.BYTE)
      .createWithDefaultString("32MB")

  val HA_MASTER_RATIS_LOG_PURGE_GAP: ConfigEntry[Int] =
    buildConf("celeborn.ha.master.ratis.raft.server.log.purge.gap")
      .withAlternative("rss.ratis.log.purge.gap")
      .internal
      .categories("master")
      .version("0.2.0")
      .intConf
      .createWithDefault(1000000)

  val HA_MASTER_RATIS_RPC_REQUEST_TIMEOUT: ConfigEntry[Long] =
    buildConf("celeborn.ha.master.ratis.raft.server.rpc.request.timeout")
      .withAlternative("rss.ratis.server.request.timeout")
      .internal
      .categories("master")
      .version("0.2.0")
      .timeConf(TimeUnit.SECONDS)
      .createWithDefaultString("3s")

  val HA_MASTER_RATIS_SERVER_RETRY_CACHE_EXPIRY_TIME: ConfigEntry[Long] =
    buildConf("celeborn.ha.master.ratis.raft.server.retrycache.expirytime")
      .withAlternative("rss.ratis.server.retry.cache.timeout")
      .internal
      .categories("master")
      .version("0.2.0")
      .timeConf(TimeUnit.SECONDS)
      .createWithDefaultString("600s")

  val HA_MASTER_RATIS_RPC_TIMEOUT_MIN: ConfigEntry[Long] =
    buildConf("celeborn.ha.master.ratis.raft.server.rpc.timeout.min")
      .withAlternative("rss.ratis.minimum.timeout")
      .internal
      .categories("master")
      .version("0.2.0")
      .timeConf(TimeUnit.SECONDS)
      .createWithDefaultString("3s")

  val HA_MASTER_RATIS_RPC_TIMEOUT_MAX: ConfigEntry[Long] =
    buildConf("celeborn.ha.master.ratis.raft.server.rpc.timeout.max")
      .internal
      .categories("master")
      .version("0.2.0")
      .timeConf(TimeUnit.SECONDS)
      .createWithDefaultString("5s")

  val HA_MASTER_RATIS_NOTIFICATION_NO_LEADER_TIMEOUT: ConfigEntry[Long] =
    buildConf("celeborn.ha.master.ratis.raft.server.notification.no-leader.timeout")
      .internal
      .categories("master")
      .version("0.2.0")
      .timeConf(TimeUnit.SECONDS)
      .createWithDefaultString("120s")

  val HA_MASTER_RATIS_RPC_SLOWNESS_TIMEOUT: ConfigEntry[Long] =
    buildConf("celeborn.ha.master.ratis.raft.server.rpc.slowness.timeout")
      .withAlternative("rss.ratis.server.failure.timeout.duration")
      .internal
      .categories("master")
      .version("0.2.0")
      .timeConf(TimeUnit.SECONDS)
      .createWithDefaultString("120s")

  val HA_MASTER_RATIS_ROLE_CHECK_INTERVAL: ConfigEntry[Long] =
    buildConf("celeborn.ha.master.ratis.raft.server.role.check.interval")
      .withAlternative("rss.ratis.server.role.check.interval")
      .internal
      .categories("master")
      .version("0.2.0")
      .timeConf(TimeUnit.MILLISECONDS)
      .createWithDefaultString("1s")

  val HA_MASTER_RATIS_SNAPSHOT_AUTO_TRIGGER_ENABLED: ConfigEntry[Boolean] =
    buildConf("celeborn.ha.master.ratis.raft.server.snapshot.auto.trigger.enabled")
      .withAlternative("rss.ha.ratis.snapshot.auto.trigger.enabled")
      .internal
      .categories("master")
      .version("0.2.0")
      .booleanConf
      .createWithDefault(true)

  val HA_MASTER_RATIS_SNAPSHOT_AUTO_TRIGGER_THRESHOLD: ConfigEntry[Long] =
    buildConf("celeborn.ha.master.ratis.raft.server.snapshot.auto.trigger.threshold")
      .withAlternative("rss.ha.ratis.snapshot.auto.trigger.threshold")
      .internal
      .categories("master")
      .version("0.2.0")
      .longConf
      .createWithDefault(200000L)

  val HA_MASTER_RATIS_SNAPSHOT_RETENTION_FILE_NUM: ConfigEntry[Int] =
    buildConf("celeborn.ha.master.ratis.raft.server.snapshot.retention.file.num")
      .withAlternative("rss.ratis.snapshot.retention.file.num")
      .internal
      .categories("master")
      .version("0.2.0")
      .intConf
      .createWithDefault(3)

  val WORKER_HEARTBEAT_TIMEOUT: ConfigEntry[Long] =
    buildConf("celeborn.worker.heartbeat.timeout")
      .withAlternative("rss.worker.timeout")
      .categories("master", "worker")
      .version("0.2.0")
      .doc("Worker heartbeat timeout.")
      .timeConf(TimeUnit.MILLISECONDS)
      .createWithDefaultString("120s")

  val WORKER_REPLICATE_THREADS: ConfigEntry[Int] =
    buildConf("celeborn.worker.replicate.threads")
      .withAlternative("rss.worker.replicate.numThreads")
      .categories("worker")
      .version("0.2.0")
      .doc("Thread number of worker to replicate shuffle data.")
      .intConf
      .createWithDefault(64)

  val WORKER_COMMIT_THREADS: ConfigEntry[Int] =
    buildConf("celeborn.worker.commit.threads")
      .withAlternative("rss.worker.asyncCommitFiles.numThreads")
      .categories("worker")
      .version("0.2.0")
      .doc("Thread number of worker to commit shuffle data files asynchronously.")
      .intConf
      .createWithDefault(32)

  val WORKER_STORAGE_DIRS: OptionalConfigEntry[Seq[String]] =
    buildConf("celeborn.worker.storage.dirs")
      .withAlternative("rss.worker.base.dirs")
      .categories("worker")
      .version("0.2.0")
      .doc("Directory list to store shuffle data. It's recommended to configure one directory " +
        "on each disk. Storage size limit can be set for each directory. For the sake of " +
        "performance, there should be no more than 2 flush threads " +
        "on the same disk partition if you are using HDD, and should be 8 or more flush threads " +
        "on the same disk partition if you are using SSD. For example: " +
        "`dir1[:capacity=][:disktype=][:flushthread=],dir2[:capacity=][:disktype=][:flushthread=]`")
      .stringConf
      .toSequence
      .createOptional

  val WORKER_STORAGE_BASE_DIR_PREFIX: ConfigEntry[String] =
    buildConf("celeborn.worker.storage.baseDir.prefix")
      .withAlternative("rss.worker.base.dir.prefix")
      .categories("worker")
      .version("0.2.0")
      .doc("Base directory for Celeborn worker to write if " +
        s"`${WORKER_STORAGE_DIRS.key}` is not set.")
      .stringConf
      .createWithDefault("/mnt/disk")

  val WORKER_STORAGE_BASE_DIR_COUNT: ConfigEntry[Int] =
    buildConf("celeborn.worker.storage.baseDir.number")
      .withAlternative("rss.worker.base.dir.number")
      .categories("worker")
      .version("0.2.0")
      .doc(s"How many directories will be used if `${WORKER_STORAGE_DIRS.key}` is not set. " +
        s"The directory name is a combination of `${WORKER_STORAGE_BASE_DIR_PREFIX.key}` " +
        "and from one(inclusive) to `celeborn.worker.storage.baseDir.number`(inclusive) " +
        "step by one.")
      .intConf
      .createWithDefault(16)

  val WORKER_FLUSHER_BUFFER_SIZE: ConfigEntry[Long] =
    buildConf("celeborn.worker.flusher.buffer.size")
      .withAlternative("rss.worker.flush.buffer.size")
      .categories("worker")
      .version("0.2.0")
      .doc("Size of buffer used by a single flusher.")
      .bytesConf(ByteUnit.BYTE)
      .createWithDefaultString("256k")

  val WORKER_SHUFFLE_COMMIT_TIMEOUT: ConfigEntry[Long] =
    buildConf("celeborn.worker.shuffle.commit.timeout")
      .withAlternative("rss.flush.timeout")
      .categories("worker")
      .doc("Timeout for a Celeborn worker to commit files of a shuffle.")
      .version("0.2.0")
      .timeConf(TimeUnit.SECONDS)
      .createWithDefaultString("120s")

  val WORKER_WRITER_CLOSE_TIMEOUT: ConfigEntry[Long] =
    buildConf("celeborn.worker.writer.close.timeout")
      .withAlternative("rss.filewriter.timeout")
      .categories("worker")
      .doc("Timeout for a file writer to close")
      .version("0.2.0")
      .timeConf(TimeUnit.MILLISECONDS)
      .createWithDefaultString("120s")

  def appExpireDurationMs(conf: CelebornConf): Long = {
    conf.getTimeAsMs("rss.expire.nonEmptyDir.duration", "1d")
  }

  def workingDirName(conf: CelebornConf): String = {
    conf.get("rss.worker.workingDirName", "hadoop/rss-worker/shuffle_data")
  }

  val WORKER_FLUSHER_HDD_THREADS: ConfigEntry[Int] =
    buildConf("celeborn.worker.flusher.hdd.threads")
      .withAlternative("rss.flusher.hdd.thread.count")
      .categories("worker")
      .doc("Flusher's thread count per disk used for write data to HDD disks.")
      .version("0.2.0")
      .intConf
      .createWithDefault(1)

  val WORKER_FLUSHER_SSD_THREADS: ConfigEntry[Int] =
    buildConf("celeborn.worker.flusher.ssd.threads")
      .withAlternative("rss.flusher.hdd.thread.count")
      .categories("worker")
      .doc("Flusher's thread count per disk used for write data to SSD disks.")
      .version("0.2.0")
      .intConf
      .createWithDefault(8)

  val WORKER_FLUSHER_HDFS_THREADS: ConfigEntry[Int] =
    buildConf("celeborn.worker.flusher.hdfs.threads")
      .withAlternative("rss.worker.hdfs.flusher.thread.count")
      .categories("worker")
      .doc("Flusher's thread count used for write data to HDFS.")
      .version("0.2.0")
      .intConf
      .createWithDefault(4)

  val WORKER_FLUSHER_SHUTDOWN_TIMEOUT: ConfigEntry[Long] =
    buildConf("celeborn.worker.flusher.shutdownTimeout")
      .withAlternative("rss.worker.diskFlusherShutdownTimeoutMs")
      .categories("worker")
      .doc("Timeout for a flusher to shutdown.")
      .version("0.2.0")
      .timeConf(TimeUnit.MILLISECONDS)
      .createWithDefaultString("3s")

  val WORKER_DISK_RESERVE_SIZE: ConfigEntry[Long] =
    buildConf("celeborn.worker.disk.reserve.size")
      .withAlternative("rss.disk.minimum.reserve.size")
      .categories("worker")
      .doc("Celeborn worker reserved space for each disk.")
      .version("0.2.0")
      .bytesConf(ByteUnit.BYTE)
      .createWithDefaultString("5G")

  val WORKER_FLUSHER_AVGFLUSHTIME_SLIDINGWINDOW_SIZE: ConfigEntry[Int] =
    buildConf("celeborn.worker.flusher.avgFlushTime.slidingWindow.size")
      .withAlternative("rss.flusher.avg.time.window")
      .categories("worker")
      .doc("The size of sliding windows used to calculate statistics about flushed time and count.")
      .version("0.2.0")
      .intConf
      .createWithDefault(20)

  val WORKER_FLUSHER_AVGFLUSHTIME_SLIDINGWINDOW_MINCOUNT: ConfigEntry[Int] =
    buildConf("celeborn.worker.flusher.avgFlushTime.slidingWindow.minCount")
      .withAlternative("rss.flusher.avg.time.minimum.count")
      .categories("worker")
      .doc("The minimum flush count to enter a sliding window" +
        " to calculate statistics about flushed time and count.")
      .version("0.2.0")
      .internal
      .intConf
      .createWithDefault(1000)

  /**
   * @return This configuration is a guidance for load-aware slot allocation algorithm. This value
   *         is control how many disk groups will be created.
   */
  def diskGroups(conf: CelebornConf): Int = {
    conf.getInt("rss.disk.groups", 5)
  }

  def diskGroupGradient(conf: CelebornConf): Double = {
    conf.getDouble("rss.disk.group.gradient", 0.1)
  }

  def initialPartitionSize(conf: CelebornConf): Long = {
    Utils.byteStringAsBytes(conf.get("rss.initial.partition.size", "64m"))
  }

  def minimumPartitionSizeForEstimation(conf: CelebornConf): Long = {
    Utils.byteStringAsBytes(conf.get("rss.minimum.estimate.partition.size", "8m"))
  }

  def partitionSizeUpdaterInitialDelay(conf: CelebornConf): Long = {
    Utils.timeStringAsMs(conf.get("rss.partition.size.update.initial.delay", "5m"))
  }

  def partitionSizeUpdateInterval(conf: CelebornConf): Long = {
    Utils.timeStringAsMs(conf.get("rss.partition.size.update.interval", "10m"))
  }

  val PUSH_STAGE_END_TIMEOUT: ConfigEntry[Long] =
    buildConf("celeborn.push.stageEnd.timeout")
      .withAlternative("rss.stage.end.timeout")
      .categories("client")
      .doc("Timeout for StageEnd.")
      .version("0.2.0")
      .timeConf(TimeUnit.MILLISECONDS)
      .createWithDefaultString("240s")

  val PUSH_LIMIT_IN_FLIGHT_TIMEOUT: ConfigEntry[Long] =
    buildConf("celeborn.push.limit.inFlight.timeout")
      .withAlternative("rss.limit.inflight.timeout")
      .categories("client")
      .doc("Timeout for netty in-flight requests to be done.")
      .version("0.2.0")
      .timeConf(TimeUnit.MILLISECONDS)
      .createWithDefaultString("240s")

  val PUSH_LIMIT_IN_FLIGHT_SLEEP_INTERVAL: ConfigEntry[Long] =
    buildConf("celeborn.push.limit.inFlight.sleepInterval")
      .withAlternative("rss.limit.inflight.sleep.delta")
      .categories("client")
      .doc("Sleep interval when check netty in-flight requests to be done.")
      .version("0.2.0")
      .timeConf(TimeUnit.MILLISECONDS)
      .createWithDefaultString("50ms")

  val PUSH_SORT_MEMORY_THRESHOLD: ConfigEntry[Long] =
    buildConf("celeborn.push.sortMemory.threshold")
      .withAlternative("rss.sort.push.data.threshold")
      .categories("client")
      .doc("When SortBasedPusher use memory over the threshold, will trigger push data.")
      .version("0.2.0")
      .bytesConf(ByteUnit.BYTE)
      .createWithDefaultString("64m")

  val PUSH_RETRY_THREADS: ConfigEntry[Int] =
    buildConf("celeborn.push.retry.threads")
      .withAlternative("rss.pushdata.retry.thread.num")
      .categories("client")
      .doc("Thread number to process shuffle re-send push data requests.")
      .version("0.2.0")
      .intConf
      .createWithDefault(8)

  val PUSH_SPLIT_PARTITION_THREADS: ConfigEntry[Int] =
    buildConf("celeborn.push.splitPartition.threads")
      .withAlternative("rss.client.split.pool.size")
      .categories("client")
      .doc("Thread number to process shuffle split request in shuffle client.")
      .version("0.2.0")
      .intConf
      .createWithDefault(8)

  val PARTITION_SPLIT_THRESHOLD: ConfigEntry[Long] =
    buildConf("celeborn.shuffle.partitionSplit.threshold")
      .withAlternative("rss.partition.split.threshold")
      .categories("client")
      .doc("Shuffle file size threshold, if file size exceeds this, trigger split.")
      .version("0.2.0")
      .bytesConf(ByteUnit.BYTE)
      .createWithDefaultString("256m")

  val PARTITION_SPLIT_MODE: ConfigEntry[String] =
    buildConf("celeborn.shuffle.partitionSplit.mode")
      .withAlternative("rss.partition.split.mode")
      .categories("client")
      .doc("soft, the shuffle file size might be larger than split threshold ; hard, the shuffle file size will be limited to split threshold.")
      .version("0.2.0")
      .stringConf
      .checkValue(
        value => Seq("soft", "hard").contains(value.toLowerCase(Locale.ROOT)),
        s"Invalid split mode, Celeborn only support partition type of (soft, hard)")
      .createWithDefault("soft")

  val BATCH_HANDLE_CHANGE_PARTITION_ENABLED: ConfigEntry[Boolean] =
    buildConf("celeborn.shuffle.batchHandleChangePartition.enabled")
      .withAlternative("rss.change.partition.batch.enabled")
      .categories("client")
      .doc("When true, Celeborn support handle change partition request in batch.")
      .version("0.2.0")
      .booleanConf
      .createWithDefault(false)

  val BATCH_HANDLE_CHANGE_PARTITION_THREADS: ConfigEntry[Int] =
    buildConf("celeborn.shuffle.batchHandleChangePartition.threads")
      .withAlternative("rss.change.partition.numThreads")
      .categories("client")
      .doc("Threads number for LifecycleManager to handle change partition request in batch.")
      .version("0.2.0")
      .intConf
      .createWithDefault(8)

  val BATCH_HANDLE_CHANGE_PARTITION_INTERVAL: ConfigEntry[Long] =
    buildConf("celeborn.shuffle.batchHandleChangePartition.interval")
      .withAlternative("rss.change.partition.batchInterval")
      .categories("client")
      .doc(
        "Batch handling interval for LifecycleManager handle change partition requests in batch.")
      .version("0.2.0")
      .timeConf(TimeUnit.MILLISECONDS)
      .createWithDefaultString("100ms")

  def pushServerPort(conf: CelebornConf): Int = {
    conf.getInt("rss.pushserver.port", 0)
  }

  def fetchServerPort(conf: CelebornConf): Int = {
    conf.getInt("rss.fetchserver.port", 0)
  }

  def replicateServerPort(conf: CelebornConf): Int = {
    conf.getInt("rss.replicateserver.port", 0)
  }

  def registerWorkerTimeoutMs(conf: CelebornConf): Long = {
    conf.getTimeAsMs("rss.register.worker.timeout", "180s")
  }

  def masterPortMaxRetry(conf: CelebornConf): Int = {
    conf.getInt("rss.master.port.maxretry", 1)
  }

  val METRICS_ENABLED: ConfigEntry[Boolean] =
    buildConf("celeborn.metrics.enabled")
      .withAlternative("rss.metrics.system.enabled")
      .categories("master", "worker", "metrics")
      .doc("When true, enable metrics system.")
      .version("0.2.0")
      .booleanConf
      .createWithDefault(true)

  val METRICS_SAMPLE_RATE: ConfigEntry[Double] =
    buildConf("celeborn.metrics.sample.rate")
      .withAlternative("rss.metrics.system.sample.rate")
      .categories("master", "worker", "metrics")
      .doc("It controls if Celeborn collect timer metrics for some operations. Its value should be in [0.0, 1.0].")
      .version("0.2.0")
      .doubleConf
      .checkValue(v => v >= 0.0 && v <= 1.0, "should be in [0.0, 1.0]")
      .createWithDefault(1.0)

  val METRICS_SLIDING_WINDOW_SIZE: ConfigEntry[Int] =
    buildConf("celeborn.metrics.timer.slidingWindow.size")
      .withAlternative("rss.metrics.system.sliding.window.size")
      .categories("master", "worker", "metrics")
      .doc("The sliding window size of timer metric.")
      .version("0.2.0")
      .intConf
      .createWithDefault(4096)

  val METRICS_COLLECT_CRITICAL_ENABLED: ConfigEntry[Boolean] =
    buildConf("celeborn.metrics.collectPerfCritical.enabled")
      .withAlternative("rss.metrics.system.sample.perf.critical")
      .categories("master", "worker", "metrics")
      .doc("It controls whether to collect metrics which may affect performance. When enable, Celeborn collects them.")
      .version("0.2.0")
      .booleanConf
      .createWithDefault(false)

  val METRICS_CAPACITY: ConfigEntry[Int] =
    buildConf("celeborn.metrics.capacity")
      .withAlternative("rss.inner.metrics.size")
      .categories("master", "worker", "metrics")
      .doc("The maximum number of metrics which a source can use to generate output strings.")
      .version("0.2.0")
      .intConf
      .createWithDefault(4096)

  val MASTER_PROMETHEUS_HOST: ConfigEntry[String] =
    buildConf("celeborn.master.metrics.prometheus.host")
      .withAlternative("rss.master.prometheus.metric.host")
      .categories("master", "metrics")
      .doc("Master's Prometheus host.")
      .version("0.2.0")
      .stringConf
      .createWithDefault("0.0.0.0")

  val MASTER_PROMETHEUS_PORT: ConfigEntry[Int] =
    buildConf("celeborn.master.metrics.prometheus.port")
      .withAlternative("rss.master.prometheus.metric.port")
      .categories("master", "metrics")
      .doc("Master's Prometheus port.")
      .version("0.2.0")
      .intConf
      .checkValue(p => p >= 1024 && p < 65535, "invalid port")
      .createWithDefault(9098)

  val WORKER_PROMETHEUS_HOST: ConfigEntry[String] =
    buildConf("celeborn.worker.metrics.prometheus.host")
      .withAlternative("rss.worker.prometheus.metric.host")
      .categories("worker", "metrics")
      .doc("Worker's Prometheus host.")
      .version("0.2.0")
      .stringConf
      .createWithDefault("0.0.0.0")

  val WORKER_PROMETHEUS_PORT: ConfigEntry[Int] =
    buildConf("celeborn.worker.metrics.prometheus.port")
      .withAlternative("rss.worker.prometheus.metric.port")
      .categories("worker", "metrics")
      .doc("Worker's Prometheus port.")
      .version("0.2.0")
      .intConf
      .checkValue(p => p >= 1024 && p < 65535, "invalid port")
      .createWithDefault(9096)

  def workerRPCPort(conf: CelebornConf): Int = {
    conf.getInt("rss.worker.rpc.port", 0)
  }

  def offerSlotsExtraSize(conf: CelebornConf): Int = {
    conf.getInt("rss.offer.slots.extra.size", 2)
  }

  def closeIdleConnections(conf: CelebornConf): Boolean = {
    conf.getBoolean("rss.worker.closeIdleConnections", defaultValue = false)
  }

  def replicateFastFailDurationMs(conf: CelebornConf): Long = {
    conf.getTimeAsMs("rss.replicate.fastfail.duration", "60s")
  }

  val SHUFFLE_FORCE_FALLBACK_ENABLED: ConfigEntry[Boolean] =
    buildConf("celeborn.shuffle.forceFallback.enabled")
      .withAlternative("rss.force.fallback")
      .categories("client")
      .version("0.2.0")
      .doc("Whether force fallback shuffle to Spark's default.")
      .booleanConf
      .createWithDefault(false)

  val SHUFFLE_FORCE_FALLBACK_PARTITION_THRESHOLD: ConfigEntry[Long] =
    buildConf("celeborn.shuffle.forceFallback.numPartitionsThreshold")
      .withAlternative("rss.max.partition.number")
      .categories("client")
      .version("0.2.0")
      .doc(
        "Celeborn will only accept shuffle of partition number lower than this configuration value.")
      .longConf
      .createWithDefault(500000)

  val SHUFFLE_MANAGER_PORT: ConfigEntry[Int] =
    buildConf("celeborn.shuffle.manager.port")
      .withAlternative("rss.driver.metaService.port")
      .categories("client")
      .version("0.2.0")
      .doc("Port used by the LifecycleManager on the Driver.")
      .intConf
      .checkValue(
        (port: Int) => {
          if (port != 0) {
            logWarning(
              "The user specifies the port used by the LifecycleManager on the Driver, and its" +
                s" values is $port, which may cause port conflicts and startup failure.")
          }
          true
        },
        "")
      .createWithDefault(0)

  def clusterCheckQuotaEnabled(conf: CelebornConf): Boolean = {
    conf.getBoolean("rss.cluster.checkQuota.enabled", defaultValue = true)
  }

  val WORKER_DISK_MONITOR_ENABLED: ConfigEntry[Boolean] =
    buildConf("celeborn.worker.monitor.disk.enabled")
      .withAlternative("rss.device.monitor.enabled")
      .categories("worker")
      .version("0.2.0")
      .doc("When true, worker will monitor device and report to master.")
      .booleanConf
      .createWithDefault(true)

  val WORKER_DISK_MONITOR_CHECKLIST: ConfigEntry[Seq[String]] =
    buildConf("celeborn.worker.monitor.disk.checklist")
      .withAlternative("rss.device.monitor.checklist")
      .categories("worker")
      .version("0.2.0")
      .doc("Monitor type for disk, available items are: " +
        "iohang, readwrite and diskusage.")
      .stringConf
      .transform(_.toLowerCase)
      .toSequence
      .createWithDefaultString("readwrite,diskusage")

  val WORKER_DISK_MONITOR_CHECK_INTERVAL: ConfigEntry[Long] =
    buildConf("celeborn.worker.monitor.disk.checkInterval")
      .withAlternative("rss.disk.check.interval")
      .categories("worker")
      .version("0.2.0")
      .doc("Intervals between device monitor to check disk.")
      .timeConf(TimeUnit.MILLISECONDS)
      .createWithDefaultString("60s")

  val WORKER_DISK_MONITOR_SYS_BLOCK_DIR: ConfigEntry[String] =
    buildConf("celeborn.worker.monitor.disk.sys.block.dir")
      .withAlternative("rss.sys.block.dir")
      .categories("worker")
      .version("0.2.0")
      .doc("The directory where linux file block information is stored.")
      .stringConf
      .createWithDefault("/sys/block")

  val WORKER_WRITER_CREATE_MAX_ATTEMPTS: ConfigEntry[Int] =
    buildConf("celeborn.worker.writer.create.maxAttempts")
      .withAlternative("rss.create.file.writer.retry.count")
      .categories("worker")
      .version("0.2.0")
      .doc("Retry count for a file writer to create if its creation was failed.")
      .intConf
      .createWithDefault(3)

  def workerStatusCheckTimeout(conf: CelebornConf): Long = {
    conf.getTimeAsSeconds("rss.worker.status.check.timeout", "30s")
  }

  def checkFileCleanRetryTimes(conf: CelebornConf): Int = {
    conf.getInt("rss.worker.checkFileCleanRetryTimes", 3)
  }

  def checkFileCleanTimeoutMs(conf: CelebornConf): Long = {
    conf.getTimeAsMs("rss.worker.checkFileCleanTimeoutMs", "1000ms")
  }

  def haClientMaxTries(conf: CelebornConf): Int = {
    conf.getInt("rss.ha.client.maxTries", 15)
  }

  def identityProviderClass(conf: CelebornConf): String = {
    conf.get("rss.identity.provider", classOf[DefaultIdentityProvider].getName)
  }

  def quotaManagerClass(conf: CelebornConf): String = {
    conf.get("rss.quota.manager", classOf[DefaultQuotaManager].getName)
  }

  def quotaConfigurationPath(conf: CelebornConf): Option[String] = {
    conf.getOption("rss.quota.configuration.path")
  }

  val SHUFFLE_PARTITION_TYPE: ConfigEntry[String] =
    buildConf("celeborn.shuffle.partition.type")
      .withAlternative("rss.partition.type")
      .categories("client")
      .doc("Type of shuffle's partition.")
      .version("0.2.0")
      .stringConf
      .checkValue(
        value => Seq("reduce", "map", "mapgroup").contains(value.toLowerCase(Locale.ROOT)),
<<<<<<< HEAD
        s"Invalid partition type, Celeborn only support partition type of (reduce, map, mapgroup)")
=======
        s"Invalid split mode, Celeborn only support partition type of (reduce, map, mapgroup).")
>>>>>>> 0bd0a3e9
      .createWithDefault("reduce")

  val SHUFFLE_COMPRESSION_CODEC: ConfigEntry[String] =
    buildConf("celeborn.shuffle.compression.codec")
      .withAlternative("rss.client.compression.codec")
      .categories("client")
      .doc("The codec used to compress shuffle data. By default, Celeborn provides two codecs: `lz4` and `zstd`.")
      .version("0.2.0")
      .stringConf
      .transform(_.toLowerCase(Locale.ROOT))
      .checkValue(
        value => Seq("lz4", "zstd").contains(value),
        s"Invalid compression codec, Celeborn only support compression codec of (lz4, zstd).")
      .createWithDefault("lz4")

  val SHUFFLE_COMPRESSION_ZSTD_LEVEL: ConfigEntry[Int] =
    buildConf("celeborn.shuffle.compression.zstd.level")
      .withAlternative("rss.client.compression.zstd.level")
      .categories("client")
      .doc("Compression level for Zstd compression codec, its value should be an integer " +
        "between -5 and 22. Increasing the compression level will result in better compression " +
        "at the expense of more CPU and memory.")
      .version("0.2.0")
      .intConf
      .checkValue(
        value => value >= -5 && value <= 22,
        s"Compression level for Zstd compression codec should be an integer between -5 and 22.")
      .createWithDefault(1)

  def partitionSortTimeout(conf: CelebornConf): Long = {
    conf.getTimeAsMs("rss.partition.sort.timeout", "220s")
  }

  def partitionSortMaxMemoryRatio(conf: CelebornConf): Double = {
    conf.getDouble("rss.partition.sort.memory.max.ratio", 0.1)
  }

  def workerPausePushDataRatio(conf: CelebornConf): Double = {
    conf.getDouble("rss.pause.pushdata.memory.ratio", 0.85)
  }

  def workerPauseRepcaliteRatio(conf: CelebornConf): Double = {
    conf.getDouble("rss.pause.replicate.memory.ratio", 0.95)
  }

  def workerResumeRatio(conf: CelebornConf): Double = {
    conf.getDouble("rss.resume.memory.ratio", 0.5)
  }

  def initialReserveSingleSortMemory(conf: CelebornConf): Long = {
    conf.getSizeAsBytes("rss.worker.initialReserveSingleSortMemory", "1mb")
  }

  def workerDirectMemoryPressureCheckIntervalMs(conf: CelebornConf): Int = {
    conf.getInt("rss.worker.memory.check.interval", 10)
  }

  def workerDirectMemoryReportIntervalSecond(conf: CelebornConf): Int = {
    Utils.timeStringAsSeconds(conf.get("rss.worker.memory.report.interval", "10s")).toInt
  }

  def defaultStorageType(conf: CelebornConf): StorageInfo.Type = {
    val default = StorageInfo.Type.MEMORY
    val hintStr = conf.get("rss.storage.type", "memory").toUpperCase
    if (StorageInfo.Type.values().mkString.toUpperCase.contains(hintStr)) {
      logWarning(s"storage hint is invalid ${hintStr}")
      StorageInfo.Type.valueOf(hintStr)
    } else {
      default
    }
  }

  val WORKER_GRACEFUL_SHUTDOWN_ENABLED: ConfigEntry[Boolean] =
    buildConf("celeborn.worker.graceful.shutdown.enabled")
      .withAlternative("rss.worker.graceful.shutdown")
      .categories("worker")
      .doc("When true, during worker shutdown, the worker will wait for all released slots " +
        s"to be committed or destroyed.")
      .version("0.2.0")
      .booleanConf
      .createWithDefault(false)

  val WORKER_GRACEFUL_SHUTDOWN_TIMEOUT: ConfigEntry[Long] =
    buildConf("celeborn.worker.graceful.shutdown.timeout")
      .withAlternative("rss.worker.shutdown.timeout")
      .categories("worker")
      .doc("The worker's graceful shutdown timeout time.")
      .version("0.2.0")
      .timeConf(TimeUnit.MILLISECONDS)
      .createWithDefaultString("600s")

  val WORKER_CHECK_SLOTS_FINISHED_INTERVAL: ConfigEntry[Long] =
    buildConf("celeborn.worker.graceful.shutdown.checkSlotsFinished.interval")
      .withAlternative("rss.worker.checkSlots.interval")
      .categories("worker")
      .doc("The wait interval of checking whether all released slots " +
        "to be committed or destroyed during worker graceful shutdown")
      .version("0.2.0")
      .timeConf(TimeUnit.MILLISECONDS)
      .createWithDefaultString("1s")

  val WORKER_CHECK_SLOTS_FINISHED_TIMEOUT: ConfigEntry[Long] =
    buildConf("celeborn.worker.graceful.shutdown.checkSlotsFinished.timeout")
      .withAlternative("rss.worker.checkSlots.timeout")
      .categories("worker")
      .doc("The wait time of waiting for the released slots" +
        " to be committed or destroyed during worker graceful shutdown.")
      .version("0.2.0")
      .timeConf(TimeUnit.MILLISECONDS)
      .createWithDefaultString("480s")

  val WORKER_RECOVER_PATH: ConfigEntry[String] =
    buildConf("celeborn.worker.graceful.shutdown.recoverPath")
      .withAlternative("rss.worker.recoverPath")
      .categories("worker")
      .doc("The path to store levelDB.")
      .version("0.2.0")
      .stringConf
      .transform(_.replace("<tmp>", System.getProperty("java.io.tmpdir")))
      .createWithDefault(s"<tmp>/recover")

  val PARTITION_SORTER_SHUTDOWN_TIMEOUT: ConfigEntry[Long] =
    buildConf("celeborn.worker.graceful.shutdown.partitionSorter.shutdownTimeout")
      .withAlternative("rss.worker.partitionSorterCloseAwaitTime")
      .categories("worker")
      .doc("The wait time of waiting for sorting partition files" +
        " during worker graceful shutdown.")
      .version("0.2.0")
      .timeConf(TimeUnit.MILLISECONDS)
      .createWithDefaultString("120s")

  def offerSlotsAlgorithm(conf: CelebornConf): String = {
    var algorithm = conf.get("rss.offer.slots.algorithm", "roundrobin")
    if (algorithm != "loadaware" && algorithm != "roundrobin") {
      logWarning(s"Config rss.offer.slots.algorithm is wrong ${algorithm}." +
        s" Use default roundrobin")
      algorithm = "roundrobin"
    }
    algorithm
  }

  val HDFS_DIR: OptionalConfigEntry[String] =
    buildConf("celeborn.storage.hdfs.dir")
      .withAlternative("rss.worker.hdfs.dir")
      .categories("worker", "client")
      .version("0.2.0")
      .doc("HDFS dir configuration for Celeborn to access HDFS.")
      .stringConf
      .createOptional

  val SHUFFLE_RANGE_READ_FILTER_ENABLED: ConfigEntry[Boolean] =
    buildConf("celeborn.shuffle.rangeReadFilter.enabled")
      .withAlternative("rss.range.read.filter.enabled")
      .categories("client")
      .version("0.2.0")
      .doc("If a spark application have skewed partition, this value can set to true to improve performance.")
      .booleanConf
      .createWithDefault(false)

  def columnarShuffleEnabled(conf: CelebornConf): Boolean = {
    conf.getBoolean("rss.columnar.shuffle.enabled", defaultValue = false)
  }

  def columnarShuffleCompress(conf: CelebornConf): Boolean = {
    conf.getBoolean("rss.columnar.shuffle.encoding.enabled", defaultValue = false)
  }

  def columnarShuffleBatchSize(conf: CelebornConf): Int = {
    conf.getInt("rss.columnar.shuffle.batch.size", 10000)
  }

  def columnarShuffleOffHeapColumnVectorEnabled(conf: CelebornConf): Boolean = {
    conf.getBoolean("rss.columnar.shuffle.offheap.vector.enabled", false)
  }

  def columnarShuffleMaxDictFactor(conf: CelebornConf): Double = {
    conf.getDouble("rss.columnar.shuffle.max.dict.factor", 0.3)
  }
}<|MERGE_RESOLUTION|>--- conflicted
+++ resolved
@@ -1752,11 +1752,7 @@
       .stringConf
       .checkValue(
         value => Seq("reduce", "map", "mapgroup").contains(value.toLowerCase(Locale.ROOT)),
-<<<<<<< HEAD
         s"Invalid partition type, Celeborn only support partition type of (reduce, map, mapgroup)")
-=======
-        s"Invalid split mode, Celeborn only support partition type of (reduce, map, mapgroup).")
->>>>>>> 0bd0a3e9
       .createWithDefault("reduce")
 
   val SHUFFLE_COMPRESSION_CODEC: ConfigEntry[String] =
