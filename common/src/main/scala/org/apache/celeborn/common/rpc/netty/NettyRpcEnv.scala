--- conflicted
+++ resolved
@@ -119,20 +119,14 @@
     }
   }
 
-<<<<<<< HEAD
-  def asyncSetupEndpointRefByURI(uri: String): Future[RpcEndpointRef] = {
-    val addr = RpcEndpointAddress(uri)
-    val endpointRef = new NettyRpcEndpointRef(celebornConf, addr, this)
-=======
   def asyncSetupEndpointRefByAddr(addr: RpcEndpointAddress): Future[RpcEndpointRef] = {
->>>>>>> 4e8e8c23
     val verifier = new NettyRpcEndpointRef(
       celebornConf,
       RpcEndpointAddress(addr.rpcAddress, RpcEndpointVerifier.NAME),
       this)
     verifier.ask[Boolean](RpcEndpointVerifier.CheckExistence(addr.name)).flatMap { find =>
       if (find) {
-        Future.successful(new NettyRpcEndpointRef(conf, addr, this))
+        Future.successful(new NettyRpcEndpointRef(celebornConf, addr, this))
       } else {
         Future.failed(new RpcEndpointNotFoundException(addr.toString))
       }
