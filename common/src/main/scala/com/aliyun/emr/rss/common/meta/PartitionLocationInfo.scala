--- conflicted
+++ resolved
@@ -151,34 +151,15 @@
     }
   }
 
-<<<<<<< HEAD
-  def getLocationWithMaxEpoch(shuffleKey: String, reduceId: Int): Option[PartitionLocation] =
+  def getLocationWithMaxEpoch(shuffleKey: String, partitionId: Int): Option[PartitionLocation] =
     this.synchronized {
       if (
         !masterPartitionLocations.containsKey(shuffleKey) ||
-        !masterPartitionLocations.get(shuffleKey).containsKey(reduceId)
+        !masterPartitionLocations.get(shuffleKey).containsKey(partitionId)
       ) {
         return None
-=======
-  def getLocationWithMaxEpoch(
-      shuffleKey: String, partitionId: Int): Option[PartitionLocation] = this.synchronized {
-    if (!masterPartitionLocations.containsKey(shuffleKey) ||
-      !masterPartitionLocations.get(shuffleKey).containsKey(partitionId)) {
-      return None
-    }
-    val locations = masterPartitionLocations.get(shuffleKey).get(partitionId)
-    if (locations == null || locations.size() == 0) {
-      return None
-    }
-    var currentEpoch = -1
-    var currentPartition: PartitionLocation = null
-    locations.asScala.foreach(loc => {
-      if (loc.getEpoch > currentEpoch) {
-        currentEpoch = loc.getEpoch
-        currentPartition = loc
->>>>>>> ebadb130
-      }
-      val locations = masterPartitionLocations.get(shuffleKey).get(reduceId)
+      }
+      val locations = masterPartitionLocations.get(shuffleKey).get(partitionId)
       if (locations == null || locations.size() == 0) {
         return None
       }
@@ -289,24 +270,15 @@
       }
 
     this.synchronized {
-<<<<<<< HEAD
       if (
         !partitionInfo.containsKey(shuffleKey)
-        || !partitionInfo.get(shuffleKey).containsKey(reduceId)
+        || !partitionInfo.get(shuffleKey).containsKey(partitionId)
       ) {
         return null
       }
       partitionInfo
         .get(shuffleKey)
-        .get(reduceId)
-=======
-      if (!partitionInfo.containsKey(shuffleKey)
-        || !partitionInfo.get(shuffleKey).containsKey(partitionId)) {
-        return null
-      }
-      partitionInfo.get(shuffleKey)
         .get(partitionId)
->>>>>>> ebadb130
         .asScala
         .find(loc => loc.getEpoch == epoch)
         .orNull
