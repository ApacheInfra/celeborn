/*
 * Licensed to the Apache Software Foundation (ASF) under one or more
 * contributor license agreements.  See the NOTICE file distributed with
 * this work for additional information regarding copyright ownership.
 * The ASF licenses this file to You under the Apache License, Version 2.0
 * (the "License"); you may not use this file except in compliance with
 * the License.  You may obtain a copy of the License at
 *
 *    http://www.apache.org/licenses/LICENSE-2.0
 *
 * Unless required by applicable law or agreed to in writing, software
 * distributed under the License is distributed on an "AS IS" BASIS,
 * WITHOUT WARRANTIES OR CONDITIONS OF ANY KIND, either express or implied.
 * See the License for the specific language governing permissions and
 * limitations under the License.
 */

package com.aliyun.emr.rss.common

import java.util.{Map => JMap}
import java.util.concurrent.ConcurrentHashMap

import scala.collection.JavaConverters._

import com.aliyun.emr.rss.common.internal.Logging
import com.aliyun.emr.rss.common.protocol.{PartitionSplitMode, PartitionType, StorageInfo}
import com.aliyun.emr.rss.common.protocol.StorageInfo.Type.{HDD, SSD}
import com.aliyun.emr.rss.common.protocol.StorageInfo.Type
import com.aliyun.emr.rss.common.util.Utils

class RssConf(loadDefaults: Boolean) extends Cloneable with Logging with Serializable {

  import RssConf._

  /** Create a RssConf that loads defaults from system properties and the classpath */
  def this() = this(true)

  private val settings = new ConcurrentHashMap[String, String]()

  if (loadDefaults) {
    loadFromSystemProperties(false)
  }

  private[rss] def loadFromSystemProperties(silent: Boolean): RssConf = {
    // Load any spark.* system properties
    for ((key, value) <- Utils.getSystemProperties if key.startsWith("rss.")) {
      set(key, value, silent)
    }
    this
  }

  /** Set a configuration variable. */
  def set(key: String, value: String): RssConf = {
    set(key, value, false)
  }

  private[rss] def set(key: String, value: String, silent: Boolean): RssConf = {
    if (key == null) {
      throw new NullPointerException("null key")
    }
    if (value == null) {
      throw new NullPointerException("null value for " + key)
    }
    if (!silent) {
      logDeprecationWarning(key)
    }
    settings.put(key, value)
    this
  }

  /** Set multiple parameters together */
  def setAll(settings: Traversable[(String, String)]): RssConf = {
    settings.foreach { case (k, v) => set(k, v) }
    this
  }

  /** Set a parameter if it isn't already configured */
  def setIfMissing(key: String, value: String): RssConf = {
    if (settings.putIfAbsent(key, value) == null) {
      logDeprecationWarning(key)
    }
    this
  }

  /** Remove a parameter from the configuration */
  def remove(key: String): RssConf = {
    settings.remove(key)
    this
  }

  /** Get a parameter; throws a NoSuchElementException if it's not set */
  def get(key: String): String = {
    getOption(key).getOrElse(throw new NoSuchElementException(key))
  }

  /** Get a parameter, falling back to a default if not set */
  def get(key: String, defaultValue: String): String = {
    getOption(key).getOrElse(defaultValue)
  }

  /**
   * Get a time parameter as seconds; throws a NoSuchElementException if it's not set. If no
   * suffix is provided then seconds are assumed.
   * @throws java.util.NoSuchElementException If the time parameter is not set
   * @throws NumberFormatException            If the value cannot be interpreted as seconds
   */
  def getTimeAsSeconds(key: String): Long = catchIllegalValue(key) {
    Utils.timeStringAsSeconds(get(key))
  }

  /**
   * Get a time parameter as seconds, falling back to a default if not set. If no
   * suffix is provided then seconds are assumed.
   * @throws NumberFormatException If the value cannot be interpreted as seconds
   */
  def getTimeAsSeconds(key: String, defaultValue: String): Long = catchIllegalValue(key) {
    Utils.timeStringAsSeconds(get(key, defaultValue))
  }

  /**
   * Get a time parameter as milliseconds; throws a NoSuchElementException if it's not set. If no
   * suffix is provided then milliseconds are assumed.
   * @throws java.util.NoSuchElementException If the time parameter is not set
   * @throws NumberFormatException If the value cannot be interpreted as milliseconds
   */
  def getTimeAsMs(key: String): Long = catchIllegalValue(key) {
    Utils.timeStringAsMs(get(key))
  }

  /**
   * Get a time parameter as milliseconds, falling back to a default if not set. If no
   * suffix is provided then milliseconds are assumed.
   * @throws NumberFormatException If the value cannot be interpreted as milliseconds
   */
  def getTimeAsMs(key: String, defaultValue: String): Long = catchIllegalValue(key) {
    Utils.timeStringAsMs(get(key, defaultValue))
  }

  /**
   * Get a size parameter as bytes; throws a NoSuchElementException if it's not set. If no
   * suffix is provided then bytes are assumed.
   * @throws java.util.NoSuchElementException If the size parameter is not set
   * @throws NumberFormatException If the value cannot be interpreted as bytes
   */
  def getSizeAsBytes(key: String): Long = catchIllegalValue(key) {
    Utils.byteStringAsBytes(get(key))
  }

  /**
   * Get a size parameter as bytes, falling back to a default if not set. If no
   * suffix is provided then bytes are assumed.
   * @throws NumberFormatException If the value cannot be interpreted as bytes
   */
  def getSizeAsBytes(key: String, defaultValue: String): Long = catchIllegalValue(key) {
    Utils.byteStringAsBytes(get(key, defaultValue))
  }

  /**
   * Get a size parameter as bytes, falling back to a default if not set.
   * @throws NumberFormatException If the value cannot be interpreted as bytes
   */
  def getSizeAsBytes(key: String, defaultValue: Long): Long = catchIllegalValue(key) {
    Utils.byteStringAsBytes(get(key, defaultValue + "B"))
  }

  /**
   * Get a size parameter as Kibibytes; throws a NoSuchElementException if it's not set. If no
   * suffix is provided then Kibibytes are assumed.
   * @throws java.util.NoSuchElementException If the size parameter is not set
   * @throws NumberFormatException If the value cannot be interpreted as Kibibytes
   */
  def getSizeAsKb(key: String): Long = catchIllegalValue(key) {
    Utils.byteStringAsKb(get(key))
  }

  /**
   * Get a size parameter as Kibibytes, falling back to a default if not set. If no
   * suffix is provided then Kibibytes are assumed.
   * @throws NumberFormatException If the value cannot be interpreted as Kibibytes
   */
  def getSizeAsKb(key: String, defaultValue: String): Long = catchIllegalValue(key) {
    Utils.byteStringAsKb(get(key, defaultValue))
  }

  /**
   * Get a size parameter as Mebibytes; throws a NoSuchElementException if it's not set. If no
   * suffix is provided then Mebibytes are assumed.
   * @throws java.util.NoSuchElementException If the size parameter is not set
   * @throws NumberFormatException If the value cannot be interpreted as Mebibytes
   */
  def getSizeAsMb(key: String): Long = catchIllegalValue(key) {
    Utils.byteStringAsMb(get(key))
  }

  /**
   * Get a size parameter as Mebibytes, falling back to a default if not set. If no
   * suffix is provided then Mebibytes are assumed.
   * @throws NumberFormatException If the value cannot be interpreted as Mebibytes
   */
  def getSizeAsMb(key: String, defaultValue: String): Long = catchIllegalValue(key) {
    Utils.byteStringAsMb(get(key, defaultValue))
  }

  /**
   * Get a size parameter as Gibibytes; throws a NoSuchElementException if it's not set. If no
   * suffix is provided then Gibibytes are assumed.
   * @throws java.util.NoSuchElementException If the size parameter is not set
   * @throws NumberFormatException If the value cannot be interpreted as Gibibytes
   */
  def getSizeAsGb(key: String): Long = catchIllegalValue(key) {
    Utils.byteStringAsGb(get(key))
  }

  /**
   * Get a size parameter as Gibibytes, falling back to a default if not set. If no
   * suffix is provided then Gibibytes are assumed.
   * @throws NumberFormatException If the value cannot be interpreted as Gibibytes
   */
  def getSizeAsGb(key: String, defaultValue: String): Long = catchIllegalValue(key) {
    Utils.byteStringAsGb(get(key, defaultValue))
  }

  /** Get a parameter as an Option */
  def getOption(key: String): Option[String] = {
    Option(settings.get(key)).orElse(getDeprecatedConfig(key, settings))
  }

//  /** Get an optional value, applying variable substitution. */
//  private[rss] def getWithSubstitution(key: String): Option[String] = {
//    getOption(key).map(reader.substitute(_))
//  }

  /** Get all parameters as a list of pairs */
  def getAll: Array[(String, String)] = {
    settings.entrySet().asScala.map(x => (x.getKey, x.getValue)).toArray
  }

  /**
   * Get all parameters that start with `prefix`
   */
  def getAllWithPrefix(prefix: String): Array[(String, String)] = {
    getAll.filter { case (k, v) => k.startsWith(prefix) }
      .map { case (k, v) => (k.substring(prefix.length), v) }
  }

  /**
   * Get a parameter as an integer, falling back to a default if not set
   * @throws NumberFormatException If the value cannot be interpreted as an integer
   */
  def getInt(key: String, defaultValue: Int): Int = catchIllegalValue(key) {
    getOption(key).map(_.toInt).getOrElse(defaultValue)
  }

  /**
   * Get a parameter as a long, falling back to a default if not set
   * @throws NumberFormatException If the value cannot be interpreted as a long
   */
  def getLong(key: String, defaultValue: Long): Long = catchIllegalValue(key) {
    getOption(key).map(_.toLong).getOrElse(defaultValue)
  }

  /**
   * Get a parameter as a double, falling back to a default if not ste
   * @throws NumberFormatException If the value cannot be interpreted as a double
   */
  def getDouble(key: String, defaultValue: Double): Double = catchIllegalValue(key) {
    getOption(key).map(_.toDouble).getOrElse(defaultValue)
  }

  /**
   * Get a parameter as a boolean, falling back to a default if not set
   * @throws IllegalArgumentException If the value cannot be interpreted as a boolean
   */
  def getBoolean(key: String, defaultValue: Boolean): Boolean = catchIllegalValue(key) {
    getOption(key).map(_.toBoolean).getOrElse(defaultValue)
  }

  /** Does the configuration contain a given parameter? */
  def contains(key: String): Boolean = {
    settings.containsKey(key) ||
      configsWithAlternatives.get(key).toSeq.flatten.exists { alt => contains(alt.key) }
  }
//
//  private[rss] def contains(entry: ConfigEntry[_]): Boolean = contains(entry.key)

  /** Copy this object */
  override def clone: RssConf = {
    val cloned = new RssConf(false)
    settings.entrySet().asScala.foreach { e =>
      cloned.set(e.getKey(), e.getValue(), true)
    }
    cloned
  }

  /**
   * By using this instead of System.getenv(), environment variables can be mocked
   * in unit tests.
   */
  private[rss] def getenv(name: String): String = System.getenv(name)

  /**
   * Wrapper method for get() methods which require some specific value format. This catches
   * any [[NumberFormatException]] or [[IllegalArgumentException]] and re-raises it with the
   * incorrectly configured key in the exception message.
   */
  private def catchIllegalValue[T](key: String)(getValue: => T): T = {
    try {
      getValue
    } catch {
      case e: NumberFormatException =>
        // NumberFormatException doesn't have a constructor that takes a cause for some reason.
        throw new NumberFormatException(s"Illegal value for config key $key: ${e.getMessage}")
          .initCause(e)
      case e: IllegalArgumentException =>
        throw new IllegalArgumentException(s"Illegal value for config key $key: ${e.getMessage}", e)
    }
  }
}

object RssConf extends Logging {

  /**
   * Maps deprecated config keys to information about the deprecation.
   *
   * The extra information is logged as a warning when the config is present in the user's
   * configuration.
   */
  private val deprecatedConfigs: Map[String, DeprecatedConfig] = {
    val configs = Seq(
      DeprecatedConfig("none", "1.0", "None")
    )

    Map(configs.map { cfg => (cfg.key -> cfg) }: _*)
  }

  /**
   * Maps a current config key to alternate keys that were used in previous version of Spark.
   *
   * The alternates are used in the order defined in this map. If deprecated configs are
   * present in the user's configuration, a warning is logged.
   *
   */
  private val configsWithAlternatives = Map[String, Seq[AlternateConfig]](
    "none" -> Seq(
      AlternateConfig("none", "1.0"))
  )

  /**
   * A view of `configsWithAlternatives` that makes it more efficient to look up deprecated
   * config keys.
   *
   * Maps the deprecated config name to a 2-tuple (new config name, alternate config info).
   */
  private val allAlternatives: Map[String, (String, AlternateConfig)] = {
    configsWithAlternatives.keys.flatMap { key =>
      configsWithAlternatives(key).map { cfg => (cfg.key -> (key -> cfg)) }
    }.toMap
  }

  /**
   * Looks for available deprecated keys for the given config option, and return the first
   * value available.
   */
  def getDeprecatedConfig(key: String, conf: JMap[String, String]): Option[String] = {
    configsWithAlternatives.get(key).flatMap { alts =>
      alts.collectFirst { case alt if conf.containsKey(alt.key) =>
        val value = conf.get(alt.key)
        if (alt.translation != null) alt.translation(value) else value
      }
    }
  }

  /**
   * Logs a warning message if the given config key is deprecated.
   */
  def logDeprecationWarning(key: String): Unit = {
    deprecatedConfigs.get(key).foreach { cfg =>
      logWarning(
        s"The configuration key '$key' has been deprecated as of RSS ${cfg.version} and " +
          s"may be removed in the future. ${cfg.deprecationMessage}")
      return
    }

    allAlternatives.get(key).foreach { case (newKey, cfg) =>
      logWarning(
        s"The configuration key '$key' has been deprecated as of RSS ${cfg.version} and " +
          s"may be removed in the future. Please use the new key '$newKey' instead.")
      return
    }
  }

  /**
   * Holds information about keys that have been deprecated and do not have a replacement.
   *
   * @param key                The deprecated key.
   * @param version            Version of Spark where key was deprecated.
   * @param deprecationMessage Message to include in the deprecation warning.
   */
  private case class DeprecatedConfig(
      key: String,
      version: String,
      deprecationMessage: String)

  /**
   * Information about an alternate configuration key that has been deprecated.
   *
   * @param key         The deprecated config key.
   * @param version     The Spark version in which the key was deprecated.
   * @param translation A translation function for converting old config values into new ones.
   */
  private case class AlternateConfig(
      key: String,
      version: String,
      translation: String => String = null)

  // Conf getters

  def pushDataBufferInitialSize(conf: RssConf): Int = {
    conf.getSizeAsBytes("rss.push.data.buffer.initial.size", "8k").toInt
  }
  def pushDataBufferSize(conf: RssConf): Int = {
    conf.getSizeAsBytes("rss.push.data.buffer.size", "64k").toInt
  }

  def pushDataQueueCapacity(conf: RssConf): Int = {
    conf.getInt("rss.push.data.queue.capacity", 512)
  }

  def pushDataMaxReqsInFlight(conf: RssConf): Int = {
    conf.getInt("rss.push.data.maxReqsInFlight", 32)
  }

  def fetchChunkTimeoutMs(conf: RssConf): Long = {
    conf.getTimeAsMs("rss.fetch.chunk.timeout", "120s")
  }

  def fetchChunkMaxReqsInFlight(conf: RssConf): Int = {
    conf.getInt("rss.fetch.chunk.maxReqsInFlight", 3)
  }

  def replicate(conf: RssConf): Boolean = {
    conf.getBoolean("rss.push.data.replicate", true)
  }

  def workerTimeoutMs(conf: RssConf): Long = {
    conf.getTimeAsMs("rss.worker.timeout", "120s")
  }

  def applicationTimeoutMs(conf: RssConf): Long = {
    conf.getTimeAsMs("rss.application.timeout", "120s")
  }

  def applicationHeatbeatIntervalMs(conf: RssConf): Long = {
    conf.getTimeAsMs("rss.application.heartbeatInterval", "10s")
  }

  def removeShuffleDelayMs(conf: RssConf): Long = {
    conf.getTimeAsMs("rss.remove.shuffle.delay", "60s")
  }

  def getBlacklistDelayMs(conf: RssConf): Long = {
    conf.getTimeAsMs("rss.get.blacklist.delay", "30s")
  }

  def masterAddress(conf: RssConf): String = {
    conf.get("rss.master.address", masterHost(conf) + ":" + 9097)
  }

  def masterHostsFromAddress(conf: RssConf): String = {
    masterAddress(conf).split(",").map(_.split(":")(0)).mkString(",")
  }

  def masterHost(conf: RssConf): String = {
    conf.get("rss.master.host", Utils.localHostName())
  }

  def masterPort(conf: RssConf): Int = {
    conf.getInt("rss.master.port",
      masterAddress(conf).split(",").head.split(":")(1).toInt)
  }

  def workerReplicateNumThreads(conf: RssConf): Int = {
    conf.getInt("rss.worker.replicate.numThreads", 64)
  }

  def workerAsyncCommitFileThreads(conf: RssConf): Int = {
    conf.getInt("rss.worker.asyncCommitFiles.numThreads", 32)
  }

  def workerFlushBufferSize(conf: RssConf): Long = {
    conf.getSizeAsBytes("rss.worker.flush.buffer.size", "256k")
  }

  def workerFetchChunkSize(conf: RssConf): Long = {
    conf.getSizeAsBytes("rss.worker.fetch.chunk.size", "8m")
  }

  def rpcMaxParallelism(conf: RssConf): Int = {
    conf.getInt("rss.rpc.max.parallelism", 1024)
  }

  def registerShuffleMaxRetry(conf: RssConf): Int = {
    conf.getInt("rss.register.shuffle.max.retry", 3)
  }

  def registerShuffleRetryWait(conf: RssConf): Long = {
    conf.getTimeAsSeconds("rss.register.shuffle.retry.wait", "3s")
  }

  def reserveSlotsMaxRetry(conf: RssConf): Int = {
    conf.getInt("rss.reserve.slots.max.retry", 3)
  }

  def reserveSlotsRetryWait(conf: RssConf): Long = {
    conf.getTimeAsMs("rss.reserve.slots.retry.wait", "3s")
  }

  def flushTimeout(conf: RssConf): Long = {
    conf.getTimeAsSeconds("rss.flush.timeout", "120s")
  }

  def fileWriterTimeoutMs(conf: RssConf): Long = {
    conf.getTimeAsMs("rss.filewriter.timeout", "120s")
  }

  def noneEmptyDirExpireDurationMs(conf: RssConf): Long = {
    conf.getTimeAsMs("rss.expire.nonEmptyDir.duration", "3d")
  }

  def noneEmptyDirCleanUpThreshold(conf: RssConf): Int = {
    conf.getInt("rss.expire.nonEmptyDir.cleanUp.threshold", 10)
  }

  def emptyDirExpireDurationMs(conf: RssConf): Long = {
    conf.getTimeAsMs("rss.expire.emptyDir.duration", "2h")
  }

  /**
   *
   * @param conf
   * @return workingDir, usable space, flusher thread count, disk type
   *         check more details at CONFIGURATION_GUIDE.md
   */
  def workerBaseDirs(conf: RssConf): Array[(String, Long, Int, Type)] = {
    // I assume there is no disk is bigger than 1 PB in recent days.
    var maxCapacity = 1024L * 1024 * 1024 * 1024 * 1024
    val baseDirs = conf.get("rss.worker.base.dirs", "")
    if (baseDirs.nonEmpty) {
      if (baseDirs.contains(":")) {
        var diskType = HDD
        var flushThread = -1
        baseDirs.split(",").map(str => {
            val parts = str.split(":")
            val partsIter = parts.iterator
            val workingDir = partsIter.next()
            while (partsIter.hasNext) {
              partsIter.next() match {
                case capacityStr if capacityStr.startsWith("capacity") =>
                  maxCapacity = Utils.byteStringAsBytes(capacityStr.split("=")(1))
                case disktypeStr if disktypeStr.startsWith("disktype") =>
                  diskType = Type.valueOf(disktypeStr.split("=")(1))
                case threadCountStr if threadCountStr.startsWith("flushthread") =>
                  flushThread = threadCountStr.split("=")(1).toInt
              }
            }
            if (flushThread == -1) {
              flushThread = diskType match {
                case HDD => HDDFlusherThread(conf)
                case SSD => SSDFlusherThread(conf)
              }
            }
            (workingDir, maxCapacity, flushThread, diskType)
          })
      } else {
        baseDirs.split(",").map((_, maxCapacity, 1, HDD))
      }
    } else {
      val prefix = RssConf.workerBaseDirPrefix(conf)
      val number = RssConf.workerBaseDirNumber(conf)
      (1 to number).map(i => (s"$prefix$i", maxCapacity, 1, HDD)).toArray
    }
  }

  def HDDFlusherThread(conf: RssConf): Int = {
    conf.getInt("rss.flusher.hdd.thread.count", 1)
  }

  def SSDFlusherThread(conf: RssConf): Int = {
    conf.getInt("rss.flusher.ssd.thread.count", 8)
  }

  def diskMinimumReserveSize(conf: RssConf): Long = {
    Utils.byteStringAsBytes(conf.get("rss.disk.minimum.reserve.size", "10G"))
  }

  /**
   * @param conf
   * @return This configuration is a guidance for load-aware slot allocation algorithm. This value
   *         is control how many disk groups will be created.
   */
  def diskGroups(conf: RssConf): Int = {
    conf.getInt("rss.disk.groups", 5)
  }

  def diskGroupGradient(conf: RssConf): Double = {
    conf.getDouble("rss.disk.group.gradient", 0.1)
  }

  def initialPartitionSize(conf: RssConf): Long = {
    Utils.byteStringAsBytes(conf.get("rss.initial.partition.size", "64m"))
  }

  def minimumPartitionSizeForEstimation(conf: RssConf): Long = {
    Utils.byteStringAsBytes(conf.get("rss.minimum.estimate.partition.size", "8m"))
  }

  def partitionSizeUpdaterInitialDelay(conf: RssConf): Long = {
    Utils.timeStringAsMs(conf.get("rss.partition.size.update.initial.delay", "5m"))
  }

  def partitionSizeUpdateInterval(conf: RssConf): Long = {
    Utils.timeStringAsMs(conf.get("rss.partition.size.update.interval", "10m"))
  }

  def workerBaseDirPrefix(conf: RssConf): String = {
    conf.get("rss.worker.base.dir.prefix", "/mnt/disk")
  }

  def workerBaseDirNumber(conf: RssConf): Int = {
    conf.getInt("rss.worker.base.dir.number", 16)
  }

  def stageEndTimeout(conf: RssConf): Long = {
    conf.getTimeAsMs("rss.stage.end.timeout", "240s")
  }

  def limitInFlightTimeoutMs(conf: RssConf): Long = {
    conf.getTimeAsMs("rss.limit.inflight.timeout", "240s")
  }

  def limitInFlightSleepDeltaMs(conf: RssConf): Long = {
    conf.getTimeAsMs("rss.limit.inflight.sleep.delta", "50ms")
  }

  def pushServerPort(conf: RssConf): Int = {
    conf.getInt("rss.pushserver.port", 0)
  }

  def fetchServerPort(conf: RssConf): Int = {
    conf.getInt("rss.fetchserver.port", 0)
  }

  def replicateServerPort(conf: RssConf): Int = {
    conf.getInt("rss.replicateserver.port", 0)
  }

  def registerWorkerTimeoutMs(conf: RssConf): Long = {
    conf.getTimeAsMs("rss.register.worker.timeout", "180s")
  }

  def masterPortMaxRetry(conf: RssConf): Int = {
    conf.getInt("rss.master.port.maxretry", 1)
  }

  def pushDataRetryThreadNum(conf: RssConf): Int = {
    conf.getInt("rss.pushdata.retry.thread.num",
      Math.max(8, Runtime.getRuntime().availableProcessors()))
  }

  def metricsSystemEnable(conf: RssConf): Boolean = {
    conf.getBoolean("rss.metrics.system.enabled", defaultValue = true)
  }

  def metricsTimerSlidingSize(conf: RssConf): Int = {
    conf.getInt("rss.metrics.system.timer.sliding.size", 4000)
  }

  // 0 to 1.0
  def metricsSampleRate(conf: RssConf): Double = {
    conf.getDouble("rss.metrics.system.sample.rate", 1)
  }

  def metricsSystemSamplePerfCritical(conf: RssConf): Boolean = {
    conf.getBoolean("rss.metrics.system.sample.perf.critical", false)
  }

  def metricsSlidingWindowSize(conf: RssConf): Int = {
    conf.getInt("rss.metrics.system.sliding.window.size", 4096)
  }

  def innerMetricsSize(conf: RssConf): Int = {
    conf.getInt("rss.inner.metrics.size", 4096)
  }

  def masterPrometheusMetricPort(conf: RssConf): Int = {
    conf.getInt("rss.master.prometheus.metric.port", 9098)
  }

  def workerPrometheusMetricPort(conf: RssConf): Int = {
    conf.getInt("rss.worker.prometheus.metric.port", 9096)
  }

  def workerRPCPort(conf: RssConf): Int = {
    conf.getInt("rss.worker.rpc.port", 0)
  }

  def clusterLoadFallbackEnabled(conf: RssConf): Boolean = {
    conf.getBoolean("rss.clusterLoad.fallback.enabled", defaultValue = true)
  }

  def offerSlotsExtraSize(conf: RssConf): Int = {
    conf.getInt("rss.offer.slots.extra.size", 2)
  }

  def shuffleWriterMode(conf: RssConf): String = {
    conf.get("rss.shuffle.writer.mode", "hash")
  }

  def sortPushThreshold(conf: RssConf): Long = {
    conf.getSizeAsBytes("rss.sort.push.data.threshold", "64m")
  }

  def driverMetaServicePort(conf: RssConf): Int = {
    val port = conf.getInt("rss.driver.metaService.port", 0)
    if (port != 0) {
      logWarning("The user specifies the port used by the LifecycleManager on the Driver, and its" +
        s" values is $port, which may cause port conflicts and startup failure.")
    }
    port
  }

  def closeIdleConnections(conf: RssConf): Boolean = {
    conf.getBoolean("rss.worker.closeIdleConnections", defaultValue = false)
  }

  def replicateFastFailDurationMs(conf: RssConf): Long = {
    conf.getTimeAsMs("rss.replicate.fastfail.duration", "60s")
  }

  def maxPartitionNumSupported(conf: RssConf): Long = {
    conf.getInt("rss.max.partition.number", 100000)
  }

  def forceFallback(conf: RssConf): Boolean = {
    conf.getBoolean("rss.force.fallback", false)
  }

  def deviceMonitorEnabled(conf: RssConf): Boolean = {
    conf.getBoolean("rss.device.monitor.enabled", true)
  }

  def diskCheckIntervalMs(conf: RssConf): Long = {
    conf.getTimeAsMs("rss.disk.check.interval", "60s")
  }

  def slowFlushIntervalMs(conf: RssConf): Long = {
    conf.getTimeAsMs("rss.slow.flush.interval", "10s")
  }

  def sysBlockDir(conf: RssConf): String = {
    conf.get("rss.sys.block.dir", "/sys/block")
  }

  def createFileWriterRetryCount(conf: RssConf): Int = {
    conf.getInt("rss.create.file.writer.retry.count", 3)
  }

  /**
   * Be aware that [rss.disk.space.safe.watermark.size] cannot be set to fractional values
   * @param conf rss config
   * @return the watermark size in GB
   */
  def diskSpaceSafeFreeSizeInGb(conf: RssConf): Long = {
    conf.getSizeAsGb("rss.disk.space.safe.free.size", "0GB")
  }

  def workerStatusCheckTimeout(conf: RssConf): Long = {
    conf.getTimeAsSeconds("rss.worker.status.check.timeout", "30s")
  }

  /**
   * Add non empty and non null suffix to a key.
   */
  def concatKeySuffix(key: String, suffix: String): String = {
    if (suffix == null || suffix.isEmpty) return key
    s"${key}.${suffix}"
  }

  /**
   * Ratis related config
   */
  def haEnabled(conf: RssConf): Boolean = {
    conf.getBoolean("rss.ha.enabled", false)
  }

  def haMasterHosts(conf: RssConf): String = {
    conf.get("rss.ha.master.hosts", masterHostsFromAddress(conf))
  }

  def haClientMaxTries(conf: RssConf): Int = {
    conf.getInt("rss.ha.client.maxTries", 15)
  }

  def haStorageDir(conf: RssConf): String = {
    conf.get(HA_RATIS_STORAGE_DIR, HA_RATIS_STORAGE_DIR_DEFAULT)
  }

  def clusterSlotsUsageLimitPercent(conf: RssConf): Double = {
    conf.getDouble("rss.slots.usage.overload.percent", 0.95)
  }

  def partitionSplitThreshold(conf: RssConf): Long = {
    conf.getSizeAsBytes("rss.partition.split.threshold", "256m")
  }

  def partitionSplitMode(conf: RssConf): PartitionSplitMode = {
    val modeStr = conf.get("rss.partition.split.mode", "soft")
    modeStr match {
      case "soft" => PartitionSplitMode.soft
      case "hard" => PartitionSplitMode.hard
      case _ => logWarning(s"Invalid split mode ${modeStr}, use soft mode by default")
        PartitionSplitMode.soft
    }
  }

  def partitionType(conf: RssConf): PartitionType = {
    val typeStr = conf.get("rss.partition.type", "reduce")
    typeStr match {
      case "reduce" => PartitionType.REDUCE_PARTITION
      case "map" => PartitionType.MAP_PARTITION
      case "mapgroup" => PartitionType.MAPGROUP_REDUCE_PARTITION
      case _ =>
        logWarning(s"Invalid split mode $typeStr, use ReducePartition by default")
        PartitionType.REDUCE_PARTITION
    }
  }

  def clientSplitPoolSize(conf: RssConf): Int = {
    conf.getInt("rss.client.split.pool.size", 8)
  }

  def partitionSortTimeout(conf: RssConf): Long = {
    conf.getTimeAsMs("rss.partition.sort.timeout", "220s")
  }

  def partitionSortMaxMemoryRatio(conf: RssConf): Double = {
    conf.getDouble("rss.partition.sort.memory.max.ratio", 0.1)
  }

  def memoryTrimActionThreshold(conf: RssConf): Int = {
    conf.getInt("rss.memory.trim.action.threshold", 10)
  }

  def workerPausePushDataRatio(conf: RssConf): Double = {
    conf.getDouble("rss.pause.pushdata.memory.ratio", 0.85)
  }

  def workerPauseRepcaliteRatio(conf: RssConf): Double = {
    conf.getDouble("rss.pause.replicate.memory.ratio", 0.95)
  }

  def workerResumeRatio(conf: RssConf): Double = {
    conf.getDouble("rss.resume.memory.ratio", 0.5)
  }

  def memoryReservedForSingleSort(conf: RssConf): Long = {
    conf.getSizeAsBytes("rss.worker.reserveForSingleSort.memory", "1mb")
  }

  def workerDirectMemoryPressureCheckIntervalMs(conf: RssConf): Int = {
    conf.getInt("rss.worker.memory.check.interval", 10)
  }

  def workerDirectMemoryReportIntervalSecond(conf: RssConf): Int = {
    Utils.timeStringAsSeconds(conf.get("rss.worker.memory.report.interval",
      "10s")).toInt
  }

  def defaultStorageType(conf: RssConf): StorageInfo.Type = {
    val default = StorageInfo.Type.MEMORY
    val hintStr = conf.get("rss.storage.type", "memory").toUpperCase
    if (StorageInfo.Type.values().mkString.toUpperCase.contains(hintStr)) {
      logWarning(s"storage hint is invalid ${hintStr}")
      StorageInfo.Type.valueOf(hintStr)
    } else {
      default
    }
  }

<<<<<<< HEAD
  def shutdownTimeoutMs(conf: RssConf): Long = {
    conf.getTimeAsMs("rss.shutdown.timeout", "600s")
=======
  def offerSlotsAlgorithm(conf: RssConf): String = {
    var algorithm = conf.get("rss.offer.slots.algorithm", "roundrobin")
    if (algorithm != "loadaware" && algorithm != "roundrobin") {
      logWarning(s"Config rss.offer.slots.algorithm is wrong ${algorithm}." +
        s" Use default roundrobin")
      algorithm = "roundrobin"
    }
    algorithm
  }

  def flushAvgTimeWindow(conf: RssConf): Int = {
    conf.getInt("rss.flusher.avg.time.window", 20);
  }

  def flushAvgTimeMinimumCount(conf: RssConf): Int = {
    conf.getInt("rss.flusher.avg.time.minimum.count", 1000);
>>>>>>> 937ac54e
  }

  val WorkingDirName = "hadoop/rss-worker/shuffle_data"

  // If we want to use multi-raft group we can
  // add "rss.ha.service.ids" each for one raft group
  val HA_SERVICE_ID_KEY = "rss.ha.service.id"
  val HA_NODES_KEY = "rss.ha.nodes"
  val HA_ADDRESS_KEY = "rss.ha.address"
  val HA_RATIS_PORT_KEY = "rss.ha.port"
  val HA_RATIS_PORT_DEFAULT = 9872

  val HA_RPC_TYPE_KEY: String = "rss.ha.rpc.type"
  val HA_RPC_TYPE_DEFAULT: String = "NETTY"

  val HA_RATIS_STORAGE_DIR: String = "rss.ha.storage.dir"
  val HA_RATIS_STORAGE_DIR_DEFAULT: String = "/tmp/ratis"
  val HA_RATIS_SEGMENT_SIZE_KEY: String = "rss.ha.ratis.segment.size"

  val HA_RATIS_SEGMENT_SIZE_DEFAULT: String = "4MB"
  val HA_RATIS_SEGMENT_PREALLOCATED_SIZE_KEY: String = "rss.ratis.segment.preallocated.size"
  val HA_RATIS_SEGMENT_PREALLOCATED_SIZE_DEFAULT: String = "4MB"

  //  Ratis Log Appender configurations
  val HA_RATIS_LOG_APPENDER_QUEUE_NUM_ELEMENTS = "rss.ratis.log.appender.queue.num-elements"
  val HA_RATIS_LOG_APPENDER_QUEUE_NUM_ELEMENTS_DEFAULT = 1024
  val HA_RATIS_LOG_APPENDER_QUEUE_BYTE_LIMIT = "rss.ratis.log.appender.queue.byte-limit"
  val HA_RATIS_LOG_APPENDER_QUEUE_BYTE_LIMIT_DEFAULT = "32MB"
  val HA_RATIS_LOG_PURGE_GAP = "rss.ratis.log.purge.gap"
  val HA_RATIS_LOG_PURGE_GAP_DEFAULT = 1000000

  //  Ratis server configurations
  val HA_RATIS_SERVER_REQUEST_TIMEOUT_KEY = "rss.ratis.server.request.timeout"
  val HA_RATIS_SERVER_REQUEST_TIMEOUT_DEFAULT = "3s"
  val HA_RATIS_SERVER_RETRY_CACHE_TIMEOUT_KEY = "rss.ratis.server.retry.cache.timeout"
  val HA_RATIS_SERVER_RETRY_CACHE_TIMEOUT_DEFAULT = "600s"
  val HA_RATIS_MINIMUM_TIMEOUT_KEY = "rss.ratis.minimum.timeout"
  val HA_RATIS_MINIMUM_TIMEOUT_DEFAULT = "3s"

  //  Ratis Leader Election configurations
  val HA_RATIS_SERVER_FAILURE_TIMEOUT_DURATION_KEY = "rss.ratis.server.failure.timeout.duration"
  val HA_RATIS_SERVER_FAILURE_TIMEOUT_DURATION_DEFAULT = "120s"

  val HA_RATIS_SERVER_ROLE_CHECK_INTERVAL_KEY = "rss.ratis.server.role.check.interval"
  val HA_RATIS_SERVER_ROLE_CHECK_INTERVAL_DEFAULT = "1s"

  // Ratis snapshot configurations
  val HA_RATIS_SNAPSHOT_AUTO_TRIGGER_ENABLED_KEY = "rss.ha.ratis.snapshot.auto.trigger.enabled"
  val HA_RATIS_SNAPSHOT_AUTO_TRIGGER_ENABLED_DEFAULT = false
  val HA_RATIS_SNAPSHOT_AUTO_TRIGGER_THRESHOLD_KEY = "rss.ha.ratis.snapshot.auto.trigger.threshold"
  val HA_RATIS_SNAPSHOT_AUTO_TRIGGER_THRESHOLD_DEFAULT = 200000
  val HA_RATIS_SNAPSHOT_RETENTION_FILE_NUM_KEY = "rss.ratis.snapshot.retention.file.num"
  val HA_RATIS_SNAPSHOT_RETENTION_FILE_NUM_DEFAULT = 3
}<|MERGE_RESOLUTION|>--- conflicted
+++ resolved
@@ -887,10 +887,9 @@
     }
   }
 
-<<<<<<< HEAD
   def shutdownTimeoutMs(conf: RssConf): Long = {
     conf.getTimeAsMs("rss.shutdown.timeout", "600s")
-=======
+
   def offerSlotsAlgorithm(conf: RssConf): String = {
     var algorithm = conf.get("rss.offer.slots.algorithm", "roundrobin")
     if (algorithm != "loadaware" && algorithm != "roundrobin") {
@@ -907,7 +906,6 @@
 
   def flushAvgTimeMinimumCount(conf: RssConf): Int = {
     conf.getInt("rss.flusher.avg.time.minimum.count", 1000);
->>>>>>> 937ac54e
   }
 
   val WorkingDirName = "hadoop/rss-worker/shuffle_data"
