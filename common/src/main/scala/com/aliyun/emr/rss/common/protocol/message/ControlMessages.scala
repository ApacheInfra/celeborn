--- conflicted
+++ resolved
@@ -338,27 +338,12 @@
       failedMasterIds, failedSlaveIds, totalWritten, fileCount) =>
         val builder = TransportMessages.PbCommitFilesResponse.newBuilder()
           .setStatus(status.getValue)
-<<<<<<< HEAD
-        if (committedMasterIds != null) {
-          builder.addAllCommittedMasterIds(committedMasterIds)
-        }
-        if (committedSlaveIds != null) {
-          builder.addAllCommittedSlaveIds(committedSlaveIds)
-        }
-        if (failedMasterIds != null) {
-          builder.addAllFailedMasterIds(failedMasterIds)
-        }
-        if (failedSlaveIds != null) {
-          builder.addAllFailedSlaveIds(failedSlaveIds)
-        }
-        builder.setTotalWritten(totalWritten)
-        builder.setFileCount(fileCount)
-=======
         builder.addAllCommittedMasterIds(committedMasterIds)
         builder.addAllCommittedSlaveIds(committedSlaveIds)
         builder.addAllFailedMasterIds(failedMasterIds)
         builder.addAllFailedSlaveIds(failedSlaveIds)
->>>>>>> d8c57581
+        builder.setTotalWritten(totalWritten)
+        builder.setFileCount(fileCount)
         val payload = builder.build().toByteArray
         new TransportMessage(TransportMessages.MessageType.COMMIT_FILES_RESPONSE, payload)
 
